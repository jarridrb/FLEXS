{
 "cells": [
  {
   "cell_type": "code",
   "execution_count": 2,
   "metadata": {},
   "outputs": [],
   "source": [
    "import sys\n",
    "sys.path.append('/usr/local/lib/python3.6/site-packages/')\n",
    "sys.path.append('../')"
   ]
  },
  {
   "cell_type": "code",
   "execution_count": 3,
   "metadata": {},
   "outputs": [],
   "source": [
    "%reload_ext autoreload\n",
    "%autoreload 2\n",
    "%matplotlib inline\n",
    "import editdistance\n",
    "import matplotlib.pyplot as plt\n",
    "import seaborn as sns\n",
    "import pandas as pd\n",
    "import numpy as np\n"
   ]
  },
  {
   "cell_type": "code",
   "execution_count": 4,
   "metadata": {},
   "outputs": [],
   "source": [
    "import RNA\n",
    "RAA=\"UGCA\""
   ]
  },
  {
   "cell_type": "code",
   "execution_count": 5,
   "metadata": {},
   "outputs": [
    {
     "name": "stderr",
     "output_type": "stream",
     "text": [
      "Using TensorFlow backend.\n"
     ]
    }
   ],
   "source": [
    "from evaluators.Evaluator import Evaluator"
   ]
  },
  {
   "cell_type": "code",
   "execution_count": 27,
   "metadata": {},
   "outputs": [],
   "source": [
    "from explorers.elitist_explorers import Greedy\n",
    "from explorers.evolutionary_explorers import WF, ML_WF"
   ]
  },
  {
   "cell_type": "code",
   "execution_count": 97,
   "metadata": {},
   "outputs": [],
   "source": [
    "greedy_exp= Greedy(recomb_rate=0.2, threshold=0.05, mu=2, virtual_screen=10)\n",
    "#genetic_exp = ML_WF(recomb_rate=0.1, mu=1, virtual_screen=50 ) "
   ]
  },
  {
   "cell_type": "code",
   "execution_count": 98,
   "metadata": {},
   "outputs": [],
   "source": [
    "LANDSCAPE_TYPES ={\"RNA\": [],\"TF\":['SIX6_REF_R1']} #This will take very long if not parallelized\n",
    "#LANDSCAPE_TYPES ={\"RNA\": [0,1,12,20,25,31],\\\n",
    "                #  \"TF\": ['POU3F4_REF_R1','PAX3_G48R_R1','SIX6_REF_R1', 'VAX2_REF_R1', 'VSX1_REF_R1']} #for testing\n"
   ]
  },
  {
   "cell_type": "code",
   "execution_count": 99,
   "metadata": {},
   "outputs": [
    {
     "name": "stdout",
     "output_type": "stream",
     "text": [
      "loading landscapes RNA: [], TF:['SIX6_REF_R1']\n",
      "1 TF landscapes loaded.\n",
      "loading complete\n"
     ]
    }
   ],
   "source": [
    "evaluator=Evaluator(greedy_exp,landscape_types=LANDSCAPE_TYPES, path=\"../simulations/evaluations_test_33/\",ML_ensemble=[\"CNNa\",\"CNNa\",\"RF\"])"
   ]
  },
  {
   "cell_type": "code",
   "execution_count": 100,
   "metadata": {},
   "outputs": [],
   "source": [
    "#evaluator.evaluate_for_landscapes(evaluator.adaptivity, num_starts=1)"
   ]
  },
  {
   "cell_type": "code",
   "execution_count": 102,
   "metadata": {
    "scrolled": false
   },
   "outputs": [],
   "source": [
    "evaluator.evaluate_for_landscapes(evaluator.consistency_robustness_independence, num_starts=1)"
   ]
  },
  {
   "cell_type": "code",
   "execution_count": 176,
   "metadata": {},
   "outputs": [
    {
     "data": {
      "text/html": [
       "<div>\n",
       "<style scoped>\n",
       "    .dataframe tbody tr th:only-of-type {\n",
       "        vertical-align: middle;\n",
       "    }\n",
       "\n",
       "    .dataframe tbody tr th {\n",
       "        vertical-align: top;\n",
       "    }\n",
       "\n",
       "    .dataframe thead th {\n",
       "        text-align: right;\n",
       "    }\n",
       "</style>\n",
       "<table border=\"1\" class=\"dataframe\">\n",
       "  <thead>\n",
       "    <tr style=\"text-align: right;\">\n",
       "      <th></th>\n",
       "      <th>id</th>\n",
       "      <th>batch</th>\n",
       "      <th>sequence</th>\n",
       "      <th>true_score</th>\n",
       "      <th>model_score</th>\n",
       "      <th>batch_size</th>\n",
       "      <th>measurement_cost</th>\n",
       "      <th>virtual_evals</th>\n",
       "      <th>landscape_id</th>\n",
       "      <th>start_id</th>\n",
       "      <th>model_type</th>\n",
       "      <th>virtual_screen</th>\n",
       "      <th>horizon</th>\n",
       "      <th>explorer_type</th>\n",
       "    </tr>\n",
       "  </thead>\n",
       "  <tbody>\n",
       "    <tr>\n",
       "      <th>0</th>\n",
       "      <td>0d5d2846-3e2f-11ea-9140-f218984ddad3</td>\n",
       "      <td>1</td>\n",
       "      <td>TTTTTTTC</td>\n",
       "      <td>0.406589</td>\n",
       "      <td>0.678143</td>\n",
       "      <td>100</td>\n",
       "      <td>101</td>\n",
       "      <td>2000</td>\n",
       "      <td>SIX6_REF_R1</td>\n",
       "      <td>TF0</td>\n",
       "      <td>NAMb_ss0</td>\n",
       "      <td>20</td>\n",
       "      <td>10</td>\n",
       "      <td>Greedy_mu1_tr0.05_r0.1_rho1</td>\n",
       "    </tr>\n",
       "    <tr>\n",
       "      <th>1</th>\n",
       "      <td>0d5d2846-3e2f-11ea-9140-f218984ddad3</td>\n",
       "      <td>1</td>\n",
       "      <td>TTTTTTTA</td>\n",
       "      <td>0.483528</td>\n",
       "      <td>0.678143</td>\n",
       "      <td>100</td>\n",
       "      <td>101</td>\n",
       "      <td>2000</td>\n",
       "      <td>SIX6_REF_R1</td>\n",
       "      <td>TF0</td>\n",
       "      <td>NAMb_ss0</td>\n",
       "      <td>20</td>\n",
       "      <td>10</td>\n",
       "      <td>Greedy_mu1_tr0.05_r0.1_rho1</td>\n",
       "    </tr>\n",
       "    <tr>\n",
       "      <th>2</th>\n",
       "      <td>0d5d2846-3e2f-11ea-9140-f218984ddad3</td>\n",
       "      <td>1</td>\n",
       "      <td>TTTTTTGA</td>\n",
       "      <td>0.519039</td>\n",
       "      <td>0.678143</td>\n",
       "      <td>100</td>\n",
       "      <td>101</td>\n",
       "      <td>2000</td>\n",
       "      <td>SIX6_REF_R1</td>\n",
       "      <td>TF0</td>\n",
       "      <td>NAMb_ss0</td>\n",
       "      <td>20</td>\n",
       "      <td>10</td>\n",
       "      <td>Greedy_mu1_tr0.05_r0.1_rho1</td>\n",
       "    </tr>\n",
       "    <tr>\n",
       "      <th>3</th>\n",
       "      <td>0d5d2846-3e2f-11ea-9140-f218984ddad3</td>\n",
       "      <td>1</td>\n",
       "      <td>TTTTTTCA</td>\n",
       "      <td>0.494021</td>\n",
       "      <td>0.678143</td>\n",
       "      <td>100</td>\n",
       "      <td>101</td>\n",
       "      <td>2000</td>\n",
       "      <td>SIX6_REF_R1</td>\n",
       "      <td>TF0</td>\n",
       "      <td>NAMb_ss0</td>\n",
       "      <td>20</td>\n",
       "      <td>10</td>\n",
       "      <td>Greedy_mu1_tr0.05_r0.1_rho1</td>\n",
       "    </tr>\n",
       "    <tr>\n",
       "      <th>4</th>\n",
       "      <td>0d5d2846-3e2f-11ea-9140-f218984ddad3</td>\n",
       "      <td>1</td>\n",
       "      <td>TTTTTTAT</td>\n",
       "      <td>0.501330</td>\n",
       "      <td>0.678143</td>\n",
       "      <td>100</td>\n",
       "      <td>101</td>\n",
       "      <td>2000</td>\n",
       "      <td>SIX6_REF_R1</td>\n",
       "      <td>TF0</td>\n",
       "      <td>NAMb_ss0</td>\n",
       "      <td>20</td>\n",
       "      <td>10</td>\n",
       "      <td>Greedy_mu1_tr0.05_r0.1_rho1</td>\n",
       "    </tr>\n",
       "  </tbody>\n",
       "</table>\n",
       "</div>"
      ],
      "text/plain": [
       "                                     id  batch  sequence  true_score  \\\n",
       "0  0d5d2846-3e2f-11ea-9140-f218984ddad3      1  TTTTTTTC    0.406589   \n",
       "1  0d5d2846-3e2f-11ea-9140-f218984ddad3      1  TTTTTTTA    0.483528   \n",
       "2  0d5d2846-3e2f-11ea-9140-f218984ddad3      1  TTTTTTGA    0.519039   \n",
       "3  0d5d2846-3e2f-11ea-9140-f218984ddad3      1  TTTTTTCA    0.494021   \n",
       "4  0d5d2846-3e2f-11ea-9140-f218984ddad3      1  TTTTTTAT    0.501330   \n",
       "\n",
       "   model_score  batch_size  measurement_cost  virtual_evals landscape_id  \\\n",
       "0     0.678143         100               101           2000  SIX6_REF_R1   \n",
       "1     0.678143         100               101           2000  SIX6_REF_R1   \n",
       "2     0.678143         100               101           2000  SIX6_REF_R1   \n",
       "3     0.678143         100               101           2000  SIX6_REF_R1   \n",
       "4     0.678143         100               101           2000  SIX6_REF_R1   \n",
       "\n",
       "  start_id model_type   virtual_screen  horizon                explorer_type  \n",
       "0      TF0   NAMb_ss0               20       10  Greedy_mu1_tr0.05_r0.1_rho1  \n",
       "1      TF0   NAMb_ss0               20       10  Greedy_mu1_tr0.05_r0.1_rho1  \n",
       "2      TF0   NAMb_ss0               20       10  Greedy_mu1_tr0.05_r0.1_rho1  \n",
       "3      TF0   NAMb_ss0               20       10  Greedy_mu1_tr0.05_r0.1_rho1  \n",
       "4      TF0   NAMb_ss0               20       10  Greedy_mu1_tr0.05_r0.1_rho1  "
      ]
     },
     "execution_count": 176,
     "metadata": {},
     "output_type": "execute_result"
    }
   ],
   "source": [
    "data=pd.read_csv(\"../simulations/evaluations_test_six6/consistency_robustness_independence/Greedy_mu1_tr0.05_r0.1_rho1.csv\",index_col=False)\n",
    "data.head()"
   ]
  },
  {
   "cell_type": "code",
   "execution_count": 177,
   "metadata": {},
   "outputs": [
    {
     "data": {
      "text/plain": [
       "array(['0d5d2846-3e2f-11ea-9140-f218984ddad3'], dtype=object)"
      ]
     },
     "execution_count": 177,
     "metadata": {},
     "output_type": "execute_result"
    }
   ],
   "source": [
    "data.id.unique()"
   ]
  },
  {
   "cell_type": "code",
   "execution_count": 29,
   "metadata": {},
   "outputs": [
    {
     "data": {
      "text/plain": [
       "array(['B1L14RNA1'], dtype=object)"
      ]
     },
     "execution_count": 29,
     "metadata": {},
     "output_type": "execute_result"
    }
   ],
   "source": [
    "data.landscape_id.unique()"
   ]
  },
  {
   "cell_type": "code",
   "execution_count": 183,
   "metadata": {},
   "outputs": [],
   "source": [
    "sub_data=data#[data.model_type==\"nn_arch=CNNa_hd100_f50\"]"
   ]
  },
  {
   "cell_type": "code",
   "execution_count": 185,
   "metadata": {},
   "outputs": [
    {
     "data": {
      "text/html": [
       "<div>\n",
       "<style scoped>\n",
       "    .dataframe tbody tr th:only-of-type {\n",
       "        vertical-align: middle;\n",
       "    }\n",
       "\n",
       "    .dataframe tbody tr th {\n",
       "        vertical-align: top;\n",
       "    }\n",
       "\n",
       "    .dataframe thead th {\n",
       "        text-align: right;\n",
       "    }\n",
       "</style>\n",
       "<table border=\"1\" class=\"dataframe\">\n",
       "  <thead>\n",
       "    <tr style=\"text-align: right;\">\n",
       "      <th></th>\n",
       "      <th>id</th>\n",
       "      <th>batch</th>\n",
       "      <th>sequence</th>\n",
       "      <th>true_score</th>\n",
       "      <th>model_score</th>\n",
       "      <th>batch_size</th>\n",
       "      <th>measurement_cost</th>\n",
       "      <th>virtual_evals</th>\n",
       "      <th>landscape_id</th>\n",
       "      <th>start_id</th>\n",
       "      <th>model_type</th>\n",
       "      <th>virtual_screen</th>\n",
       "      <th>horizon</th>\n",
       "      <th>explorer_type</th>\n",
       "    </tr>\n",
       "  </thead>\n",
       "  <tbody>\n",
       "    <tr>\n",
       "      <th>0</th>\n",
       "      <td>0d5d2846-3e2f-11ea-9140-f218984ddad3</td>\n",
       "      <td>1</td>\n",
       "      <td>TTTTTTTC</td>\n",
       "      <td>0.406589</td>\n",
       "      <td>0.678143</td>\n",
       "      <td>100</td>\n",
       "      <td>101</td>\n",
       "      <td>2000</td>\n",
       "      <td>SIX6_REF_R1</td>\n",
       "      <td>TF0</td>\n",
       "      <td>NAMb_ss0</td>\n",
       "      <td>20</td>\n",
       "      <td>10</td>\n",
       "      <td>Greedy_mu1_tr0.05_r0.1_rho1</td>\n",
       "    </tr>\n",
       "    <tr>\n",
       "      <th>1</th>\n",
       "      <td>0d5d2846-3e2f-11ea-9140-f218984ddad3</td>\n",
       "      <td>1</td>\n",
       "      <td>TTTTTTTA</td>\n",
       "      <td>0.483528</td>\n",
       "      <td>0.678143</td>\n",
       "      <td>100</td>\n",
       "      <td>101</td>\n",
       "      <td>2000</td>\n",
       "      <td>SIX6_REF_R1</td>\n",
       "      <td>TF0</td>\n",
       "      <td>NAMb_ss0</td>\n",
       "      <td>20</td>\n",
       "      <td>10</td>\n",
       "      <td>Greedy_mu1_tr0.05_r0.1_rho1</td>\n",
       "    </tr>\n",
       "    <tr>\n",
       "      <th>2</th>\n",
       "      <td>0d5d2846-3e2f-11ea-9140-f218984ddad3</td>\n",
       "      <td>1</td>\n",
       "      <td>TTTTTTGA</td>\n",
       "      <td>0.519039</td>\n",
       "      <td>0.678143</td>\n",
       "      <td>100</td>\n",
       "      <td>101</td>\n",
       "      <td>2000</td>\n",
       "      <td>SIX6_REF_R1</td>\n",
       "      <td>TF0</td>\n",
       "      <td>NAMb_ss0</td>\n",
       "      <td>20</td>\n",
       "      <td>10</td>\n",
       "      <td>Greedy_mu1_tr0.05_r0.1_rho1</td>\n",
       "    </tr>\n",
       "    <tr>\n",
       "      <th>3</th>\n",
       "      <td>0d5d2846-3e2f-11ea-9140-f218984ddad3</td>\n",
       "      <td>1</td>\n",
       "      <td>TTTTTTCA</td>\n",
       "      <td>0.494021</td>\n",
       "      <td>0.678143</td>\n",
       "      <td>100</td>\n",
       "      <td>101</td>\n",
       "      <td>2000</td>\n",
       "      <td>SIX6_REF_R1</td>\n",
       "      <td>TF0</td>\n",
       "      <td>NAMb_ss0</td>\n",
       "      <td>20</td>\n",
       "      <td>10</td>\n",
       "      <td>Greedy_mu1_tr0.05_r0.1_rho1</td>\n",
       "    </tr>\n",
       "    <tr>\n",
       "      <th>4</th>\n",
       "      <td>0d5d2846-3e2f-11ea-9140-f218984ddad3</td>\n",
       "      <td>1</td>\n",
       "      <td>TTTTTTAT</td>\n",
       "      <td>0.501330</td>\n",
       "      <td>0.678143</td>\n",
       "      <td>100</td>\n",
       "      <td>101</td>\n",
       "      <td>2000</td>\n",
       "      <td>SIX6_REF_R1</td>\n",
       "      <td>TF0</td>\n",
       "      <td>NAMb_ss0</td>\n",
       "      <td>20</td>\n",
       "      <td>10</td>\n",
       "      <td>Greedy_mu1_tr0.05_r0.1_rho1</td>\n",
       "    </tr>\n",
       "  </tbody>\n",
       "</table>\n",
       "</div>"
      ],
      "text/plain": [
       "                                     id  batch  sequence  true_score  \\\n",
       "0  0d5d2846-3e2f-11ea-9140-f218984ddad3      1  TTTTTTTC    0.406589   \n",
       "1  0d5d2846-3e2f-11ea-9140-f218984ddad3      1  TTTTTTTA    0.483528   \n",
       "2  0d5d2846-3e2f-11ea-9140-f218984ddad3      1  TTTTTTGA    0.519039   \n",
       "3  0d5d2846-3e2f-11ea-9140-f218984ddad3      1  TTTTTTCA    0.494021   \n",
       "4  0d5d2846-3e2f-11ea-9140-f218984ddad3      1  TTTTTTAT    0.501330   \n",
       "\n",
       "   model_score  batch_size  measurement_cost  virtual_evals landscape_id  \\\n",
       "0     0.678143         100               101           2000  SIX6_REF_R1   \n",
       "1     0.678143         100               101           2000  SIX6_REF_R1   \n",
       "2     0.678143         100               101           2000  SIX6_REF_R1   \n",
       "3     0.678143         100               101           2000  SIX6_REF_R1   \n",
       "4     0.678143         100               101           2000  SIX6_REF_R1   \n",
       "\n",
       "  start_id model_type   virtual_screen  horizon                explorer_type  \n",
       "0      TF0   NAMb_ss0               20       10  Greedy_mu1_tr0.05_r0.1_rho1  \n",
       "1      TF0   NAMb_ss0               20       10  Greedy_mu1_tr0.05_r0.1_rho1  \n",
       "2      TF0   NAMb_ss0               20       10  Greedy_mu1_tr0.05_r0.1_rho1  \n",
       "3      TF0   NAMb_ss0               20       10  Greedy_mu1_tr0.05_r0.1_rho1  \n",
       "4      TF0   NAMb_ss0               20       10  Greedy_mu1_tr0.05_r0.1_rho1  "
      ]
     },
     "execution_count": 185,
     "metadata": {},
     "output_type": "execute_result"
    }
   ],
   "source": [
    "sub_data.head()"
   ]
  },
  {
   "cell_type": "code",
   "execution_count": 186,
   "metadata": {},
   "outputs": [
    {
     "data": {
      "text/html": [
       "<div>\n",
       "<style scoped>\n",
       "    .dataframe tbody tr th:only-of-type {\n",
       "        vertical-align: middle;\n",
       "    }\n",
       "\n",
       "    .dataframe tbody tr th {\n",
       "        vertical-align: top;\n",
       "    }\n",
       "\n",
       "    .dataframe thead th {\n",
       "        text-align: right;\n",
       "    }\n",
       "</style>\n",
       "<table border=\"1\" class=\"dataframe\">\n",
       "  <thead>\n",
       "    <tr style=\"text-align: right;\">\n",
       "      <th></th>\n",
       "      <th>true_score</th>\n",
       "      <th>model_score</th>\n",
       "    </tr>\n",
       "  </thead>\n",
       "  <tbody>\n",
       "    <tr>\n",
       "      <th>true_score</th>\n",
       "      <td>1.000000</td>\n",
       "      <td>-0.108419</td>\n",
       "    </tr>\n",
       "    <tr>\n",
       "      <th>model_score</th>\n",
       "      <td>-0.108419</td>\n",
       "      <td>1.000000</td>\n",
       "    </tr>\n",
       "  </tbody>\n",
       "</table>\n",
       "</div>"
      ],
      "text/plain": [
       "             true_score  model_score\n",
       "true_score     1.000000    -0.108419\n",
       "model_score   -0.108419     1.000000"
      ]
     },
     "execution_count": 186,
     "metadata": {},
     "output_type": "execute_result"
    }
   ],
   "source": [
    "sub_data[[\"true_score\",\"model_score\"]].corr(\"pearson\")"
   ]
  },
  {
   "cell_type": "code",
   "execution_count": 187,
   "metadata": {},
   "outputs": [
    {
     "data": {
      "text/plain": [
       "<matplotlib.collections.PathCollection at 0x1a4c2e8390>"
      ]
     },
     "execution_count": 187,
     "metadata": {},
     "output_type": "execute_result"
    },
    {
     "data": {
      "image/png": "iVBORw0KGgoAAAANSUhEUgAAAW4AAAD8CAYAAABXe05zAAAABHNCSVQICAgIfAhkiAAAAAlwSFlzAAALEgAACxIB0t1+/AAAADl0RVh0U29mdHdhcmUAbWF0cGxvdGxpYiB2ZXJzaW9uIDIuMi4zLCBodHRwOi8vbWF0cGxvdGxpYi5vcmcvIxREBQAAIABJREFUeJztnX+QHOWZ37/PzLakWYE1q2NzgbGEMHUnggzSwt4hRynnhC/IsQBvAFtHoJKrch11l9TVwZFNiRx3EoScVafygVPlSk7nODkHwq0A30ZY9olLJJfPioW98u4iC0s5g0EwIsf6pMGgHUmzs2/+mHlHPT3v2/329O+Z51Ol0u5sT8/bPd3fft7ned7nISEEGIZhmOyQS3oADMMwjD9YuBmGYTIGCzfDMEzGYOFmGIbJGCzcDMMwGYOFm2EYJmOwcDMMw2QMFm6GYZiMwcLNMAyTMQai2OkVV1wh1qxZE8WuGYZhepKjR4/+VAgxbLJtJMK9Zs0aTE1NRbFrhmGYnoSI3jTdll0lDMMwGcNIuImoSETPE9EJIvoREX0s6oExDMMwakxdJV8E8JdCiHuIaAmAwQjHxDAMw7jgKdxE9CEAHwfw6wAghLgI4GK0w2IYhmF0mLhKPgJgDsB/JaJpIvoyES2PeFwMwzCMBhPhHgBwE4D/JIQYAXAOwHbnRkT0ABFNEdHU3NxcyMNkGIZhJCY+7rcBvC2EeLn5+/NQCLcQYg+APQAwOjrKbXUYpk+YnC5j94GTOF2p4qpiAeNb1mJspJT0sHoaT4tbCPH/ALxFRGubL30CwKuRjophmEwwOV3GI187hnKlCgGgXKnika8dw+R0Oemh9TSmedy/DeAZInoFwAYAfxjdkBiGyQq7D5xEtVZve61aq2P3gZMJjag/MEoHFELMABiNeCwMw2SM05Wqr9eZcOCVkwzDdM1VxYKv15lwYOFmGKZrxresRcHKt71WsPIY37JW8w4mDCIpMsUwTH8gs0c4qyReWLgZhgnE2EiJhTpm2FXCMAyTMVi4GYZhMgYLN8MwTMZg4WYYhskYLNwMwzAZg4WbYRgmY7BwMwzDZAwWboZhmIzBC3CYSPCq0cw1nBmme1i4Q4YF6VKNZlnuU9ZoBhqr7Lz+zjCMO+wqCREuKt/Aq0Yz13BmmGCwcIcIC1IDrxrNXMOZYYLBwh0iLEgNvGo0cw1nhgkGC3eIsCA18KrRnNYazpPTZWzadRDXbN+PTbsOdri4vP7OMHHBwh0iaRWkuBkbKeHzd92AUrEAAlAqFvD5u25oBR69/p4EXvEJjl8waYKEEKHvdHR0VExNTYW+3yzAWSXJ0u3537TrIMoKl1apWMDh7bd6/p3pH6K6x4noqBDCqLcvpwOGDBeVT44gaYYcUGVMSEsqK7tKmJ4hSFYPB1QZE9KSOcbCzfQMQazirAZUmXhJy8yLhZvpGYJYxVkMqDLxk5aZl5GPm4jeAPA+gDqABVMHOsPEyfiWtW3+R8CfVewVn+D4BRP0GgsLP8HJzUKIn0Y2EqbvCRqtl9tyVg8TFWm5xozSAZsW96ipcPdzOiDTHc5oPdCwZPrBHcEppAwQTTqgAPASEQkAfyKE2NP16BhGgVu03iliUQldEgKalvQyJluYBic3CSFuAvBPAfxrIvq4cwMieoCIpohoam5uLtRBMr2PabQ+qhWMSa2MTEt6GZMtjCxuIcTp5v/vEtFfAPhlAN92bLMHwB6g4SoJeZxMxlBZr4DeN3hVsaBcmeiM1vuxzP0Q1X69SEt6GZMtPC1uIlpORJfLnwHcBuCHUQ+MyS4q63X8uVmMPz+rtWhN86SjErqkBDQt6WVMtjBxlfw8gO8Q0SyA7wHYL4T4y2iHxWQZlfVaWxSo1dsnYnaXgGmedFRCl5SA8sIephs8XSVCiNcBrI9hLEyP4MdKtW9rkicdVR5tUvm5aUkvY/yRdCYQF5liQkfnr9Zt64eohC5JAeWFPdkiDZlAXNaVCR1VTraVI4DQ5i6JOk87aauI6U2iKvHLZV2ZRNFZr6rXohTtpK0ipjdJQyYQCzcTCbrpf1yimVR6H5NtTGZppqmrUcLVAZmeJA1WEZMtVGmsD07MYOTxl9oWYqUhE4gtbqYn0VlFKwoWNu06yH5vpgPVLA0Azs7X2txsacgE4uAk05OkJUDKZIdrtu+HmxoWCxZmdtwW2ef7CU6yq4TpSVQLei5bNuC6CChuJqfL2LTrIK7Zvh+bdh3kjvEJ4+WjrlRrqfmOWLiZnmVspITD22/FT3ZtxeHtt6IyX1Nul4TfO6miVowele/aSVqKf7GPm0kFYeVcu+0nDdkAkiSyXjiv3R15LnbuO45KNT0PeRVscTOJE5b16bWfNGQDSOLOemEL34yxkRJmdtyGoUFL+fe0FP9i4WYSJ6ya1F77SVPD37iLWnHdb3/suGNdah7yKthVwvgiiul2WNanyX6cC4NkgDBu94FbUas4z3G5UuX0SAVpSPlzg4WbMSaqZeTd+p6dAlcctHBWEYDU7SfJZfFuZQHiPMfU/IwwP6tXSHPxL3aVMMZENd3uxves8tl+cH4BVp6M95O0+8CZ9TI2Uor1HBPQkbectPuEUyTNYIubMSaqgFo301Jds4ZiwcLypQNG+0njsvg4z7Gu9G5Sx8+Fwcxh4WaMWVGwlGlSKwrqCLwf/E5LdeLyXrVmvLotTemB9s+OakzOc6wrT5rU8XNhMHPYVcIYQ+TvdS+CTIvDyMpIU3qgJIwxmZ7XtB1/GmdAaYWFmzFGt/JQ97obQfOKwxCdNKUHhjUmP+c1bceve+jmiNjX7YBdJT1CHKviwpzGB50WR5Gude7CAh578TgemphJNP0rSDaD3/MaVuZEN9ef8z2brxvGC0fLHeOvC8G+bgcs3D1AXEGdMBvqhjEtDio6zvNm99+HdQ7jXmaehLuhm+tP9Z4XjpZx980lPPvyW6gLdTEwFu4G7CrpAeJKawtzah31ykETP6+u/rKkWqvjwYmZrtPSklhmHveKTKC760/3nkMn5rCoKTXNvu5LsHD3AG6r4sLOh1XlHndDlIExU8E0FYJypYqHJmbw6OQxX+NIIk88iYCj2/Wnu+7cZgZJPHyyBgt3D+B2Qae1oFCUgTFTwfQjBALA00dOYcNjLxk/DJNwWyQRcHQ7j7rrzk2c05btkkbYx90DqHzPTtLoI4xqSbGpYJqcNyfSD27ix00qTzzupdpu51F33bnFS9JeJyQNGAs3EeUBTAEoCyFuj25IjAnOoNfdN5dw6MQcTjfdAyp62UdoPx85oo7gFtApmE6BWGblcGFhEYuG3fy8HoabrxvG00dOKV/vJeTxPzgxo/y76rrzEuc01wlJA34s7t8B8CMAH4poLIwhuoi8nBKbrojrlcL6zvOhEm3dVFsKhNyHqWhL3B6Gh07M+Xo9y8g6K35mGCzO3WPk4yaiDwPYCuDL0Q4neyRRFMfLh+vlI5ycLmPk8Zfw4MRMagrrBzmPuuyQPJGxn9crw0SHm9uj31YCsm86Pkwt7qcA/FsAl+s2IKIHADwAAKtXrw4+sgyQVFEcL0Fwm4aqup9LkvKDBz2PuvOxKAR+smur0Ri6EVMvUUpjLZQoYd90fHgKNxHdDuBdIcRRIvoV3XZCiD0A9gDA6OiozwlnNkmqKI5OEIq2dku6aaiXZRmmNTg5XW7r3zc0aGHHHetaDxA3n7Sf8+hXIFUuIt0+8hp/eZ7I04r3WrA0OV3GYy8eb9UQLxYs7LxzXaaFjt0f8WDiKtkE4E4iegPAnwO4lYiejnRUGSGpqfD4lrUddacB4IPzC12nqEnCXAAz/txs22rEs/M1jD8/i0cnj7XlWauE0WSsEj9TdF2O9+brhpX7uPeWVcrXv/DZ9Z4C5ZaaNzldxvjzs22NHyrVGsafm01V2iaTTjwtbiHEIwAeAYCmxf1vhBD3RzyuTJBkupeqE3VtUXhaqW51mMP0R+4+cBI1RaSvVhfKJc0qTM+jnym624q9z991g3Ifo1ev7Hr67zbzqdUV58fgO2TiIc3Be87jDoCf2h1+LgKTbd9T1MUGvK1UXc5t2NN0t3GYiHY3lf6C+MNPV6ptGSa7D5zEQxMz2H3gJMa3rMXh7bcaj8UEt/OT9uBlmgUtLNLe1MGXcAshvgXgW5GMJIOYWnp+LgLTbbu19sMKIHndvG6WvZvfeFGISMXA67zFdcO6nR8/M7a4RTTtghYWaW/qwBZ3QEwsPT8Xgem2QSr1hV1VT3Xzjm9Zi/HnZjvcJVaesO2XVnWU7yxY+VhqQavGZeWodd7iumHHt6zF+POzHe4S+1i86FZE7WJfHLQgRGMG123LuDDPT1qs+bSncnKtkhjwcxGYbptkEXyTWiBjIyXs/sx6FG1tzYYGLey+Zz2eGLsh2QL+zriu7fe4btixkRJ237MeQ7ZMoGLBwu7PeAc9Jd0UsXIGZ8/O11Cp1oxz+aM8PzKgbQ8cJxWsTXuhK7a4Y8CPW8PPtirLOQ6Lxc/DRffZSaSNTU6X8fDe2Q43Ta1+KSAYZ8A56DnoRkRNStm6Wc9Rnp+d+453zNBqiwI79x2P/VoJs/Z8FLBwx4CfiyDIBZO0fzYt1ogKeW68Ug9153/zdcOtUgLSR19qdm2RNWK67fzS7cPVLZ9/066Dyv2bWMZu24QlaKpzoGpEDUD7epioxqPLMkoDJAwi/H4ZHR0VU1NToe83y4SdVaJCV6OkVCyEmhUhp7SqdL9SBBd4GEKnOzcS+zkybamlwsoTli8Z0PqMVStXu/Xvq/Zl5QkQaPtu7Pv3Og+A9/US9PvQnQO38/uG4QrYbgjzOwkCER0VQoyabMsWd0z4mRabbuu8gXQ3ZCQBFU1n97Ct/LBmEW7nwGkxOs//pl0HjeuY1OrCtfRrmME9VYbQuQsLHRaqff9epWxNrGe/Lh7ndTp/cUF5DnIEZZEvexwgCLoHTtozSFSwcGcUlaARoCzpGrYLQ7d4RBLmRR/WTaV7sBEBSwdybTnbzv0GefA5x+rWLWbTroO+rVeniF6zfb9yO10dG79ZJX55dPIYnjlyqnVduln7i6IxY7BfW1aesOOOda6fYRfkFQULREBlvv143AyAtGeQqGDhzigqQRNAh3hHEVAJ6icN47O8pvtOVJamlSOAvJsjuM1mTLAfw4qCpfXZhjFbMYk/xBUYnpwut4m2F9LN5scNY9rw2c0A0J2zFYVwLP0oYOHOKDpBE2jcAF4XfhA/pYmQhWXlay1lNI7Bj/sJQMeU3V4rBDDPmfd7DGiO99zFBddtu5lNOC1Op9XqfHibfvdyO3tA1h6YNcn5NhVte/cbP8dumiXjZlU/uW2DMmZz7uKCr2ssTli4M4pO0JyBJVnn2n6TAgjkNw7DT2rK+Ja1eGhipkMABKAUODdR8utWkNhF3y5ixYKFn52vuTZfoOYxyPe7uZgk0m1iGsh2WpxWjjA0aHW4C1Tb6757XXMK+b/JNeM26yoWLCxfOqAsO+zHoDCZCbnFgK4qFjA2Umqr0iixp4mmDRbujGKSlqW7SZcO5AL5jeP0k46NlIxbYvkNZAbNmd+066Bnqpqwfbap+4hwSZC8jkFlcdYWBQaXDGD6D24z2l713Zs0lrAv9lGJrdtsSVUXp5tAtK58gh05Jrf7pTKv/h7T6udm4c4oTvGUQRl7kE13k+puSD8XqZ8pbdD0sZJB/XHAfyBTN3MoV6oYefylVu1wHSbnq2R7CJi4mFQB5mqtjof3zgJAm+WsaxXmNjbT102vBSmuKrFVnV8CcN/G1cYPIS+Dwku0TRsQZ21tAgt3hpHiqbNU/PpkgwZjVAINBHPLAPq6HrL+uEnGhspXOTZSwtSbZ5QNfWXtcLdxegmxs2nCuQud/m0rR7hs2UDLraHbX12I1nkD4Pn9ui3ZNhEo04Bsnkgptjv3HcfMjobF73Qx7X/lHXx99p2OGVo36ay6h7r8m2kD4rSvlHTCwt0D6CwV3TRSly9LmtxsE6Jyy0gWVLW9FwUe3juLhyZmcFWxgOKg1eGnlOgeFm6Ne718nDqLUgaIvdrF2TsCSUYef0l7DHbXhJtouwmObszOzvMmAVm3RTOVaq3tYWnfl/345HUy9eaZrtJZdYLrd/GMl0WeNli4M87kdNnVSnPeXK43m0Yw3D7bq/1YULeMFD3djNgeLLNy1JFRYR+LSoS9xuH2d9ObXecvHlwy0BEQ/OC8e9bJ6UrVNVNDle3hnAndtHoF/s9rZ1r7EQBeOFrG6NUr26xTOXa3rBI3d4083yaZH8+8rE4btAd3VXQruDr3XTcL35IQeBbuDCNFTYcuL1Z3s/mtA63KOjDF67O8fLgqaouNTA+3POlrtu83CqBJVhT0dT8AM1+/qV9Z1zXIOZ73mtX8nKiW7TsXZpUrVaX4q/zopkLmFTw2eUjrLh97cFdHNys5u3XfpaUeOQu3hjQ8Vb1ws2S88mK9mth6ZYyYZB0ADXfA+dpix7bzLjmybp3ovTDJ8nAG0FT+c6DhUjp3ccFzgY4Xpn5lr4dUwcqDSO1OsFumzvOnSqVUYfeju6UfOu+LIY2L6qpiAZPTZeVszJSSD2NCNz6TGVC1VsdjLx4P9N449YHrcSvQNZRNWxNXN0vGzcc3NuLexNatXvODEzMYefwlI0u4YOWx4451+PxdN7TV5UZzv/ZzKvPNr9m+Hw/vne16sYspdtfJtl9apdzGyuc6BN2k3rU8jk27DjYKchk0M56cLuvKvwC49B3p3Fl2y9T0oarC7fh098X1V17eMfaClceanyvgoYmZrkUbcHeTmI7Ped/q7puz87VA741TH1i4FXRToD4JdO4GIuCxF4+3iYeTsZESDm+/FT/ZtRWHt9/q66bXBc+ARpaB82EwNlLC8qWdkzt5Tp03XJAb3Q/yJtQFKC8sLLq+z4lOOADg7ptLyDejv3ki3H1z+0xIt8qQADy1bUPrO9J953bL1MQ14faQ0L1fd1/Y/eVy304/ettnU2MBjrxOnA91iSwu5XwQ6jC9b01dgn7fG6c+sKtEQVaKzugi/0JcEld71N5eN1pXRzrIMVo5UnZwcQugnq5UA1mIQRDwLveqQnfz6oRj577juLCw2Lb60B4MdDs/Th+vSdqaSSrffRtX49mX31I+JHXH51Zmwfn7kdfPal0yTtcboHbdbb3xSqU/2Xkte127ztf9lDBQvdd0QViUsMWtIO1tiyTS5ZH3yOOr1up45sipNkvwacfvcloY5BgvWzagFG23AOpVzboqUaM7Q35F2y3VTncclWpNawmaBJgl0n8rUz3l351uMZVrxk6xYOGJsRvwhc+u93Th2PFzbXjNmpwzEpXr7tCJOeV583vtOl9XuQp1Vr/qvabbRgkLtwITn2QYqPyhfhkbKWHRwLXgtYUUEq+b3o1K089nP6bHXjzuatlsvm5Ye8Hb3S73b1ytvWG8sHKE+zau9h3oAhoiJ98nF5tIwXXi98YtV6rYuU9/fpwBY+mGAS6leqoCaFKYCpb69r59/ZVt25n2/gxybeiwxxqcrjvTB7rbtau7b52ft/POdcbv9bNtVLCrREFUyfjOKm7nLi60gl9B0oqClh2VnK5UO46dNIt1VAigrSCUyZgOnZjTTv/vvrnUmhIfOjGHnXeuaxvbVcUCKvMXce6i/sFQLFhtdTHWaApL6bh9/ZUYvXqlUQqY7jiWWTltXMAtC8Yuon6Xg8vMH9V3YPfp+0mlk9vt3Hc81HZiOoH2c12rrl0/962f96ZhsQ63LosJ0xQ3txZabuU33fatW5Hm9tmSa7bvNy7N2Q0E4Ce7thq1C3OuiHNroWbft2RyuqysNOhGngiXLxtQCpXqfD06eazlO84T4d5bVnUIv5/PvveWVXhi7Abt9+A8RjvdvMeEbuICbsjzGKRlnNxPGtN2TQm1dRkRLQPwbQBLm9s/L4TYEWyI/YdpAE5aH37Kb9r9nrLcqL0LiMkNoJvqhWXN68gRtfK57celahfmrEbnNS77vuV7/D6E6kJorUtVdcIXjpbbgpBPHzmFp4+cgsZr4fnZso6KVy646iHfzXtMRC/MmIS87lTX+wtHy7hp9Qocfu2M0b6c94iqnnjWxV3iaXETEQFYLoT4gIgsAN8B8DtCiCO697DF3Ymp5SqtD5PGv36anKqsGbfu5LqVd1GgarDrZhl7NZa1I6vRuVmt3eJcmdrtQpOhQQuDSwa0DyIClHVY5HcNqLMy7r65hInvv6VcXGTlgJoj29GtxodXeYNusLuxdNe7SdlWJ7IGjG6WE6QRcJQL80K1uEVD2T9o/mo1/8WTaNtDmFiudqtXt23ZZpE/vHdWWR9E5ff048tUrbyLUrxVDXZ1Lb5U1ejcEACeOXIKo1evDHX2YF9gIs9Lt2Imeyrq0szkQig7RGjlgutmJ/tfeUf7pTlFW75H15wiSHkDHZVqDTv3HQegt+K7+ayz8zXXoHg3Rc6A9Cx3BwyzSogoT0QzAN4F8FdCiJejHVbvoYp4y04lqoi+LsUv35z+P/K1Y9qLOuhUVtfPslQsdJWZ4ZdqrY6fne8U7YKV7+pGlt1yxresdV14YgpRY4yHNQtM/CAXmbilBKoQolEYanK67Lqaz6v2iRPVvqLMs69UGytol2l8Sd1WrHRbJAZ0d4+kaWGeUVaJEKIOYAMRFQH8BRF9VAjxQ/s2RPQAgAcAYPXq1aEPNOv4jUTrBKouhOeNFCSf1GuxzJPbNgTqv2iKU2/ktFrVYsoEmXUw9eYZXw1sVYQVz5cdzLsVRikaYc4kVP7vqKfX1VodOY1AFwZyEPA3yzLBfo/o6sg7X0vTwjxfIRMhRAXAtwB8UvG3PUKIUSHE6PDwcMd7+x2/vjGdZSsbAbtx7sJCW56xab6412KQFQWrlfvrRp4I929c3bImw8Sr7KkO2S3nibEb8OS2DZ6LlmKhqYhBbvzTlao2f7mbvHd7oLAcg2hLdBOD+WaBsjC/L11+vFzQM/78LMafm+1Y5KNrNJLEwjxP4Sai4aalDSIqAPhVACeiHlgv0U3RKt1ih/mLC56dauT0c3K63EqZs3/2gxMzuP73v9lR4OnBiRlXy8a06/UXPrseh07MdWUZux3TQxMzvqf+EruVPDZSUq4ajJvaomhZzN0im92qFtLsvHMdLJ0pqyDf3DapEgRu1IWAlSdfx2NHvsvpklT27KyLjuusWquDCIkvvJGYuEquBPBnRJRHQ+j3CiG+Hu2weotueunpFjucna/ByntfvHL/Z85dUIrdfG0R48/NYurNM8a5srIjDKCP9hcLVmSulCDW33u2c2hPoYw6Y8aLcqWK+zeu9pWvLLGLhtMVJ336ly0bMH6A1heFNkAaBoNWDvOqqGgTr++iVhcYGrTws+pCV/XfnTn3gL/ZTmW+hie3bUhFuWdegBMDQRZC6NKkli/JY/5iPRHR0aXjea0STJo8ETZ+ZAg/OPVeqixKmbqnK/qkIkfAh5ZZrRRK3YKlNB2nmzCbPkClyeL3utfda34WE6kWXIWJn3TAnqhVEkbNjygJUrRKZxHMX6zjyW0bXLM8ovLjqsQgT+RaLzpKli8xc3nUhcDh186kSsyAS4WTVKIt27E5WRRoq5P+9JFTylld3L78fI60gUY3sTUV4quKha5cS7r3mLo50tY4OPPCnYWmB0GKVrmJviyU89S2DUp/bVx1reVnPbx3NvYZwPIleRQHl8T6mU9t24CnYghwFgsWdn9mPXbfs771gPb7ibIYVVzUF4VnDMaO3+PZfN2w77TOHBqxIZVhNzZS0gbRVbXl00LmhTtNuZU6/FZhs2Mi+nL/3VbPc1Kw8th07Urf74vzQSE5d7Ee6ZJ8J4TGQhm3zi5dxs86eP/8Ah6amGn5q0vFgu8Ho7zW4si/l1Tma8af5/d4nn35Ld/vW0QjNqQz7Hbcoa7294XPru9oNJIWMl8dME25lW74bWhqZ+lArvVwkst5VSsjdx84Gbhqm+zO8kyzRkYWiDPAKBz/O8ehWpreLfYO9t0GfO3BszAKkZkgfe5B8+VVyL6Yuj6XJjhr3shqncusXKu+T9rrmWReuE0bsaYFP/ncqlok512i8mE8rOyFjbJCWuovqJamh0U3or10IGfUkk4GR8MQ2oKVbwVK3fZl5chXxoudaq2OhXqwOIXzYVip1lCw8nhy24ZUC7Yk866SuJoehIFff7xfN5DuYRXW1J3JFhcWFvHoZGNBlVdj6dGrV2LAIM3UjaFBq5Ud4/WguWzZgNJFYYqL/WKEquZNtVbHgxMzLT+4THpYs30/rn3kG1iTouSHzFvcaShqrkJlWfvN59bdbOVKFdds399xrKpC/laeUFdUh2P6A1lWVpd3L6V694GTyiqCfth645XGVvvZ+VrHvRvXVeqVJilXT0KgtQbC6bYC4i8sZYfzuCNAV27Vzb/YbY6pqrmA/YFx7sJCqN1KmN5DllEIogQFK4fztUVf+yg2K0DKh0o3JVxV+3zvfM21nkyxYKFWX3TtnORFFDndfZfHnTZ0lrUufcwtx9RrKumc3skUwSe3bQDg3hqLYQC0HvJBuLDgT7SBS9emvfFEEAiNfpBeA6lUa4FEG2hY3kmuHcm8qySNuNUWdlrebv54P1PJcqWK8edmW7/HUcGP6Q1yRNh83bC26YIKZxZKlyVklHRreQsAj714XFvLPUwIl2rjJ+E+YYs7AnTWiz2n1jSf296N2is3trYosHPf8dCKBN2/cXU6quj5RFYntOe1Lx3gS12HzCTy4+OO0h8dxPI+O1/Dz87Xui5GZYpzhHGvHWGLOwJ03b5lINHkqawKbqr266RSrbUVVArCE2ON8q1ZSg+0+/xHr17Zar92YSFgGkJGSLpoVhpYFA2f+0KXtXy6zRGPcyEYmyEREGSlJKBPGwQaqVteda79LDnWUSoWMDldxrPfeyvwvuKkWqvj4b2zuO9Pv9s6h/1Ev4u25NzFelfpjZuuXYnBJd3Zs3HOTjmrJIXoskmKBQvLl+qbykrY6mKY7gh677zhUe3T9bPDbBbMuGO6EtLPikldcLNSrRkFXVi0GaY7gtw7cdaDYeEOgGnXZ7/docPsIcgwTPTEvVqbfdw4CkfqAAAS6UlEQVQBMF2SrtvOnn9txyR/m2GYZNG1Q4sDtrgDYLok3a1OhMr6lv8/vHc2kVKpDMN4IxB9VxwdbHEHwG21mUl3aInKSh8bKWGRRZthUk25Uk2k6BQLdwBMOnHoukM7UVnlaS1NyzDMJR6cmGlVYYwLFu4AjI2UjKLQlfmaZxeSZVauo/bB5uuGwxsswzCR8cyRU7Fa3uzjdsEkha9kkAFiYjlXa4tttQ/Gn5/lcqwMkxEEoC3PHAVscWswbXrglQEiO4L4XcVXqwv0xyJthukN4myXyMKtwTTVz7m8fWjQQsG6dFqXWTl8ffYdrtTHMD1OnDEpdpVoCNKEeMHm4oiqByHDMOkh7gU4nsJNRKsAfBXA30ej0/0eIcQXox5Y0ui6dRcdBZ4enTzW1q6JhZph+ouhQQs77liXugU4CwAeFkL8gIguB3CUiP5KCPFqxGNLFF0Ktf31yelyKJ2xGYbJLueDdi7uAk8ftxDiHSHED5o/vw/gRwDS378+ILqa1vbXdx84yaLNMH1O3E0UAJ/BSSJaA2AEwMuKvz1ARFNENDU3NxfO6BJEF2iwvx5nFJlhmPQStxYYCzcRXQbgBQAPCiF+5vy7EGKPEGJUCDE6PJz9hSOqND9nAIJXNjIMA8SvBUZZJURkoSHazwghvhbtkOLHbaGN2wIck1ZiDMP0DkODFs7XFo0bfkeFSVYJAfgvAH4khPjj6IcUL161sr0a+QJo9TVkGKa32Xrjla1epiZNUaLCs3UZEf0jAH8N4BjQWsz374QQ39C9J0uty3RtwvyWa3SmBTIM03sUCxZmdtwWyb5DbV0mhPgO4FkELxOoXCJeC21M6pVMTpfxwtEyizbD9DgmrQPjoG9WTupcIrqFNlc1u5ybtBxTLY9nGIaJir6pVaKrPSJEZ61sGWwwrVfCaYEM0z/EXXtbRd8It05c36vW2opE2fvHmdYr4bRAhukfno659raKvnGV6DqnX1UsaLNH3N5jh9MCGaa/eHBiBg/vncW9t6zCE2M3xP75fWNxmyyo6eY9MnhZrdWR64kQLsMwJtSFwNNHTuH63/9m7BZ431jcJgtq/L7HGbxc5LQShuk75muLyqSFKPHM4+6GrORxm6T6uaHLAWcYpv/wu/bDSah53L2KaaqfG5xNwjCMhFuXxYBpqp8bnE3CMIwkTj3oW+E2TfWbnC5j066DuGb7fmzadbAtCOHVKJhhmP4g7kJTfSvcJvW2vTq92xsFR8Wma1diyNEujWGY9JAnaq39iIu+FW6TVD8Td8rYSAnjW9bCiigX8I2/q2L6D27DG7u24v6NqyP5DIZhumdRiNirA/ZtcNIkPdDUnbJz33HUIsoFlJ/16OQxPH3kVCSfwTBM9yQR6+pb4Qa8622brpyMsmLYikLDTfLsy29F9hkMw3RHEk0UgD52lZigcoFYOfL1RT21bUMgH3ilWsOa7ftRjyDfnmGC0qvxFzfHZ56oo65R3PS1xW2E8xtUfKNDmtKwQ4NW60t97MXjym0YJsv06jUt0Gia4JxNF6x8YmJthy3uJqq0v90HTqJWb7d0a3XRkeu99cYrlfvceuOVrcyUXr3AGaYXKRULmNlxW2vGnLSF7YQtbuhXUeqq/TmDk4dOzCm3O3RiDodOzHHVQIYJiWLBwvKlAzhdqaI4aEGIRmnmHFHX7kQC2rpX2f3WXnGwpGDhhj7tL6+5GJzBSV29Eq5jwjBAjtQF2HSv6yhYeey8c51SSJ3Glx8EGta0rpBc0o2BVbBwQ5/2VxcCBSvfdjGoosg6gWcYRi/OfkS75CGazvReP3ejrjhUGPWMoiJ1Pm63JeZRocvDlD4tLx8XizbDXKJYCCfTpFQs4I1dW/HUtg0AgIcmZrSa4LSMTcfgls4XRj2jqEiVxZ3UE07VwUZ+oSY+rpIm35th0sqma1fiyOtnURcCeSLce8sqHDoxF/g6JoS3ruF0parVhKk3z+DQibmWr/uD8wutRXDlShVWnpADsOjxGW7BRtMFeEmQKuF2e8JFKdyqVZSbrxvG7gMn8dDEjKtva3K6jPmLC5GNjeltli/J49zF+IPXnxldjWd+42Ntr01Ol/G7e2cCNQQJc+6ZI8LOfceVmvDMkVOtz1JlbDmzwVSUmm0LdZguwEuCVAl3kk84u2XtZfnLaVm5Uu2ISDOMH6x8DgULsWcePTgxg90HTrYZJFNvnklVF6e6EFrrPegwTVY86nrJlitVrNm+39PvHiWewk1EXwFwO4B3hRAfjXIwaXnCefm27F9miq5zJoNUqjXcv3E1vnb0bczXvCb24VKuVDH+/CyAhkHSL2UV8kS4afWK1oxaphVWqrVWokGpWMDgkpzrA7VcqeKhiRlMvXkm9obBnq3LiOjjAD4A8FVT4e62dZkqpSeJlUrXbN+vFGSC/uHCMEw8pHmW+8aurV2/10/rMs+sEiHEtwGc6Xo0PrDXt05ypZLWwifOzWaYpEmraAPAmu37Y/mcVPm4gXSsVBrfshbjz892BDg4649hmDQQWh43ET1ARFNENDU3p14CnhXGRkpYviR1zzSGYRgAIQq3EGKPEGJUCDE6PDwc1m4T470Ia2wzDMMEIXUrJ9NCGnI1GYZhVHgKNxE9C+C7ANYS0dtE9Lnoh5U8m68bdi2mzjAMkxSejlwhxL1xDCRNTE6X8cLRcqqj1wzD9C99H4FTlW1ULcBhGIZJC30t3H4bKLhBxOmCDMPEQ18HJ90aKKgYGrRQsPJtr8lewizaDMPkYgqM9bVwezVQsFOw8thxx7qOlZ2s1wzDSOIq0tXXrhJd3ZGSzdetallkX9kZ1xJXhmHSTymmNOK+Fu6gDRQAblvGMMwlvErFhkVfu0rGRkq4++ZSy6edJ8LdN/urlXLvLauiGh7DMBli07UrY6uz1NcWt8zXlhZzXQi8cLSM0atXtjVM0HV/fuzF48ruGwzD9BcFK9fRUShK+lq4/TRMsHfBAaCsHsgwTH9yPuYmGH0t3G6t0rxEnUWbYRhJ3LWN+trHrTvZVxULrqKehi7PDMOkh7iCkpK+Fu7xLWuV+drjW9a6ijpXDmQYRhJnUFLS164SebJ1AUhdqiCg9nHnAIDiS8JnGCZZ7t+4OvZGwUCfCzegb5XmJeoA2rJKigULO+9c13pPuVJt5XjrmpsWCxZuX38lDp2Ya/sM+z4YhomXUrGAzdcN4+uz76CiaKhCBNx3SzKC3RqDV5f3bui2y3sacUsJdNu2OGhBiEYnHfmz6iJQIS+c/a+8w+mGDBMBpWIBh7ffmvQw2vDT5b3vLW43dNUDAXSIt3Nbu+Cena/5Kj5TrlTx9JFTAUfPMP1NsWBpjaWsJxj0dXDSC6+UQK9t7bDfm2Giw2kXFaw8dt65Tls7JOsJBizcLrilBJpuyzBpoWDlYys7GicFK4/7Nq5uq9r5+btuwNhIyTVzLMuwq8QFXfVA1dNaty3DJEkOjcC4jM9MvXkmc264gpXH3TeXWkF8e/zIK+5kkmSQRVi4XXCrHmiyrZ0cpwn2LHkiXHGZhb99/6Lxe4YGLVTma22C+uzLbxlVmhwgQKCRsZQnwr23rMITYzfgvj/9Lg6/dqa13aZrV3bUz5CC5fyskk9Be3TymHK8MrvKbT8yiG/PvLJ/vp+EABNMK31mCc4q8SCMrBK/1o7MKpEWxoqChffP1+B3lf2SPGFwyUBHgGbpQA4XFhY90xVVLF+ShxAC883aDINWDksG8qhUa0b76Ubk5JgvLiwq92/lgN2f2QAAyvO/zMqhqqglIcdrHzcBuG/jagCXxE2K4+jVK12vBfv3v8xqnONF0UgfKww0xtArFh8TPn6ySli4e4iwLZW0fibD9CKcDthjmIijn9TFsMZSHLTwwfkF1Jo+IPmZz02dwpHXz7as1Y0fGcIbf1c1Fnev43WW1DWZnvv5LKDTJ6p6LaoHFD8ML8HnQg1b3CnHKchAw88uo+Zym4f3zir9o24LDey+RjuDVg533fxh5YpONz++X4YGLey4Y12HKI8/N9t6GDiPZfN1w5j4/luu1Rml68Pu/1XVT6fmv24KchasPG5avQLfff1MR+xiyLbgSrqjhgYtnK/V21w2g1YOS618m68bUJdakN+3yj9cLFggQtt+THzFdj+1/Vwlge4B6nXt9xLsKrER5IntZo2VK1UQXerurhIh3X6SXhXpx6fN9DcyHmJKHNeWzhjxG4/aue94W/zH7R7u5jP8ErpwE9EnAXwRQB7Al4UQu9y2T4twq6xVeWE5A4BOS8X5pZpi5YCYa6ozTN9RapZe9mOd62aYdqw8Yfc967UGWJQzgFCFm4jyAP4vgH8C4G0A3wdwrxDiVd170iLcm3Yd9JVbLfNFXzhaDs0dwDBMuDit+oKVx9KBnNLQkta5SnR16Cx6nZ6EVffEj3CbrJz8ZQA/FkK8LoS4CODPAXw6yADjwu9qxmqtjmdffotFm2FSisoVU63VPWuSeJWkUL0n6OtRYiLcJQBv2X5/u/laG0T0ABFNEdHU3NxcWOMLRDf1CEwWQDAMEz+lYsG3/1xqgB9xdWui4uf1KDERblV1g47zJ4TYI4QYFUKMDg8PBx9ZCKjqFHiRpx4s5sAwGWfTtStxePut2qJRQ4OWa00SU3G18qStY5Kmuicmwv02gFW23z8M4HQ0wwmXsZESPn/XDa0v20uSC1Ye996yyrfYM0wQfv7yJRi0uN6bxFkIy750XyeeO+5Y17rXnYWmdO9zMjRoaQOTQLueqD4jTkyCkwNoBCc/AaCMRnDynwshjuvek5bgpBNVWp4uq0Rut6JgoVZfxLmL7f4xubDk1Xfeb6X1DVo5CEC5vJqJD3nfh+n0GrRy+MO7bsRzU6fa6oEAjTIA8xfrHZ8nFwZ96dDf4G/ePdd63Vn4ye3Gf3TyGJ45cqpt31YOWBCNVFSvXHUJAfiH167ED05VOq5Pe50Q5+ctX5LHP7uphInvnerIlirYlvU70dXmUdUk0dUs0dFtSl7aF/NEkQ74KQBPoZEO+BUhxH9w2z6tws0wDJNWQl/yLoT4BoBvBBoVwzAMEwrsWGMYhskYLNwMwzAZg4WbYRgmY7BwMwzDZAwWboZhmIwRSVlXIpoD8GbA3VwB4KchDCcr8PH2Nny8vUtYx3q1EMJo2Xkkwh0GRDRlmtPYC/Dx9jZ8vL1LEsfKrhKGYZiMwcLNMAyTMdIs3HuSHkDM8PH2Nny8vUvsx5paHzfDMAyjJs0WN8MwDKMgceEmok8S0Uki+jERbVf8fSkRTTT//jIRrYl/lOFhcLy/S0SvEtErRPS/iejqJMYZFl7Ha9vuHiISRJTpTAST4yWizza/4+NE9D/iHmNYGFzLq4noEBFNN6/nTyUxzrAgoq8Q0btE9EPN34mI/mPzfLxCRDdFNhghRGL/0CgT+xqAjwBYAmAWwPWObf4VgP/c/PnXAEwkOeYYjnczgMHmz7/V68fb3O5yAN8GcATAaNLjjvj7/QUA0wCGmr//vaTHHeGx7gHwW82frwfwRtLjDnjMHwdwE4Afav7+KQDfRKP8+UYAL0c1lqQtbpNGxJ8G8GfNn58H8AmizPYX8zxeIcQhIcR889cjaHQcyiqmjab/PYA/AnA+zsFFgMnx/gaALwkhzgKAEOLdmMcYFibHKgB8qPnzCmSkc5YOIcS3AZxx2eTTAL4qGhwBUCSiK6MYS9LCbdKIuLWNEGIBwHsAfi6W0YWPUeNlG59D4wmeVTyPl4hGAKwSQnw9zoFFhMn3+4sAfpGIDhPRESL6ZGyjCxeTY90J4H4iehuNev6/Hc/QEsPv/d01Ro0UIsSkEbFRs+KMYHwsRHQ/gFEA/zjSEUWL6/ESUQ7AkwB+Pa4BRYzJ9zuAhrvkV9CYTf01EX1UCFGJeGxhY3Ks9wL4b0KILxDRxwD89+ax9mpvv9i0KmmL26QRcWubZv/LFXCfrqQZo8bLRPSrAH4PwJ1CiAsxjS0KvI73cgAfBfAtInoDDb/gvgwHKE2v5/8phKgJIX4C4CQaQp41TI71cwD2AoAQ4rsAlqFR16NXia2xetLC/X0Av0BE1xDREjSCj/sc2+wD8C+bP98D4KBoRgIyiOfxNl0Hf4KGaGfV/ylxPV4hxHtCiCuEEGuEEGvQ8OnfKYTIasNSk+t5Eo0ANIjoCjRcJ6/HOspwMDnWU2g0GQcR/QM0hHsu1lHGyz4A/6KZXbIRwHtCiHci+aQURGo/hUYX+dcA/F7ztcfRuIGBxpf9HIAfA/gegI8kPeaIj/d/AfhbADPNf/uSHnOUx+vY9lvIcFaJ4fdLAP4YwKsAjgH4taTHHOGxXg/gMBoZJzMAbkt6zAGP91kA7wCooWFdfw7AbwL4Tdt3+6Xm+TgW5bXMKycZhmEyRtKuEoZhGMYnLNwMwzAZg4WbYRgmY7BwMwzDZAwWboZhmIzBws0wDJMxWLgZhmEyBgs3wzBMxvj/hk+XEEBdztgAAAAASUVORK5CYII=\n",
      "text/plain": [
       "<Figure size 432x288 with 1 Axes>"
      ]
     },
     "metadata": {
      "needs_background": "light"
     },
     "output_type": "display_data"
    }
   ],
   "source": [
    "plt.scatter(sub_data[\"true_score\"],sub_data[\"model_score\"])"
   ]
  },
  {
   "cell_type": "code",
   "execution_count": 189,
   "metadata": {},
   "outputs": [
    {
     "name": "stderr",
     "output_type": "stream",
     "text": [
      "/anaconda3/envs/tf3/lib/python3.6/site-packages/scipy/stats/stats.py:1713: FutureWarning: Using a non-tuple sequence for multidimensional indexing is deprecated; use `arr[tuple(seq)]` instead of `arr[seq]`. In the future this will be interpreted as an array index, `arr[np.array(seq)]`, which will result either in an error or a different result.\n",
      "  return np.add.reduce(sorted[indexer] * weights, axis=axis) / sumval\n"
     ]
    },
    {
     "data": {
      "text/plain": [
       "<matplotlib.axes._subplots.AxesSubplot at 0x1a4cb5d630>"
      ]
     },
     "execution_count": 189,
     "metadata": {},
     "output_type": "execute_result"
    },
    {
     "data": {
      "image/png": "iVBORw0KGgoAAAANSUhEUgAAA0QAAAFBCAYAAABXS2+0AAAABHNCSVQICAgIfAhkiAAAAAlwSFlzAAALEgAACxIB0t1+/AAAADl0RVh0U29mdHdhcmUAbWF0cGxvdGxpYiB2ZXJzaW9uIDIuMi4zLCBodHRwOi8vbWF0cGxvdGxpYi5vcmcvIxREBQAAIABJREFUeJzsvWmUJNlZpvlcW30Ljz0ycqnKzKqsUm1SlVoFEmegS9CAAGkAScCR0EAzPTQwwAHODDAHsQlooebMTHPoZgBJSGw9IBCMUDfQQHeDxLQGJJUEqFbVqtpyz1jd3ba7zI9r5mHh4REZuWdU3qfKjm3XLcw9zc3va9/3vVcYY3A4HA6Hw+FwOByOGxHvWp+Aw+FwOBwOh8PhcFwrnCByOBwOh8PhcDgcNyxOEDkcDofD4XA4HI4bFieIHA6Hw+FwOBwOxw2LE0QOh8PhcDgcDofjhsUJIofD4XA4HA6Hw3HD4gSRw+FwOBwOh8PhuGFxgsjhcDgcDofD4XDcsDhB5HA4HA6Hw+FwOG5YnCByOBwOh8PhcDgcNyzBtT6BC2Vubs4cOXLkWp+Gw+FwOBwOh8PhuI75zGc+c9YYM3++dntOEB05coQHH3zwWp+Gw+FwOBwOh8PhuI4RQjy3m3YuZc7hcDgcDofD4XDcsDhB5HA4HA6Hw+FwOG5YnCByOBwOh8PhcDgcNyxOEDkcDofD4XA4HI4bFieIHA6Hw+FwOBwOxw2LE0QOh8PhcDgcDofjhsUJIofD4XA4HA6Hw3HD4gSRw+FwOBwOh8PhuGFxgsjhcDgcDofD4XDcsATX+gQcjhsFY8z5GuzmIHYuBMJzzzMcDofD4XA4LhUniBzXhLU//3P6f/dJjFKbd1Qd/qE4MGCquSl3meGuTQvabCwPXz7meNUxyuOaLcetr5f7x7QxjDuGRhmNppzXJxTKmHLZoI2qLWuMMejyP7ts0FqhsX+r2m8wqMBHRwG6EUEjRjQbeK0WXqtF0O4QTHRpdKaIJ6dpTc7S7EzRiidoRx3iqInvh3i+j+cHdjkI8ISHJ5zIcjgcDofDcWPhBJHjqqKl5NS7383K733osh7XiGpJbJoZACHKJVGu1/aV60O5NDxObRtm02vMptcbTPn60fiOEZv/xujf9LCTGbOvWheAEaLcJMr/BYE0xJmmUYz5MMaggZUITkSQRpBFHlkkKGKPIvKRkY+MA1QcohohNGNoNhCtJqLVImh1CLqTRJ0uUWeSVmeKdnOCdtihFbVoRR1acYc4bOIHIQKB7/l4eAghnNhyOBwOh8Nx3eIEkeOqIVdXeekHfoDBJz/Fc689zB+/vkHuKRSawmiUUEgUudEoFIVQSKOQaArKduXcipzLg49HgE8gfMJyHuATCp9QBPh4hCIgGM63tg2ER4BtE+Dji41j+niEePjGJ8Ab7vMRm/bbYwXlsXx844+8zUrYWXIg0xqT5cg8QWUZRZEi0xSdp6g8hSwvpwKR5Ygsx88KgkwSZ5KgJwkzRZgVRJkmkrtI2wO0sMIqiWCpFFlpJEgjyCOPPPKRDR8ZBchGgI4jdDPCNGIrstotvFaboDNB2JkgbnVpRW1acZtOaMVVK+rQitq0wzatsEXkR/jC3xBYpdiqtjkcDofD4XBcDE4QOa4K2TPP8MJ3fw/Fiy/yn792kfff+yJz8SyxHxF6Ib4ICL0GsQhpez6BCAi8wAoQLyAQAaG3eTkUAb4XlKLCL/f5+F4pRERgxYew+3zhl5OHL2ybqmPNRhCpnAsEwkaHGN1nozTGmOGy53mI8rhVB90XPp4QeNU6/jBq4vmelUSeN2wvAE94CIRdF8J2+hEI4YEQ9nh4YEAbiZYSoxVSFugix0iJKjKMkqi8QMkcmWdoVaCKHF0UKKNsYp42SCNtCp5WpECqNBQSkWWQF5isQOcpMkuQWYbOU3SWWZGV54g0x8sKOlnBZFbg96zYCjJFlBUEuxRYSkASl8IqtCLrpVgMRVcV1SpiHxn7yDKSVYks3WrYtMF2G7/dJm50aERNGkGLdtSmFXaGYqsbd+lGXSbjSVphi9AL8cp/O094+J5/+b8ADofD4XA4rlucIHJccXof/zgv/fCPoGTOe982xV8fOce3H/0WvuTWr7ANxvSZRZkeVtXmDMXJiHCpogX1FC3Pq3Vuhb+xT3gEIkB4VpzU2wGbog6iFER1gbJJrIzs20sYrUEp+9nWlrUsUNqKLK0VqijQskCrAlOUgkoWmEIiZWb35TlS5iitSmFV1UppUq3QSkKaQWHFk8gLyKWdZzkqS1F5hs5STJZDltHMc1ppgZcVeOs5fipLkSXxhzVnyY7vUXobEaxKUCWRYCWGQQy9BgxiQdIQFK0Q1Wyg2w1Mp4XotPEnJmi0J5lodJmIu3TjSbqNaaYaU0w3poeCKgoiAhE4QeVwOBwOxx7GCSLHFcMYw7nf+A3O/JtfJJ9u8643+xyfy/nRe36Am+Zv41DnEO2wvUlg1MVJta1aHytI9pgYuR4Qngeex+gn5wPhRR5zk8hSCrQeLhulkSrHKI1SBVraSJUuilJ0lUJLSrQskHmOVjlK29RJU86V1hR5js4qAZVakZVJKAq8vLBRq7xAZwVkKc0so5FlkGaIrMBbzfGSnCDJCfJKXCkg3fKepAf9BvTjct4QPNuAh4fbBFnDRzYjdCtGd5qYdgtvooM/0aXdnGQi7jART9JtTDIZTzHVnGGqMUU36jIRTRD4gRNUe4RN17bW5dyAVpg8R/X76H4f3euhej1Mv4/q9dH9HiZJEEGAaLfxWm38VsumjbY7eK0WfqeDaDXxggCq76cQ4Psby/XtDofD4bisOEHkuCLoLOPku97F6kf+mKVj8/zom1ZoTUzzU6/5IbqdOe6cuZO51ty1Pk3HZWI7kVVxMTeasSJr2BHVGKXQSqFUlSqY20hWnqN1gc4lWpWphEqhykiWMrY2TcucouzEqmQAgwSR5pDaWiuSlDBN6SYJ3SSBJMU7l+EPcsIkx1Maa1dRAP0t55+GtWhUA1ZjwfGGFVeDGPpNQdEIUc0I1W5g2g3otBETE0SdLu1Gl4l4gsl4iom4y1Rjmm5jipnmDN24SytoDaOc1eQElWUnga7zHD0YWOHS76PX1zeJF90f2P2DAWowQCcDTJKg0xSTZZi0EuQZJssxaQpSXp7zDgJMHEIUYKIQE0WYajkOMWE5b0SYOLLzRoxu2GXdjDHNGNNsYFoNO29GmDiGwMMIgfawNZjlZARoYSPyePYbPOq8WaUOa3TtZO12bfRwvd7W1EL/pnTlHLdty9+pHcdgEEIwGU0y25xlNp6lE3eGqdO+Z6/7YUq0u/YdDsdF4gSR47Ijz5zhxR/8QZLP/j2PffE+fvb1Z7mrc4zvuv/7ieIWd8/dzWQ8ea1P03Gdcz6RdTEMO8pK2bnWGClth1kqijxB5RkqT1FZhs5zlMzQWY6UGYWRaKWQqkAWme1EJwP0oA9JjsiyUkzliDQlThOiQcJ0kiCSDH85w09ywrRAGANk5bS+6Tw1tqaq36iiVIKTDXimFp1KGh6yGaJatoaKThM6bbzOBHG7SyeeKOulbOrfVGOabnOa2dYsE+EEkR9dM0FlKvt5ozFagdQoIzFSYYz999FaofOiFCl9VK9nRcz6OrK/Rt7rofo91MAKWiteUkhTTJohcmsm4uVFaSYi8XKJL/X5T7CkCERpEiLIyimNBFkXkrBKxfQYhBFJZOiHhkGkScMNo5EkgjyASEJc2KlRGLucQ6OwU5xDXCgahbJt8rJ9bmj0q/1l+xyC3b8NALIAsvK8srBaFnYe1rdBGtrtWTS6T2ysl/vy0DphXi0afoNO1KETllO0MZ8IJ5hqTDEVTzHbmGWmMcN0c5qm37QiqiacKkHl3C8dDgc4QeS4zAweeYTjP/CDFCdO8GdfO89v3nuWr5n5Ur7x3ncQx03umr2LVti61qfpuEEZiqxwfHLgTimDwxRArUHKLeKqyFJbU1VY8wmZZzaVKs9QRY7UEqVlOVfkg14ppgboQYKXldGpNLOpgGlKezCgmSTMJSneeop/qp7upwHJuHqqerrfoAG9huC5kfS/vEr3a8aYdhPTaSI6Hfxul2ajQyfaEFTdhp3wfIoiJZMZhczIlJ0XqqAoEtTARtpUf4CXpDBIEWmKSGyqop8V5SQJcutwGOSKMNeEuSbKNVFuiHJNnBuiXQRe/HLKfSiGjoeUokSQdOvrkEbeSBusK2LsUYTWgl7FPioK8P0NV8lgxIEyqIxcyin0QtpeSNcPCLyQIAjwvZAgCPG9wNZFGm3HS9MaT5vhMlqD0QgFGI1WhoExJGzUUA6vYcAg8JTGyxV+IfFzjS8Vfl5OUtl9ucQvNrZ7hcTPFc1c0s6l3Z9I/FU5bO/lsox+7h4VluOiRT4qDOxy6KPiEF3bp6MQXRmixKFdb0boKEI3Q1QzRrdC60rZamAaEcqDvkoYqIS+GrAuB/Rkj/Wix1q+zsn+CdbydXKdjz03T3i0w/YWAdUO20yE9hqfjCeZacww05hhrjXHRDhB7MdjI1CBCFzaosPxMsQJIsdlwRjD2n/6T5z8qZ9GqoJfedsEnzi8ynce+hbuf8VXMBF3uWPmDiI/utan6nBcFEIICALbNY22Xsfnu5kOo1JlXRV6Q0xpKZFZgi5yijRF51kZmcrQRY5SkkIXKF1a0RcpapAMU7tIU2utnmZDQRUOErrpgIkkZXGQ2HS/JCcYFPi7TPerIlTrseB0DIGy0YlGbmgWMJ3b9WYO8QVkjRU+ZFEVffHIY48iCkgnynGx4gAZ2Y60igNUFJSdadvZJgrRYQhxCFEIcTQULxs2+h6+8egIjy6eFSnlIMS+H+IHIYEf2YGJwwDjexD6GM+36WS+QHi+HU/M82w6mfAQvk09wy8jC2McKOs1kKP1kBsX1PkuGIPQDEWUMKWAMqWAqgkqYQxIhVAapE0RRCpQEurbVNlm9DxMOcZZ+R60VMMIG1JCYev0yAtEISG3y5TLfp7jl0YplQMlWQ6DHLIUas6UXKDYIgohCDBhOQU+JgygXCboYMIpVOhRBDaylQeGJIQk1CSBph8o1gPJur/Cmn+aFS/lRS8jCw15AEVgo3h5AMoXRF5IJ2hvTGGHibBDO+rQCdpMxpNMxdNMN6eZac4x25qlGbaJw3hLBKruPOpwOK5fnCByXDKmKDjz3vdy7ld/jXSmzbve4nF6VvPO27+PxUN3MNua49jUMQLPXW6OGxfh++D72/aDd3pUsGOqn1KoLEPlGTJPbJpfbtd1nqGUROrCmlRoidIFRZGiegNUv18zp8ghyYb1U3GSECYDpgYJXpLhreT2aX8colu21kU3IlQU0YtD1qMI4hARxYgowotjvCBCxCGEke3ENkJMFCICH7TVFC0DrdoYWwasgUDggefbTq/v2WP5PiII8ILQmhSEAV4QWGt738fzfYQIEIFvozKBj+f5eF4wtLqvzFjqndShkyQbpgWVeUtdzAy3Vfb3pQCqm73shY7vdk6T1fXEcFljlLSivShsPZZSGCnt9VcJfCkxSg2vbWM2hoqrlk0lHKVEpzYdFSkxeW6X83y4bPK8rNGyUVaT2/rAalln9to2eY5OMky+PmxDnluxdpFoT6ACTREUFOEKWQC5b0hDQxqYoXBaD+BcuCGkCAK8MESEEX4UEYQNgrhJEDeI4xbNpjVa6bZn6Hbm6EzM0GhP4rfahI1mGUn08X0r3H0/sB+c51khLthsrOGMNhyOy4rroTouCbW2xol3/Qzrf/ZnnD42y4+9aZXJzhw/d+8PEk3NcPPEzdzcvdnlaTscl8BlSfWrial6yp/Kc1szVRSoLLHrRSmmihyttRVURqGNQQBiGPWwURQrUHz8MLZCxfcQQWQFSRjZbdV2L8DzrVDB86zI8Urh4gdW/Iw4SroO3+XlStTnAZtMT9hheSjoR8WVVBhZbLpOdWlYIcAaOYgyWmvMMDgHG4JLIIbHN0VRHiO347IVqb2m83x4fcvK+r/IUFmKzgtMkdt0QlnQzOVGVKywQw2Yvo2OiaLAKxReofBlgY24Dnb1WVWtwaa4qtBDBR468DGhjYJ5YYgXxgRRTBg18eMYL4zwomg4F2GEHzfwGzFe3EDE5bzRQLRbRDfdRLhvH16rhYgiO4Wh+045HCM4QeS4aLLnn+f4D/8w6ece4qEvnufnX7/Efa3b+a7XfC+yGXH79O0sthev9Wk6HDc0w1S/YPzt/kJS/TDGRrmqp9O+SwVybHBFhVYVtTKmJrDKFMJt9pkqZVBJdPkAYCi8tLL7dCW+FEZJe8zSPU8JjVbW8EMbjTL24YDUNoW1UDbimury+FohCoVQyh6vkOQyJStSMjmgyFPyIkNmKUWRIPMMVWSoMvJFXuAVOZG0JhyhhCg1RH2ICoilIB7uM/jqvB+d/Xdpt/Dn5/Dn54kW9hEs7CO6+Sbio0cJDhywNvCVWIoi++/ocNxgOEHkuGCM1vQ/9SlOvPOdFCdP8idfO8vv3LfMN0x8Kd/wmm8j8w33zN7FTHPmWp+qw+G4WIztbAo0eKYmfMoBkinrWCjTd4ZzNuYOx2Vg2EHfIeX0cmGMGQqsLSLLMKzhqos0jEHKAiVL90llB7JWMqeQuRVCMkMWGbLIbcqqKsr6L+z3SRuMEEijSCnok9EzKatk9ExCT6esm4R1M2BNJ6ybhJ4ckOYDhJRWRBUMxVQkDZ3U4+haxMEVn8XlJWaeOkXnwc/Yv1nRiPHm5vDn5wgWFoj27SM+dDPR4cOEhw7iT0zYSFQUIeLYpv46HC9DnCByXBA6z1n96Ec59Qu/gFSS/+ttHT55uMf3LXwTr77nK1GBz32z99CJOtf6VB2Olw9VJ83ozROj28a00wqMsnMta8vVdlkuV+3LNsac97S2xRY8lGPd2BoIKKNKVNtq+6r9o9uqdbzaa8e02SLKRsXZdvt3Ma+O4UTeDcGm+hzO731RcaGdKWMM0kikkihVIGWBVDlSFeQqIy9KJ8eiFFMqL8VZZbChoLA1XoUuGMgB/WLAQA3oyQE92WdN9XghX+Hv5Srn9BpLOkMon4UVWFw2LC7DoRXNoZWzLDx/hql//By+ro0VFQaI2ZmhWAoXFogOHKB55BbCI0fwu12bvldLxXM49ipOEDl2jer1OPurv8bSb/4mg5kW73qLYHlW8FOHv5uFo68kjKytdiNoXOtTdTiuLHqcGNFjRIvZ3G4oQkrhMRQjakOM1NuYmnCpGFaog+2ubRgSbLRho81QQFQd/WrZ2+joCwFeWBMglygAqve93fJQuKnaNsp2ZuPch6+t7d9yvPr7FjXXN7H5cxh/ort/T7sVecNtI6LO80GUkxfYdT+ofd5jROLYyYmzlwNCCEIREnohhM1dvUZqiTKqdJuUw4Gmc5mT6cza4euCXOXk2g5EDVi3wUKis5TeYJWV9bOsJOdYTpf5glzlQbVmBZNcpbmaDcXS4rJi//IZDpw8x/xjjxHKje+L9j3U9AT+/BzRwj7ChQXCxUXiI7fQPHyUcGYGr9FwdUuOPYMTRI5dkR8/zqn3vIfef/4vnDw2wzvftMp8Z5F33/7d+PsXmWxOc/vM7fbm7nBcSYZixNSiJHXhYcbvH90+FCCV8JAb8/q2YTSl3LYlelIXJON+8Gu+zFtEST3iURMjng9+ONL2MmGMfV8yhTyxc5mBTKAYXa5P2cZ7HI3gbBJSI9tHRcQFtR/5W+P2jTuG8C+s/aYI1A7nQyWyhLXhrgRpJbyqa0xuI/KMAerCeeQ6qluzDa+dMQh/Q2B5tUmUQssrhZZXW/f88f8Gmz6TkcnVklxXBF5AQGAH3toF2uhavZMVSolMhlOqrMlE3U497a+ytn6OlWSJZbnG502P/0+vcU6uUqyu0ji3zsKyKUXTGvuWVll8+mma+caIaFpANtVCzU4Szi/QWjhAtLhIdPPNNA7fQjw/R9zu2hS8Siy5a81xjXGCyLEjRinSRx/lxM/8DNnDj/APr53lFx5Y4Yuad/Dd93wXg6kG+ycOcHTyqHOSezlgdisuRoXIGMFRLWu5cax6NASzITYwtWjIuMhLPU1slJEIifB2HxUY2/Ed05EOopFO8RV+0qklFKVY2SJMatt22icTK2KKMctjP8cd8AIIYqCKTpXOYVs695eQZrfXOZ/Y8mMIGxCUU9isLTcgaG6zP97a1i8FkB8x/K5KCSZl7L+J0TVxBtsLd7aKMlETU0PxFbAp0lUXXZUY2058jU7VZ+Y6xJcdT3hEfmTH/9vmWeVQMJWiKZMZAzkgUQlp2idL+lYsFTlikKIHCb3BMiv5Gsumx9+bPktqlcH6Ct65FRrn1pk+l7O4nLBvZcDiiydQ6T+SYAXTKtDvRiQzbczcFNH8PjoLB+kePkZ89Ajx/CJxZ5Kw0cSrBNPVrluqfs/cNXlD4QSRY1t0lrH+8b/h1Ht+HnnqFB/9uml+995Vvrn1ZXz9q9/Baqy4ZeoohzqHXCj8aqEkFH3bsa0ExZZ6kbqAqFKvquhGrbM0FCJV53ZM3cim9CwY35Gq7dryxLu+7JXrlbAojz+ubsPzAH+b/dcBVYSlGCdE6utjRIlMN8TOdpGZeorcbhD+SGe6ttyYKjvUcbmtXN7UCY/L7SMd8Oo4ux1DbFRMb6lz2m5fvQO/TerhrtqP/K1x+7Yc40Lb11636/NR5XWQbFwfeQ/6Z2vXS3l9XJCoFOMFU9Dceh0Ml2vCa1zb+rE8f8y/nSrF106f16jwquY7RL6qyN6maFZNYMFGFG94jyiPXY+8Qk2M1u4Zo3Vq1d+s14ltOh5j9u2m3XmOd6GvucL3vMALCLyAJmXanqn/+xm0VkhdUKh8KJwGxYBB1idNVskGPXSWIQYpJClekpKkfVbFgHNmwFOmT2+wilpaxltapXG2T3cpZd/yMouPLjM5eBaww0P3gV7bZ306Jp1pwkyXaGaOycWDzB+5jdb8PGGrRdxoEkUxflw54o15AIAZk03ANu2qhzkjUVtRPnSo7pd+be4FNuXVq6bQCag9jhNEjrGotTVWPvLHnPl3/5ZCFfzy2zo8eDjhh6beyqvv/SrWA83dM3cz15q71qf68sUY20kqBpCswOAsZOub22z5sYdhdGO4vy5Eap0J7zoWHBdDFY1SeTkVG8syB13Od0wRK5fPF33R8sLOTXhbhUi13JgcEwmIx0QMasuj6/51kqo62jF1XBjGgKoJ6E2Ce5ygTrdvm61d+nXrheOjVuPE1dj9O0TA/Gjz/WacmDbSfmc3RbfM5k5r/bXU2tVfMy4FcThS7HYPger3wp3asUM7s027nV4z5tjVfbxa3vI9E5u3w4YorEfuR0XCUNDWxcDm8/GACEG0RcSW7eIIGQUU7QaFURRa2ihTnpAmCVmekA0G0CnwFnJEJlHCsEbO8yLjITWgWF3HLPcIlvs0llIml1Pmnx0w+7lzwLPAp0mAMw1Yng7oTUdkU02YbhPPzjC1/wD79x1henLWiqW4QRQ1COIYIUY/N3/kd270c6tfk9VDRgnp6kYK9TAddtiw/LDKSHoQg1/dxxs2w8ALxkzuPnk94QSRYxPGGIpTpzj3gQ+w8ru/R3+myU+/RdCfC/mZhW9n3x2vJgs97p17Jd2oe61P9+VFFf3JyifH6bLt1BsgCGyHojV7fYqWoRipiZDRSY4RKmOFS1Fru91UjD/mRadsiTGdvFKUxN3xUZNx4mS7fZVhwV5jnGmE3bGL1+76j1zedpfijndJxztfu1p0YttUMrFx3TB1iSc+hrGpmDUxtV0kc7Rtugby9Ob9Kjv/39/0cXi7SBmMNyKUm2qmAjbXT9XWt9RV+eNfv93xRGV2MfL6y13LdyGMfu/GpaduZ15SUUXX/HFiYHT5wgjKaTtrCGMMhZEUWpLLnCJNSAZrpNk6WW+NYn0VsT/FyzKEUQijSMl5SaX01nrkq33M8gB/OaW5nLPwUsL0YwM8cw54HvgHBhE8Ny1YnfJIJj3UpI/fDehMh8xPNNjvRewPIiJhS7A8NMJoROW+WTe50dJ+Xs1p+5s7bmpOb30QVdWlysw+yBya5NQFdu3fxA9ttKn6famW/WijjrQuoPbib8gewgkixxCjFOmTT3L63/1bBv/1rzlxbJp3vmmNAxMHeeehb8c/ehgRxdw7exetsHWtT3dvs2P0R0AYQ9TeXapS5da1o4jYRkDs2Gab/duJl8tRP+JHtSks0xVq26LO+DZVOy/c3L6+f9huJEoz7mn1XqSesqTr6ZFj6rKAzU/AYfPT7PLp76anmWVHcQvj0ol2aLMTY1OTzne8Hdpd1PF2anYRf7dqV3WWVMGGYYe0kctqedx5bYkwmI2/UZlHjDOr8HyGUYTqfLwA4gk7XW6MrgmpSljV6922i2qNicqmK5sjXnXr+Autf7uc7EZQeSPCbLTWajuBdqmvHxWDokw7HO3ob7u+076RdSVt1GRXx1UIVRBpSaQVbS254N+KEFgop5JCwZk04uwgZL0fkvUC4jWfm095TDwJvt74DmYBPDsNfzcF65OQd4GuIerCZEuwzwvYLwL2ezFdP0LEHTxjEL0ziDOft7/R4865MVkTSTMjoqm2vp3zbvVZycSm0A5rbMcJKLHx+zWMPJUP7vywdh2EG+l8jgviin5iQoivAX4JK8h/3Rjzr0f2HwY+CMwDS8D/YIx58Uqek2M8Ok0ZfOaznPw3/wfFI4/xmdfO8r+/foUvbdzDd976Dgb7p2g1utwxc4ct0HRcGJca/emdhpOfgxOfg1OP2A5DXZRcjk7CecVIG/zpbYTGmPbjxMimNiP7b7QnYNuJlU01G2oj9aeylB6mtIxJs/ECEOWPoR9t/nH0wtoTxxHHsXrNxqb1G+jf41oz7jrYUhNYm1RRdqiKzR1VXW4vso1O69jUrmqxllZVrY9z69viwjeSeiQ8+5Q7bG4fKrgsn1PdIXLceFq1Mbc2rY8s18fk2uIouc3rdxrTa9P66LHLGrJdn2v99VdZAA7NM0Yehuy0Pozi7aLtpo777v+OFh5KaQqpKJQizyQqSWimKX6SkWuJFAA+AwNmUKBW18mXV9FL1uzhtnN9Os8Fu4XZAAAgAElEQVRkBGpDcEgPTk1J/nFa8RfTGeemAwbTMWqqgz91kPbi3cxFXfaHTQ6KkINCMC9zwqKHn63iJyt4yRIsfwEGS4yt/wzb0N5GLNXXG5Pb33Or3wOtIO/blNjKEZUxAkqURi5BNGLoEm/+7Ou/CTc4wlzu9ILqwEL4wBPAVwEvAp8G3m6MebTW5sPAnxhjfksI8RXA/2iM+badjnv//febBx988Iqc842KWllh/WMf5+Qv/SL61Gk+8jWT/P69fb61+U/5utu/gZXZiH3tRW6dupVgt8XVNzK7if7sVKhuDKw8vyGATn4OeqfsvrAF++6Gzr4dxMg2QmSnKMpeTem6mowVK7VC8y1WymMiMHWqp7l+WKbplPNhvnlNzAyFSiViRoWLj8tHd2yLrl+79UF4RyOJ5bahsNopcqDGd/62jI1VE1qbxmgajXCNpA86LPWO8AULKr17oVIZBOzBz94YgykkMs8ospQ8Scj7PbJejyxZJ5cFmbKGEEaA6Gd4awPE8jpyaRVzbpXg3DqNpQFBvlmAZgGsdGClDSttwUob1joeeTtEdmLoNAm6XZrT08y1p1kM2xzyQg4YQVenhPkafraGly4jBkswOGcnlW99I368VTC1R9P1ZiDeQThtfCjbXx+bIs+lmBJeLfpUi0AN+wgjEag99HsjhPiMMeb+87a7goLoS4B3GWPeUK7/GIAx5j21No8AbzDGvCisTdmqMWbHwhQniC4fxhiK48dZ/tM/Yem970NqyS+9JeRzhw3f33kT997xelYnfG7u3szh7mHnJLcdu4n+7JSSpSWcfcoKn5Ofg5MP2QJOsHnKi6+ExVfB/lfBzK3uSc752NEdrEpH0GwuLoat6Un1e2PZefPrnYlwI/JS/VDUOxWVacVY8TJa2Otw7EHqjpVjBdeIEKtHtZSsddxrIqtKx9pEJbDOk/YoxhguQO27Vomu6pi1uplhYf04g4KRtqNudY7ds8nhrb6+05yN+3YVMd9SJzXuGrHbTCHR5VQkffJBQpEMKAYpmUzJtCLXkkzn6CRH9BK8tRSvn2LWU3RvgOkleL2UsJcTJePNSdYbVjwtdwSrbeuYl3VCVLsUTpNdWjMzTE7Ns78xwU1+xIIxNGWfIF8nKIUTg7M22jQ4Zx+sjuIF0JzZOdrUnrMOo7vtLwy/x6PRUs3GQ46aWBwaSJSue8MhAcrfw+b0dfMbt1tBdCUf9x8EXqitvwi8dqTNPwJvxabVvRmYEELMGmPOXcHzcgBGSrKnn+bMH3yI9Q99mP5Mk596K+RzLX62+xb23fUaVhuG26dvZ7G9eK1P9/rBmNIyt3/xtT8yhdOPbUR/Tj1itwFMHICbX2cF0OKrYPLQdXNTuSyMtWI+j23xkHGfw5hUoKH4qOXT+xGbcu/9qCZmXPqYw3FRDK2yL/NDmrFppGM6yqM239u1GXuvGY3sqtpDkpH2uv7aWlStulcN01l3esBciSoYK9qoXl9rs8XwQGyIuS3W4fV9NTFXP7apCYrR8eMq57TqMx2+ndq5Dt9n/T2N1reJMa+pr9ejgqM1cD745byqg9syWPCY+/Wo9fqIyBXCwxcCH0EoBK2aBbspJKZQ6CJHZzmyt07RXyPvrSPTBK1yMjkgL1IKlVIUfdbyPvQGiH4fr58g+jmqP0D1BnTWEyZ6KeHxnHg9J5ASOwLTCnACsGl6K214qg0PdgSDjk/WrgunGdoztzN5ZIH9E7Ps9yNmTUEk+wT5Gn62ikhXrGBaO24fomZrWy8n4VlRdN46p5nyN9Fj2wGrRqnEUzWEwKZxBIGjX2rTZ/cQV1IQ7ab38sPALwshvgP4G+AlYIv0FkJ8F/BdADfffPPlPcsbED0YkDzyCKd+4wNkf/Vxjh+b4sf/+3WOdI/wQ9NvJXzFbQwiwStn7mK6OX2tT/facjmc39I1OPXwhgA6+4R9AoOAmVvg9q+x0Z/FV9mnOteKLYX3YyIsFyxWRraPFSvxhljxyxqYehH/bgd4rLdxOBx7l0posQei4XVRcV7Rtl2bHfZphY1o18VY7R5dDZBciTZ0rWOqx9wza5Frb3R7LZVx07AMI+M6bRmuYXTcp3GvuT7vzSKIEU0qU3PqFdJGa4yUUBQYKTFKoYsCkyQUWYJM+hSDHnKwjiwScplSFAlF3kPKhEE+wOQpXj9DDHIYpBSDAbKfYHoJ3V7K7HpGfCKn2U8Qm4TT5wEYxPBMG/6+LRh0AtJ2iOpE0GkRdru0p48wdWSRhflF9ocxEyYnKNYI8nW8fBXqqXpnn7D1x+Pq0uJuKZDmdhZPlcjxyu/nuK9of2/GNK6kIHoRuKm2fgg4Xm9gjDkOvAVACNEB3mqMWR09kDHmfcD7wKbMXakTvhEolpboP/ggp977K+hHPs+nXzfD//nAKl/RejXfse/rSY8uIqOA++ZeSTtsX+vTvbpcjugPlAYID23UAC0/a7d7AczfAa/8ZiuA9t1zcW5PRtv844sSK+Oe6FW7/PFipZ5z7sSKw+FwbDAUCI6XG8LzEFEE0VYjqXhk3SiFUWqzeMpziko09deQg1WKwTp5bkVTUQzIiwGFTCmURGQSkRSoQUI26Fvh1E+hlzDdy9l3OqO1ntDIB1jhtNGl1gKeacFaRzBoB6TtANlpIDpNwsku7ambmNq3wNzCQRY6bZomJZQ9/GINshVEuoxISuF04gU7H+d8Gba2EUy1abeundcZV1IQfRq4TQhxFBv5eRvwrfUGQog5YMkYo4EfwzrOOa4AxhiKF19k9W8/wZlf+RU4fZY//LpJ/ujeHv+8/VV89f4vZ+3QFM1mhztn7qSxnU3ky4l69GdwDpKlC4/+GAOrz8OJhzZqgNZP2n1h04qeW7/cRn8W7rQ5txeK0daCtkgAY4VFPGEHfttkuerEisPhcDgcVxvh+wjf3yKexnnyGqVs5ElKjJTooqBI+8jeKnl/GZn0kb018v4yedYjlwMKmSF1QWYMWSERaU6WpKTJgKKfYPoJopfg9zKmejnNMxkT/QRfLzMSi+D5ENbbgn5Z4yTbMaLTIpjs0pm+m+7sPuZuPcjMTJfIz4iKHiJfLYXTCiIthdOZx22tU5XyXxG24Eefubwf8FXgigkiY4wUQnw/8BfYoNoHjTGPCCF+FnjQGPMfgNcD7xFCGGzK3PddqfO5kTFFQfrkkyx9/K9Z/fUPoIziF9/e5NEjih9rvZV7bv4ilve1mGnNcvvM7YTedTLq/eXkckV/tIRzT9UE0EM2BA02V3fxVXDPW+189tbzH2/suerSpS5lKIBaMzB1GBrd8jz3QCqJw+FwOByOTQzFU2wfkPpAyPh0+bp40mlCkfXIkzVkfx3ZW6Hor5D3VsgGqxRFn0JJCqMRBnpoTJrTTwckSULRT9CDBHoJfi8lXs+ZPJfTeT6hk2yOOKXlWq8p6Hf8MlXP1jiFE11a07czObfA7LGDtGe6NNoQyB4iX4FsdZiCuJe4Yi5zVwrnMndh6H6f5NFHOf3n/5Hk9/6I/myLn3xLhlmY5Uda38i+Y/ewNOlzqHsTRyeP4r1cXHOq6E/et7U/46I/uxmMU2Zw+lErfE58Dk4/UkZqgIn9pftb6QI3edPFRVkqASTTspDWK0PPc6UA6uwpi0uHw+FwOBxXFyMlJk/RaR+Z9ijSPkWyilxbpuivkPVWyJI1iiylUAVFaZsvhCCVBb10QDLoUyQDVL8UTv2MaD2j0Svo9BRTfYjGZNJJj1I4BRSTDR747T8h6l7Dmuga14PLnOMaU5w9S/+hhzj54f8b81ef4KXbpviJN61z29QxfqD5RuLbb2OpLTg2dYwDnQN711b7ckV/wL7u5EMbNUBnPl8zQDgKt73B2mDvfxW05y/ufLUqR2bPSgHk2wjQzC02FS5sOwHkcDgcDodj14ggQAQdvFaHgH2MLXwwBlSByRN0NkCmPfLBKjJZoxisUqwtkyVrZFlCkaYURYZUEoSHFh5nyFnNE5KkR9G3dU6iTNeLejmNXgFZD6nk2HTB6xkniF6GGK3Jn3+e9Uce4tQH3o/36JN88nVT/OID63zNxOt4R+sB5CuOsNaAu6fvZK51faj4XbOb6M/5an8q+mdK97dSAC09C5jSAOEV1gBh8ZV2uhgDBNgQQEXK0H2nNQsz804AORwOh8PhuDoIAUGECCL81iQ+Ww0iKtGEykHl6CyhSFYpBivIUjxlyTpZOiDLUvIsQ2YpRVEg8NBCIry994DdCaKXGTrPyZ54kuWHPsPSe9+Pd3qJD71xgo++KuFfdt/El0/8E/q3LKIaAffO3U032nEc3GvP2OhPj6Gl84VEf4yB1RdK97dSAK3bcQEIm7BwN9z/eit+Fu60A41dDFrZwdRkZtdFYEebnjlWCqCWE0AOh8PhcDiuP0rRRGBjPF4L4umDm4WTMUPBZMVTgckHFINlZJ7Q7Mxck1O/FJwgehmhej2Shx/m9N//Lcmv/w7GaH7h7RFPHhH8ZPdt3DF1O2uH5wgbLe6ZvYtW2LrWp7yVnaI/fmCFS2tmd9EfLeHc0xsC6NRDkCzbfY0pK3zufoutAZo9dnEGCNXfKZLNAqgzZ2uA4gkr2PZqOqLD4XA4HA5HHSGsa27NOVcA0ezRPZcqV+EE0cuE4tQpBo8/yvGP/yXmQ/+B/lyLH39zQbS4j3e3voH5+SMsH+oy2Zzmjpk7CP3rwEnuckZ/oDRAeGzD/e3UwzUDhEU49EUbJgiTN1+8SBkVQH5oxU97zhogOAHkcDgcDofDsWdwgmiPY5Qif+451p76PCc/8vsEf/1JXrhtkp96U4+7Zu7k++M3EB04xNJCg8WJ/dw6eSv+tbZs1sqO1XPuaVDZxUV/wBognHp4owbozOMbA4lNH4XbvtoKoMVXQmfhEs63FEBFZh+B+CG05q0Aijs2Bc4JIIfD4XA4HI49iRNEexidZaSPf57l555g6Td/g+DRZ/jb103ySw/0+Prpf8q3iNeijxxkaTrgyORRbp64+do6yRlj0+DOfN7W2DQnoXEBRgX9s2X6WymAlp7BjtPjWwOEe77Jur/tu8faVV8sWyJAkXWUa8/Z6I8TQA6Hw+FwOBwvG5wg2qOotTWSRx7h1BceJfm138A/s8zvvrHDn96b8b3Tb+VLxTHyY4dYb/vcMfMK9rX3XdsTTpbhzBN2ENNGF+LzWFYbA6svlulvZQ3QejloWNCAfXfDa77DCqBLMUAAK4DygS0OBCuAOgvWCS7q2MiVE0AOh8PhcDgcL0ucINpjGGNsvdBjj3Li8c+if/130UbzC28Pee5oyE9Pv51j3iLJbQfJmgGvmr2bqcbUtTvhrAfnnoLeaYha26euaQVLT5fRnzICNDRAmCwNEL7RpsDNXYIBAliThiKxc4wVU50FWwcUtZ0AcjgcDofD4biBcIJoD2GUInv2WXrPPc1Ln/gvhB/6M3pzLX7izQWt/Qd598RbmImnWL9lH6LZ4L65e2iH7WtzskUCS1+wNtdBDJ2RiJDMbM1PJYBOPWLT6AA6++Dg/Tb6s/gqmLoEAwQoBdAAZGFrgIKG/Rut2bIGqHnxx3Y4HA6Hw+Fw7GmcINoj6DQlfexxlk8/z5mP/CHxxz7NF27r8tNv6vPquXv5nsZXEU1MsnLTNO32JHfO3knsbxlu68ojc5vqtvS0jeK05zaLGS3hsT+Bz/7WRgRo+ggc+8oNAXQpBghgU9+KpCaAmtBZrNUAOQHkcDgcDofD4bA4QbQHUCsr9B95mFPnnmfwm/+e+NFn+W+v6/LLD/T55tmv5Bt5NczOsLR/grnOPo5NHyP0rrKttlawdgLOPQlGQXMa6m52xsAX/ht86n02arT/Xviy/9WmwjUmL+1vq9xGgJTCpsA1YWJ/rQboEuqLHA6Hw+FwOBwva5wguo4xxlAcP07v84/x0qmnEL/27wnPLPM7b2zxl/dKfmj+7XxxcRP64AJLczE3Td7MkckjeMK7midp64POPmHT4Bpda0td59Qj8He/ai2ypw7DG34ebv6Si0+DkxnIxA7iarC1SRMHSwHUdgLI4XA49ihGG0yhMYVCpxKdKIQHohniN3xE6CPCq/gb53A4bgicILpOMVKSPf0Mqy88zYtP/j3N938YKQzveXvA8Vta/Oz82zmcTVAcWWR1OuK2qdvY39l/dW21B0tw9vN2PKC4a+tx6qy+CJ96Pzz7cWjOwJf9MLziay7cEEFmNgVOlxGgqA0Th+yYRXFn00jJDofD4dgbGKkxhUbnEpMqdCLRmSp3gvAF+AIDmF5BOcocwhN4rRCvFeDFTiQ5HI5Lxwmi6xA9GJA8+ihnl1/izCc+RusP/pK1+SY//uaU6f1HePfMNzOZeaS3HWQwEXL39J3Mteau3gmma3ZQ1f4ZK07aI4YJyQp89rfh0Y/aaNFrvgNe9S12/J7dMBRA5c9f1IbJm6wAitpOADkcDscewmizIX4yiUkkOpEYaWydJ1b8iMDDawXjH+xF/qbj6UyievlwmxNJDofjUnCC6DqjWFpi8MjDnEhOkfzRR2l//DM8c/sEP/PGAa+dfw3/U+erCZVH/4796FaD++buZiK6gMFNL4V8AMtfsDVAYXO8c9xDfwj/8Ls2pe2ON1ox1Jrd+bgyszVAWmMjQB3rLNectstBdIXekMPhcDguJ0bpMuVN24jPoMDkCjRW/Agg8BCRj9e4uIwG4QlE5J9fJPkCr1kTSZGPCJxIcjgcW3GC6DrBGEPx4ousP/k4LwxewvvAh2k89gx/87oOv/JAwjvmv46v8+9D+CGrx+aI2xO8cvYumsFVcEyTOaw8D8vPghfaiNAm5zgFT/4lPPhBGzU6/N/BF38XTB/e/phFAnnfLscTMHUEmlNOADkcDscewBgDUqNzjcnLdLeksFGfEuEJROghmttEfcag+gXyzAB5JqE4k6DXMoK5JuGBDuGBDv5kNPZYTiQ5HI5LwQmi6wBTFKRPPsnKS8/y4tmnaf3aHyDOLPNbb2zyV/cZfmTft/PqYj+m3WT55mmmOnO8YvoVhKPmBZcbJWH9uB1Y1ZitznEAL3wKPvlea7M9fyd8xU9YB7ltj5lDugphGw682jrMXen34XA4HI6LxiiDkQqTa2t0kEpMoqwoKhGBhwh8vHh3wscYg+5Z8VOcSZCnE+SZAXogh238qRh/IiL7whrp43aYBq8VEO5vlwKpTTDbRHjj/+aOIqlf2N81nEhyOBxOEF1zdL9P8sijnFp9kbNPPUzn/R+hEIp//XafM7dO8K/2vYODgwZ6forlxQ77Jw9yy+Qt+KPC5LKelIb+aTjzBKjMRm5GjRDOPmmF0EsPwsQB+Gc/Dbe8fnvnOK1sbZEXwMI9MLEInvvBcTgcjusFG/Ux1uFtGPVRmEIN2whPIAKBaPp4u4z6GGPQa3kpfKrozwCTlscV4E83iG6aIFhoEcw3CeaaeKWQMcagljOK4z3y432KEz2yp1ftSyOPcL8VR+GBNuFCC+Fv/9uyIZJq56cMOq2JJAMiEHjtEK/hRJLDcSPgBNE1pDh7lv4jD3OiOEv/E5+g8wd/yepcg594i2L+wK28e/5b6PQU8uA8K/NNjk7ewk0TN105Jzlj7GCpZx6HrGcttBsj9Um9U/DpD9oUuXgCvuT74a6vB3+bNDdjbERIS5g5BlOHXETI4XA4rjGb7a2t+DGpxOgq6iMQgY38eNHu79nGGNRKhjyTbER/ziSYyj3Og2CmSXx0kmChRTjftFGeHQwQhBAEMw2CmQbNe6yBkFrLKU6UAul4j/y5NdvYF4T7WsMIUrjYHgqrbY/vC4S/uY1RBj2QqPUCjAYjEGFp3OBEksPxssMJomuA0Zr8+edZe+pxXlDn8D/yF7Q/9mmeur3Dz70p4csWXse3T76BoJeQH9nP+lTMHTOvYF9735U7qXTVpsb1z0Hc3mqYkK1bs4SH/9Cu3/s2uO9brSjajmwdZArdm2DmiDVicDiuMMYYW8BtjO3clZMx2GXB0IFqu1Qbh+PlxIa9tcKkpcNbphhKn8roIPbxLuA7YbRBLael6BmUIijBFNo28AXBbJP42JQVPgstgtnGjhGc3eJ3I/zuDI1XzACgE7kpgjT4zCl4EBAQzDcJ93eIDrYJ93fwmufv+uxKJGGjZV4rxGsGeHFg7ytOJDkcew4niK4yJs9Jn3iSpePP8EJ2ks4HP4r/2NP89evavO+BjH++7xv46vg+GGQMbjtIPtHg3rl7mIwnr8wJ5X1YehbWjtsBTUeFkCqsffZnf9sKnNu+Gr7oX0BnB3FWJDbC1J6F/ffZSJPDsUvOJ2iM1rZwWxmM0sO5UXYbxlSlAQjAbPN3hADRCDY6M5FnO4VXcywvh+MystneWpX21oX9bpRU9taiFew65Q2se5xcSoeipzg9QJ5LoDJRCATBXJPGHTM25W2hRTDdsGMJXcL72HTekb/tQwyvGRDfOkV86xQAOlcUJ/sUZQQpefgsyT+eAcCfjgkPdIgO2Fokf2J3Rj47iqS1gupu40SSw7H3cILoKqJ6PQaPPMyp1eOcWXqeyV/9I8zZJX7jjTH/730e71z8F9xtFkFKercfRHTavHruHlq7Hb/nQpAZLD9npyCA9tzm+h9j4JmP2YFV14/DwdfAa78H5m7b4Q3WDBMO3W9NGFzn8objaggaIQBPlKqmrAvwBYS7FzSVS5ZaSuyfZcxYJi4lxnGdssXeOpGYTG58Yer21hcYCTVSI8+ltZS3AfJsar/LgAg9gvkmzbvnCBeaBPMt/Kn4oiKuw7olqTHa2GGJPGG/g9MNvNi3Rgi9HLVeoLUBIfBCb8c0Oy/yiW/uEt/cHX5exekBxUtlDdKTy6SPnLNtJ0IrkPa3CQ927HvZ5X1kKJJqw+NZkVSMF0mtAC9yIsnhuN4QdZeYvcD9999vHnzwwWt9GhdMcfo0648+xEvyHOkTT9D+9f+HQije842alVvn+ZED38ZiEkMcsnJ4lvbEDHfO3knsX+ZBSJWEtZdsehxYwwQxclM+8Tn4u1+FM4/BzC1WCB36ot0ZJszd7gwT9jhXTdAIUYoaK0Qot13LNLbhk2lpNlJiQg+/HeK1QkTk2XQ7l2rnuEpUwr2K+uhUogcSI2vRE89GfQjEBUc4TaGRZ63JQVX3I5dSew8AROzblLP51jDys5319a7+XiXkyqiVoIrUBnjNwD6E2ObBhtEGkyvUQKLXc3QqrYA6T/Ro7HlogzyXDCNI+fE+JrEOd6IZWHFURpCCue2d7C7ofUuNkbAhkuxAtEORFHmXJZ3Q4XBsIIT4jDHm/vO1cxGiK4xRivy551h55nGeY5nwE5+l/ft/zvJ8g598i+LQgVfwcwvfQmu9wEy2WDrUZb67n9umbyMYdXa7FLS2hghnn7CRnHHOcSvPwSffB899wkaMHvjfbIrcdo52zjDhuuRaCRrhC/tEeg+LhfEOVBq1niNXsuE2L/atA9V5OnAOx4VgjQ7URtQnlZhU2e9meXlZe2uBF1/4vVbnakP0lOP8qOV0+CUXzYBwvknr8KQVQQtNvIlLED/bPWCYiC7qAYPwhBVPjQBmGhhZ2oBX0SNlbHQpFIjwPEYKniCcbxHOt+De+aEZRHGiT/FSj/xEn+yZ0sku9AgX24RlDVK4r3XB0R3hl2JnUyRJb40khZ5NtXMiyeG4qrgI0RVEZxnJ449z7tQXeNEsM/GRjxF87JM8cXubd78p5Z/t+zK+dfqr8FZ7qPlpVhYnuGnqMIcnD+ONRm0uFmNgsGSd44p+Oe7PSL704Bx85rfg8T+BoAH3vQNe+Va7vB3OMOGaYJTBZBKVKvvU+GUWobkQjNKYTNlaidrc5NY1y+Sj+yQm1/iTMeGBNtGBDsFC84I7G8aUYrLYnOIjmrYeyW+4VDvH+TGyHNC0UOjB9vbWF1vXplM5FD2VAFJ1Ud8ObcRnvklYWl177fDixU8VyZLlAxiubgqqMcZ+1xOJWru06FGF6uWbIkhqKbU7vMrJrhwPabGNF1+eoTA2Ikm1uq+6SKpqkpxIcjh2xW4jRE4QXSHU2hq9hz/Hyf5JlrIluh/4j3iPPcV/fV2LDz4g+c7FN/NA+15YXac4OM/afItjU7dxYOLA5TuJZMWOF5QsQ9zZKlqKAXzuD+AfP2TNE+76Bvgn326jR9tRN0yYvc0ZJlwFqvFA1HqOHhR2jIyXg6AxNv1lrKjZTugMt8mNYu7t8ARew0eUHTEvtpEceS7d6BhehEXv2Pcyrgi8XjMQB/ZJ+EUUmDv2NkbahxWmsNevHtTtrQ3gIXwuqZOrE2lNDmpW13otH+73JsKNlLdy7rcvLZq/JfVtaFIS2EFOr7FJyTB61C9Qa7k9z11Gj7ZDJ7I0arACSZ4Z2Gi8gGCuORwwNjrQxmtdvmyJ0c8a7PXitwJEMxze25xIcji24gTRNSQ/eZL1xx7mBXWG/OwZOr/6YczZJT74tQGfvK/J/7L4Dl4RHID1PtmRRQYzLe6cuZPZ5uxlOoE+nHsa1k9C1ISos3m/lvD5P4cHPwjJEhx9AL74X8Lkoe2PWTdMWLjTGSZcQYw2mFSiBuUPednJFmUR8fWSmlUVQ1fRF2vpOy4yM0bglELofIjYChpvm7kVOsHmbdXyDk+i9aAgP7HhQCXPJqWrQtmxKQVStP/iOzZGGYxUm570erE/FEnO+vvlgdEGlH2ib5RG59pGIzM1jCJWDO2tLyG1VPWKWsqbneteMdzvT0ZD0VOJoN3YTJ/vPZqiilpUqV1+WVtXSxu9Tq/l6uGLdYO7PNEjAFMoipMD8uM9ey851R8+qPGn4mEEKTrQvqTUw7F/ezuR1A6tMHUiyeEAnCC6JhilyJ59luVnPs/z3hLhky/QeP+HyYXm59+sGNy6nx/Z/23MqSakGf1b9qEnJ7h77m4moh3G89ktRQrLX4DVF2wtT9zd6hz3/N/Cp95n25whSicAACAASURBVO27B173P8O+u7c/pjNMuCqYQqESiV4v0P0cYwzC8654/rhRZpOAqaIvJlM7Cpxqjt75/iFCb3OEZpxwqeaRb3/IIx/RuLp1OTpXyJMD8hNlx+Zk36YfUuvY7C87Nt1LqKkoo0hVJ1kIhql2XvXed3DOclwbTCV4pLYiN9fD7wiF3pSWKgS2o+17dn4JKWi6VyBPbwxuKs8M0AM5bONPxwTz5eCm5eTFlyh+aiYOVO6Lfs1GurH361q2RI+0fRriRRefogilNfmZZEMgnegPH/x47XCTQPJnGpf9/jZWJHmifJjmbzxUCzwbrfbLubd3MgscjgvFCaKrjE5Tksce49TpZzkZ9Oh84mGCD/0pS/MxP/WWnKMH7+F7930TjdLFZvXoPHF3irtm76IZXGL9jSpg9SVYegr+f/bePFqS7K7v/NxYc3358m21V3VX9b5q6W61uiUhkACxSICEQaxmFfjIzPGcA2PmjD3MGLDxmTNmGAZhCWFLZpCw0YCPWOzDJqSW1LtEt9St3qqqu2uvelvusd47f9yIyMy31VvyvXpVFd9zqiIzX2RE5BZxv/f7+32/iJWd4y69oJ3jzj2jlaAHfg5ueNvqKk9umLCtUFLXu8edQF+QA5kEhm5MBVIqmbkdUmOi1RWagf6adAZ7TRhiDWVmJYJjDROcq7RETMWS6GKvT5BWGtjs031I5uTmBzYrDj4H+y6ugcHn1QCt8qisf2M1lUf35Al9ejVFYrm89c9GKUXcDDTpudi3ulZeoqIKMCcKCfFJSt+mipsq71y27+ucpA+pR60A2Yv6fYHu1hwllVLEc54mSIlZQ0pohWsmKnQF+0AZa6q0LefL1Fgn+46vMomV5VPlxCnHNYacEO0g4sVF2s99jbPtcywYXWp/8nmMzz3GC7eU+Dff7fOde7+FD0x8C0ari3JsFm+YZLw2w631W7G3QjJkrMviZl/WxKVYW+4c1zwHT/4eHP87KIzDm38Cbv/u5esNIjdM2BaoUJORuBUg2wEq6QVab6Nx3AzwTyzin2wSt4Ksr2bV5NEEwjEQrrVOhcbUA6CE3GzGxvdaRDawOadL7MKzHWRHlykJ19QOVFswahjaV1qelBhkQL8UJrf+3jwy45GkYV36UaZ+rqnyjHgQmLqZRReHra5VkExOGAJrspD1+9gJ+RmFGcGaZZzF3V/6thNQUWJv3g5Gqh5Bn/im55DwbJu4kfR6WQb23hJO2s+4p7yjRDQnTjnWA+1iq51slUxMnGI17GCrFNbE1q3qR4WcEO0QgrNnabyg+4Ui36fy+3+K+MYr/PVbi3zymyQ/v/f7eahyNzRayLEKCwfG2Fc/xNHaUczV7KwvB6WgMwuXXtTGCMXx5eqN14Sv/gE891+1WnTPD8C9HwSnvPp2c8OEkSLLzOiEyGagy2tIbHOd9V1YowUP/3gD/8Qi0cUeAOZkAWuyeHmC45rX1cB5md240rczy3H6rnuXS71fz75kKyBIBjXhuQ7xwmiNGob2t1J2S+o6Vcitv2Eg4DN16QrlcDnokMqTGJEkKg/G9hB/GcTECz7RvJf1/USzvb4yawrdszao/EwWRqY6qVBqAph+/02h7eJzo491YU31aEQKeNwJ+wTpXFsH4Cb7sGaKmiDt04q0UbjySSnrIU5Zf9ZS4pSS7Zw4XXGkZEZ/lvQ/UzngWpuWCcdpVIcccrFNMehmK4SeeCncNL5p85JRIydEO4Qzf/MXvK7mcedbFD7yadTsPB//DouvvKHCL+77UY46+6DRJJqqs7ivwo31YxyqHtr8xbe30HeOK4wtt8aOfHjuT+Gr/68mS7e8B+77SShPr77N3DBhZNDhicnFsxXqXqANqEBKKaI5D//4Iv7xRmbzau0p4R6r4R4dxxofcVjvLoFSgyRmYCYqeSwb1An6J+TkTjpIwRT9kMqsj8NAWCAMPduP6qfeZ4PkERhWyF6UuU+F59pEl1YwathXHokDVTb4jwZKnQyRhDza225xfKWg0uysZSqPhCgeulALgR5wpb082zTw0uQ4JFrQ7oXxgke0oJeD/T5YxlCvjz1dwqwXRjKoHrKCj5dYwZdzK/hRYUg9aiXOdQiELUY2ISH9SJfXnU3+XexmvZrWZKE/0bKvglnZvWXsOXHaGQy9z+l5IM0cHIzmSN0uI30/s8ZngMwM3k6da9PJIoN1u9jKToh7tJYTou3GbiNEj//pRyldbGB+9NMEIubXvk8S3XSIX9z3I9QpQ7NFcGCG1nSR2yZvZ6Y0s7kd+W2YewXaF8EpLVd6lIRX/hae/LgOYD30ILzlQzBxdPVt5oYJW8ZQcnrTRyY1/yKxdl3PyUMpRXShi398Ee94Q9vlCrD3lXGPjeMerWFWnctuZzdgRZUmldVXyEYanllKTrqmDp4Uhl6mxEaXLyUnakNs6kS99FhVIJFeiGyHyE6oj1EIjOSivBXslFFD9nqWWn8r/T3U/UipNe/uVgSygX20usqz7KK9zSpPdmyhJFr0iBd8XfK2oG9Hi96QBbxwTW12MF7Qy7pemjV3ZIO6Zc3zAgxnwMEwVwy3HcvVoxhQWbjzqH5nKpSEF3QfY3C2TXS+m/3GzZqjg2ITswazNlonu51ATpw0ht6HodsD2VRx4miZ/vZjpc+ZAoRauXp+iNgsJTnbhKuVEF15/fUqh/3oP2D++ReYm3b4lfdLbj34Bj408304MdBq0bthD/5EhXun7qLm1ja+g7CnHeEWT4HlQmUFpefMV+Dxfw+zL2li803/HA68afVt5oYJW0LqUKR7gRKVQQgMx1j3jJ2SivBsOymHa+h+FEPgHKzgvnkP7o1jI82xWC82pdIkWKrSGI65qkqjSQ19InMFLmRC9A0jqBX6Rhe9CNkKiNMeIUNsytjAcEycw1Wcw9pBcqlRg3+8gff8vF53BEYN6UCMgfI8FStkYt+uV1ph4LwFC+jNYEjliROVx9cz70tVHiAzLhCuibHNx6mU0gPcVOVJCFC04CFb4dC6xpiDVS9QPFDBqruY9QJW3UUUrdHaK6+YcWUkpW9XB9G9FqHPH7r00KoXtOW6FyfOdT7SG436LGwD52AV52CVMvr3E832EjW6jf9qA++F5DxSsvoK0v6KLr/c5QQpO/9fZr2UKEg/gu46iZOT9DftEHFaNiG4hNjISGaB6mkJmlZwkucyPEmYvS6R/DdwzRSWAQ4Yu/zzvZqQK0SbhJKS87/6qyx++o94/pYi//a7Q753/7fxvvF3ILwA/ID2sT0Y4zXunLyTkl3a2A6ioO8cJ8zEOW7JF3/+BDz+UTj1OFT2wP0/Aze9a7nD3CByw4QNI01Az1SgxG1so30oKpYEp9q6HO5kQztIWQL38BjusRrODWNbtsxNj/dqUWl2M7LymE6oy2PCxAnQWr/6t+b2lxo1nOtkeTKjNmoY3GdWWpWoLQiBKJojcxUbUnkSW3cVSGSQuLbFV07lyY4xlsSNIFN54gWPKCl3y8wNSMwsxvtkx6wXsMZdzHF3W8rPrtdSyGsNmfrcDYnbQd9ZbsTqUbqveN5LFCR9LsnOI7aBUbExKrY2Zak4mBVbk+nksVET+CuNDStOqZq6EnFSS4wDlBogM2qY2ERy5X5V0nOdQAjFskD19PY19BnkCtHKB/Ee4LcAE/i4Uuo3lvz9MPBJYDxZ55eVUn+5ncc0KgjDYD5q8lcPOnz6nfDh/T/KfeXbod0FAYs376U8Pskdk3fgmBsod5KxdoabewVUpPt5lpovdC7BU/8RXvrvYJfgLT8Pd36fVpBWw6Bhwr435IYJl8HqKefGhhLeVRjjv9bCP9EgeLWBCiTCMXBuqOEereEeqW7opJGWaahIrTyTBGuoNCIjObtFpdnNEJaBaenP254p9V0C21oZlLG+uG22f0AI3VBvTRXh7qklRg26Dyl4rUkHho0a0gbrTRg1CCG0c+DAgDptvo/nelnlV9Z8X0ya75coZKlqMaTyJPbvKpAsnWgTqUW1s/0qzyBkL+qXuS30y9zipj/04zEqNmbdpXDrxFCZm1G2t7cMbyWzjIKl952bZVy1GFSfV1KPlJf0b4ygd1EIgTVZxJosUrxr+DwSXewi2yFxJySYbyO74fKLhqF/62ZCnPq3nYREJe6WV4kCuWHFyYugs7qrXrZdho0D+hOCZCYbiOtDsVGxRHaj5F+I7CXL5DEVSaaPbqIi6gpj2xQiIYQJvAR8K3AaeBL4IaXU8wPrfAz4qlLqd4UQdwB/qZS6Ya3t7haFSCrJD/7ZD3Bp8Sz//OBPcNjdC80W0nFYOFJnZuIgN43fhLWWvfUglNJE59KLOmC1WFtexhZ04JlPw7N/rHuG7vw+eOOPrk1ucsOEdWFVN6FNuJFJPyJ4tanL4V5vQqQQBVMToKPjOIcqG57tl0E/M8isOphVJ5tRv5ZVmt2Koe9LO0T29EBjIwYa68HljRoG+pBGWGKZWX9Himx+0zYRtliRkIsBEr6VMNLNHmvcDIgHenpS8pPl+ACYAnO8T3asRPkxx92R5Pms5zhV1LelBXI79esQO6keLdu31CW0shPq81Z78HaQ3U57HQdhlKwBwuT0VaYBErVbFIEcG4f+bkTIXtgnOt1hopPeTjP5lkK4pp5EK1nM/JN7d833YTcoRA8AryilTiQH9EfA9wDPD6yjgHQ0XwPObuPxjBSGMPh33/ybvPBXn2G/swcWGsTjVRYP1DhUv4EjtSMYa5WuDaI7r/t//Ca4Y+BWhv8uI/jGn8HTnwRvEY69S5fHje1bfZuDhgkzd+WGCSsgm7VbIW/CKG2sjEB2Q/yTTfzjiwSn2yAVRtmmePsk7rEa9v7Kxpv+I6nds5TEKNlYU0XMkp2Xy+wCLO8fUCg/Guo/StW6rQxyjKKljTWOjQPLjRp6X5+j98wsMFqjBpGEUjIgOqd9P8I2MdydH7RnFtZLy9wW/cyFC0AULay6i3tsXJe5jetyN6Pq7BjZ6DdB0yc/aeBu3cpL365jrKketXxUT6HEaNSjZfs2BGbFwaw42HtWXkcphUqPJyNMmizJdkjcCAjPdlYcFAvXXEFtcvqPlW1EwcwVzx2CkgrlRbrcfwViM7gcmjwagLCNrGTXmihgHLT7Jbwlq3+7aGXnszSj72rDdhKiA8CpgfungbcsWed/A/5KCPELQBl49zYez8hxqHqIM0YRFhqEMxM09pW5eeJW9lf2r28DXhPmjmtlyCkvt8ZWCl59BJ74GDRO61K3B38epm9bfZu5YcKqGJqZS1Qg6M/MGRsctMatAP9EA//4IuG5DijdaF26dxr3WA1rT2nDJ/70BKYkCMfAninqmbgdmMHOsXkIUyASNzcmi0v6jwYarAfr1DeB1Y0aOplJxyiNGoZfo6ELm7cRSilkOxwmPYmr29BFVoBZczHrLu4NY0PKz05mteieH636DJbc6EFEUnLoaNODPOQ4x0oQpoFZ1kqhNV3U16heco3aQfUoOx6R2LUXLV3OuwpUGA8QpkG1SZOnaLY3bDufwhQDfUxLeprS2yU7V0pXQUZY11BwMpWnF61sPWeJjNBY4y5GUmGQEZyijVHWy50MB77S2M4rx0rf5qUfzQ8Bn1BK/Z9CiLcCfyCEuEspJQdXEkJ8CPgQwOHDh7flYDcNx8bfN0V3psrdk3cyUZy4/HOCrnaOa57WOUIrOced/7p2jrvwdRg/At/+r+HwW9cud8sNE5ZhWe123C9V2agKBBAt+toU4USD6EIXAHOiQOm+PXpGehODztS0QcUSYRi6jKfq6GDVfAB1VWKw/8iaLup8Ki/Sg4Z2iFRJ/5G1tfwSYRpZTxFvmskarAcDY/2XF/W6jjFg0VvGnimNxKhhM1ChJGr4/TK3JMMnWvAhGjA1cPTvwTlUTXp7kjK3MWfHjz1toE6bqyEZqBZMzIoeQOrm7NzxLcfmMKQeje+serThY7VNrLoJ9cKq66Qul2kfk2wHGYmS7ZDwfAe/HQ4pvHrj6AF6ZgaxpKcpNYS4RhTWdAwwTGp0D/PS/hzZC7Vp0lKYA+YrVQdrppyQmkE1J3EXzfsSV8R2EqLTwKGB+wdZXhL308B7AJRSjwohCsAUcHFwJaXUx4CPge4h2q4D3gyi22+EYok3TN5FxalcZuUAGqe0O5xhQ2lqOcFpnNaK0MkvQHEC3v6LcOt7dOnbasgNEzKkDeKyp80Qls6wGYWNk5V4zsM/0cA7vkg8lwSlzhQpP7hPK0FrXBAud5ypc5lZdbBqLqJg5TNj1xiESL57jgljbpZdJXvRcA/BCPqPBhus1zJqAEZm1LAaBi2sh3J7FnxkKxhaV1tYuxT3b6+F9XqPe6nTGwyUjhSSkjfbACsfWOTYPixTjwavbcns/2ZjAXYCwhRZz+tqdSpKKVQvSgjTsOIUd7QTpDzVGrKdz7ZfMBNVyRkmTwPGEMK5/G9UKm1/HUcRMo6QUhL5ATpXysAwkm0kS0HqEmckt0VmjS2EQAijfx7xNNFRvZVUnT7RWUYKAQz6SnNSNr+sVC25LZx8AnWr2E5C9CRwsxDiRuAM8EHgh5es8zrwLuATQojbgQJwaRuPaeQ4OHmUveW9FKw1BsVxBK2ziXOcWtk5rrcIX/kkPP9ZXeL25p+Ee35gbZVn0DDh4H3XrWFC1r/R1rNohP1ZtM2oQEopootdbYpwfJG4oQdv9v4yxbftxz06jjm2uaDUtJQKBUbZwp4p6ZnlXXgxy7E90KqCHlgP9R91Q2Qr7OcfbcLQY9m+hMAccymOuRRv0+r1UqOG7tMXtmTUkFpYZ+Vtq1hYYxlYdRd7Xxnrjoltt7BeD9RACGwKIVLVJ3F6s4085yfHFcfgxIpV0+eNzAm15aO8eGTOdTsJIQbKjVcolkkhg3i4LG+QPHVCwotdVG+FEj3LwKgkpKFoQtFAuQLlKGIrJrZipCWXjZ2MrOdaW2lnBmSRAl8hQsCXCB8IFAQgfAWByh4TKyg5SgCOQLgCXAPqArHP1b1VRROKJkZBxyCIgi7lF8LU5GuQjAkBwkAKkCpChHHymF5HEzRj4LEcl8O25hAJIb4T+L/Qlef/QSn160KIfwU8pZT6bOIs93tABX1J/p+UUn+11jZ3i8vcuiAldC7CpZcg9nWW0FKlJ/Lga5+Bf/iUvn3bd8ObfwJKa5TeDRomTN1yXRomyHSGvRVkVqJbmSlTUunyoqQcTrZDMMA5UMU9pi2yN+vipWJtjiCk0in24y5mxbmuanNzrB8qlEg/yvKPiLa3TEYGMdGFLsFZbdQQXuiQ+m8PGjXYe0soLx5QelaxsC7bQ9bVVurkVtleC+u1sKrqY/VVHz3YzFWfHFcfhiojWuHwNdHSygbGtZV1A1rZkXGMjGJkHBH7IWHTI275emzQCVE9qYmKp/TSB7FSXkXRgIKBSJbYAnwFvkR5EnwJng5RXREJwREFQxMd10AUEtJTMBBuSsQSC+8kBF2PwfW/occUqPQx+vlGfaQpR7BiBsfQqklsiBAIw9TVCEJPtmn1y9BxHEJgGHodEBiWQKDX66thZCpYEmSXbC+J80AguxGlmyeuOpe5PJh1O6AU9Bbg0gu6lK0wtjwjSMbw8l/BU78PnVk48jC85UO6X2it7aaGCZM3Q+3AdWOY0HdL0S436YzuVgaJKpYEp3Ujun+yoWeXTIFzuKqdvW4Y23SDtpJJX5BUCEtg1nRfkOHujhNEjqsD/YFO0n/UCfSFUQgMW2zL4F3FkuhSb6gPaZmjlJFaWA+Hlu6UhfVaUGlgYij7s6KJ6mMUBnp97N1ZZpQjx1YxWDUh/UgrtbHMzh1ZD1yaobM0wmEXYCnZkVFEFIbEYUgYBMShj1yhzMwwDAxTKyqGaS5z+1VKKzz0YlRPkxzVk5D8U56EXqyJj7OU5Ij+7YTkUDC04rPLS92VUijSgPY+4Uq/C/oxnY+FTNZNCJnmZEmuRBb2Tn+J0rEfCbczHJP9D9+NXVwjG3MHsRtst69PeA1dGteZA7e83DBBKTj9BDz+Ud1LNHM7fMv/CvvuWXu716FhggrjxMY4HQjqel7hGBjuJtWaUBK83sQ70SA4mQSl2gbODWO4x8ZxDlc3PaBLXexUJBEGmGOuNkfI+4JybBJD/Ue1fv9R3NX23sM9cqMZ4AvTwN5bxt47bNQQXuxiFO0dt7BeDUolafHhUtVHYBRsxHi/10dYm3f2y5HjasOQ62WC7PcSK02OYoUMJYQxMpCoMAY/Xu5vMBhCao6GNG2Y7CQKyCDZsQvF9UebDL0eAQWhCU195XVSwnAtnTMGy+1WQvqakWgJTaHJT0p0QD/XBqzEcdQ2tAJpJjmISdh7r93adkfS7UBOiEaFoAPzJ6F5FuxVnONmX9bOcWeehup+eNevwNF3rt33cx0ZJqSqStxJcoECbTggbEPbgG7yJCyDOAlKXcR/raWzVFxTq0BHaziHqlvqYVDJBQXQGQ81R9tV5j0HOUaMwf4jJpa4ULUDpJeUylhb7z/K9jlo1HCFkIaaEsmhi7NwTMyaO+DwZlwzzlM5cowSQght/W5BOlpdOmZdnTTJfji4H2uXzKFtk5EmZajMpGCzys5myc5GEQY+neYCneYC7eY8ncZCdt/3Oli2k/xz9dLRSzt9zOn/zR74e/ocO7lvWleuXBiSz1UyrO4M1til1XcpuXGN5LsiMpKTkp7doiBuB3JCtFVEPiy8pv9ZFpRXcI5rX4Anfx9e/mtwq/DQL8Dt71u73O06MUxQYYz0Yl3v2w4yVVa4JkZl8+WAshfhn2zgH28QnGrpoNSSRfG2Ou6xcR2UugXCkvYFIRVG0cLeW7ymbEBzXB0YdKGyZ0r69+QnYcOtMBt4XC2N1tmALJKZRT7oGW+jmKs+OXJsJy5HmqSMicIQGYTEfkTsB4SeT9j1iDo+secn10VIarIAMEwDw9AOmpZV0L16OzC4Dn1PE53mIp3mPO3mAp3GPJ3WIp3GPL7XHVrfMC3KY3UqY3Wq9SniKCQMfaIwwOu2iZLbYeATRxsJHxUJoXKw7UHSpEmUPUS6EjJlu5i2gz1Aupaub5hmVqaGTEhPqvQsfWutpC/K1qRniOwY1z7ZWQ9yQrRVnH5Sk6LyBCyd0fBb2izh65/R9+/9ILzhhzUpWg2Dhgkzd12zhgkqkgRn2kgvKfmxtqYCAcTtJCj1RIPwTFtL7FWH4j1TFI6NY+3deFDq0DGnfUGxQtgG1lRRW3vmoak5dgmEbWLaJmbFwdqTBBF7utFadUJdDSH0elfa1GNF1Qc9GWJWteuS4Zq56pMjxw5AyljbTkcRcRQlio5P6HtEfkDke8hYLhtoG6aJYVqYdQvTdDEMo19+FfeVCRVpY5Psn69W8AFISrrWOUgPvB6d1gLtxnym7Gi1RxOfwO8NrW9aNuWxOuWxOpN7DlIem6Bcq1Op1inX6hRKFW0OsA4oJYnCUJOkICCKNFGKwoAoXYaBJlRBkJEp/c8nDAICv0e33cieE4YBMl7BKW8VCMPAsgZIkpuoVo6L5brYrovl6sdtJ/nbwDp2sl7/vl4a5vU5pskJ0VYR9rQqNIg4hOf/K3zlDzQpuvnb4P6fgsqe1bdznRkmRLM9pB9jlrf2GuOGj3+8gXdikeh8EpRadym9eY/OCJoqbo0EqQESZAjMmqtDIfPQ1By7HEMhj7VCvyS1GyJbAXEn1GObbc4xWVv1sRC1AXvrXPXJkWPkkHFMHK+H7AzblWVkxzRxSuUBK+q1oa2e0aQmfWyF9VSqasRKk6Y4IUuhQoWKoNWh01rI/rWbC3Tbi5rwtBYIA29oe5btZIRnat9hKgnhKVfrVGoTuMXyyK7bQhjYCamgvLHnrljCphSIRIULQqLIJ1IhURwQyoAoDonjhHiFviZjUUK2Ap/I17fDwMfrtYkac0OPKblSmuvKMCxLlwG6riZXGclyEmI1QKLc5G/JY7bjEscxB++4c2Nvyi5ATohGCaXgxOfgiY/r3KED98Fbfg6mbl77edeZYULcCYkWvE2VxKUN3v4JXQ4XzeoZIGu6SPnBvbhHx7EmNh6UuhQyiLMeJrPq9PsU8sFajqsUwhBahS1aMFnMMrHSHBPpaSc5YQmtIG3iuz6o+qRtBoJU9dEGI4bTL3nLkSPH6CFljNdu05y9hN9ujZTsjApKKfxeh87iAp2FedoL83q5qJedhXlC3x96juW4VMYnKI2PM3PoRsqVOuXKuF5W67iFcuIEvTGladSvKyM7qRNbQnaGX0y/fA07MawwBaYBplHCHeExK6WQcawJUhgQ+r4mUYFP6CeEKiFW/b/1Hw+T53UXF/U6QZBtawU/cJxiiXu/7TtGcuw7iZwQjQrnnoHHfldbbU8cg+/8P+Dg/Ws/5zoyTEihYkl4vq1nhNf5Y1dKEV3qaVOE4w3iRX2StPeVqTy8H/dYDXNs6/aOWWgqYBQtXRJXyvuCclybEJaBafX7j2QQawUpDT2MdUOfsMWK/UeptbWKIR1oZaYPNTfp9UnITz6RkCPHtiPwerQX5mnNXiKOImzXvSJkBxLC0+loorPYJzyDpCcKgqHn2G6BysQElfoke47eTKU+Qbk+QXm8TqU+gVNcuew9U5rkgClEVp4HBHJ43J7e3kAPzZALW6rsLCUDCt10ZWorbqykJ8tMndiS/ezw+VAIgWlZmJaFu1E5aw0opYjDMCFJCYnyfXqt1sj2sZPICdFW0TgNX/xNeO1LUJ6Gd/4y3PStYKxRg5kaJjiVa9owYSVEcx4qUhjltU/QSirC8x2dEXRiEdkKQYB9sELx3mnco7Utl9tBP69BKd14bs+UMCv2rgkUy5Fjp2A4JjhayVFSaYOGbqQJUi9KmnX7tq3CTlUfE8M2tatdPnmQI8eOQsYx3WaD5uxF/HYbYRi4pfK294EopfDabToLcwOqzsIQAYrDYeMBp1iiPF5nbHKafTfdPiptNgAAIABJREFUqgnPeJ1yfSIjPJuBSIlNcnJaszwvWWolewlpkkuevNScwABsY2UXtitEdq4khBBJ6ZxDgX5vfLfZvIJHtXnkhGizUAr+8pd0sKpVhAd+Fu76/uUBrIO4TgwTVoPsRURzHkZl5a+dihXhmTb+iUX8Ew2dsWIKnENV3Af24t5Q0+U+W0TWFxRJ7dI1oUNThZP3BeXIAYnS41oYroVVL/QnDqTKVZ8c2444lkR+TNCL6LVDpALHNbCdxDTEEhiWgWkKjOswXFcpRdDr0V6Yozl7EaTCLhQp1cZHtw8p6bVb/XK2xWHC01lYWOa05pbKlOsTjE3vYf8tt2dEpzw+QblexylcuXaA5aTJ0FlIcUQcx8goQsVyIHA0LXMTWvUxWDZxLaJkPCGELg0WAiESNT3Ja0rv676q5DFj9zt+Xo/ICdFmIYRWgW55DzzwISiucSK6zgwTVoJWfNoId/hEoCJJcKqF/8oi/qtNlB/roNQjY7jHajhHxkbi4qaUDnAkTPqCxhzMMTcPTc2RYx1Igx5z5Bg1lFJEoST0YvxOSK8TEnqxNhwTYFoGQkDXi5BS6dKlNKlTCQxTYDmaLFkFU5Mmy8AwRba8VgafcRTSbTRoXLpA0OthmhaFcnVTJXFKSnqt5pLenYUhAiTjeOg5brlCpT7B+J59HLjtzqykrZIQHtvdev/uKCFlPwspjmKUGjYWMC0Lu1DALVdxCgUs101Ky2xMywIhUFKilA5/VkrqsYRc6X4SNitl5thHrG9LGSdBtJFeL1l/UIESCIZ99/Qf01VWJlsDj4mBx66jifZRIidEW8F7fgNe+Zu1ydB1ZpiwGqJ5DxnIrMwtONOm97VZgteaqDAJSr1hDPem8S0HpQ5CJYFyAEbZxpop5aGpOXLkyHGFIGNJGMhE/QnwO5Fu+kdgmGA5JsXq+sm3kgoZK/xuSK8dILMMHAFC6bIe28xIk10wMW0D0zQwLIFp7m61M+3Fac1foj0/D4BTKFK+jBqklKLbbNCZn0sIzkKf/CzM020sLCM8hUqVSn2Cif0HOHTn3QM9PBNU6nUsZ+u9uqNESkJShSeW8UCFm8IwTKxCgUK1ilMsYtkupq3JjmnbGGu1NiQQpsnyCNsRHLtKCNUycqX6JGwVsiXjSPc8Z2RLIqNwmGwtfR0MWmoM1wIOkqthspU8dp2QrZwQbQVrzTplhglT141hwmqQfkQ018vK3aJFn8XPHkc4Ju4tda0EHaiOjKQMhaYWTOw9Jcyyc8VzV3LkyJHjeoJuupaEQYzXCfHaIUEvzuJmTNvAKZgIY/NDEWEITENgrnJ+1w5bitCP8bsRUsqhXjgA0xJYroVtG9iuieVc+bK8MPDpNhZpXLxAFARYtk2xUr3sgDQOQ1599qu8+OgjzJ85NfS3YnWMcn2CyYOHOHL3vcMlbeN1LMfZzpe0YaTuaDLWduGawA3KKgLbLVAolbFcF6dY1JbRlo2RmAjsVmiCYa7db75J9MnWUnI1QMJSsqUUMooysqXiRM2K+2RLxVFGyFQcrzz2zRiXYoWAqasCu/fbcrXiOjZMWAm6VK6b5YsopWj9/SmEKZj4wVsxN2G9vdp++qGpAmuygFlxMNzcHCFHjhw5dgJSKt3740V4bV3+JiPdi2EYYNkmhcr6HUZHAe2wJTDXGO3IWCLDmJ4X0WkkZXkpaVIMl+W5JrZr9hWmEZblpX07zdlLdBuLCCFwS2XcdZgNdBYXeOnxL/HKk4/idzrUZvbw5u/6Xsb37NPGBeN1THv3lb3KOAmETUjPUtiui+0WKI0Xs3DRTOExd/a7dLWgT7ZGv+0hsqUUSsbDZEspUArL3l3kej3ICdGocJ0bJqyGuOEjvSgrlfNeXCA83ab6zoNbJkNKKVQQoyKFMMCsFTLXq/wkmSNHjhzbiyiMiXyJ1w3x2gF+L0om8AWWJbBdE6O4+8/FhmmsOVG/YlmedqVHKR3aPViWZxVMLMvQCtM6yvJCz6OzuEDj0oXMLrs0VrvsdUwpxcWTx3nx0Uc49fzXQCkO3H4nt771Hew9dvOuuA6maoMOho1RckBhEGBaNk6hiO1WsYslLNvWPTxJadtueA05+lhOtnYfyd4sckI0CvQWr2vDhNUgg5jwYjcrlZO9iPYXz2DvLVO4c3JL21WhrpHNQ1Nz5MiRY/uhpCIMEvWnE+G1A+JQ9/4IAyzHoFC2tzyAlbFk4VyXS6daXDrVpnmph1u2KNdcSjVHL8ccyuN6ae9AFcB6yvKUVETBCmV5ChAK0zSwCv2yPMMEv9uiszhL4LWxLGvddtlREHDyH57mxUe/wOL5czjFEre/7Z3c8uDDVOqbv7ZuBkpKTXayPh7Zr0ZUYNoWluNSLNdwCi62U9DqTlLadi33pOS4upAToq3CLkFx4ro2TFgJSinCC11t35sQlfYXz6ACSfWbD274oqlDUyUolYem5siRI8c2I+398bshvU6E3wn1+F6BaQss28ApbH0IEYeSubNtZk+1uXSqxdyZTkK0oDpZYOpgBb8X0bjY4+zLizoweABOwaQ07lIecyjVXMo1JyNO5ZqDPYJjvByE0OGb2hRi5XWkVMgoptlo0Wks0FmcBakwbQfLcRFCYjldLNvATNQmw9DKlVawBO2FOV567Escf/IxAq9Hfd9+Hnz/B7nh3jdtW/9P2seTlrXJtKxNaLZnGCaWW6BQqmAXi9iumyg82q1tu/OQcuQYFXJCtFUcegtrFidfp4hbAbITYFb0STp4vYX34gKl+/dgTa6POCqpUF6EkiAcA2u6iFmxR2LDnSNHjhw5NFL1J/TjpPcnIA5kYn2tyU+hPJrypdCPmTvdzhSg+bMdHZoJjO8pcfTeKaYOV5k6WKGwJHxbO65FdBo+3UYwtGzNe5w/2czIVArbNfvKUs1JCJMmS+Wai70DJdZxFOF1mrTnLxL5HsIwqdbHhtQRpfTnEHgxshvq8NDkD3NnTnD6+ceZff1lhBDsu/lOjj3wMDNHjmrVSgikVBibqJLoGxckCk+8pI9HCGzHwSkVcdwidqHQd2pL7alz5LgGkH+Tt4qcDC2DCiXR+X6pnAolzb8/hTnuUn7znrWfm4amxhJhGJjjBcwxB+HmfUE5cuTIMQrEkSRMgk+9dojXDVGSfmmXY+C4o7m2+d2I2dMtrQC93mLhQlf33xiC+t4Stzywh+lDFSYPVi6rOAkhKFRsChWbyQPL/64DSyM6jYBuw0+WmjB1Fn0uvtYkCoYJk+UYfWVpoBSvXHMpjzs4xc0RQX0sHbqNebrNBVDaIKBQWdlxVggSlUkABlHgc/obX+W1Zx+jszCLUyxz7L53cPD2+3FKVVSsWLzQHd6Gqclr2s9k2WayPYlAIpXUWThqOO/Gclxst4g9VsNJCI9l2xhW3seT4/pBPprPMXKEl7p6ZjGxKu08eR7ZDBj/vptWLHFLQ1NVGppadbBqeWhqjhw5cmwVSimiQBMgrxPgtSKCIEIgEEITArc0ukFvrx1k5CftAQIwLMHk/gp3PLSPqcNVJveXsUas9mtXNhu3ZDOxr7zs70opQi9eQpiSZdNn9nRbh8IOwLSNhCANluT1FSZ3iXIWhwG9doP2/CXiMMBIeoOEWF95d3thlteefYwzz3+VKPSp7TnAvd/6AfbefPdl1RgpdU+P3wtpz/cIgwAQOoDUcXHLJYqVcUq1Ek7RxS26OAUH08knHHPkyAlRjpEiagXEzQCjrL9a4aUu3a9epHDHBM6BytC6ui8o1ram5aQvqGxnRCpHjhw5cmwMcSy19XUvotcO8TqhLkkTYBha/SlVR9NvopSi2wi4dKqvALUXfEATrckDFQ7fMcH0oQr1fWXMK9zzKYTAKVo4RYv63pWtrEMvotNMlKVFn26zX5o3f65L0BsuKTNMQanmUCibOG6M5YS4JUF53KVcq2C7l7fkVkpy8dWXeO2ZpCzOMNl3813ccO9bGd97cAOvTxGFPeIoojg2xszkUexCCcMwsjwmGUn8nsLrxkAPlO71tV0Tp6DfG8sxMC0DyzauSAZTjhxXAjkhyjEyqEgSXehgJDXZSipanzuFKFhUHto/tK4MYpAKe6aEWbERdt4XlCNHjhwbgVKKKJSEXozf0bk/oZcEnwowLQN3hA6cSina877u/0kUoF4zAMAumEwfqnLsTdNMHaoyvqe0qZ6WKw27YDFesBifWZkwRUFfYWrOdWjOtmnPd/DaPo2LEPrpml2gizCgUDb6/ypmsjSwbJ+LJ/+BU197nG5zAbdc5eYH38Xhu+7HLVVW3P9KUFIS9LooJSnVJqjUp7ELw726/TwmY5lRsg7nVPRamgSm+ZoITficgoXjmthFE8s2MW1NmK7GzzdHjtWQE6IcI0M010NJMJJZwN7XZoku9hj79iMYA7Xhuk9I4t44NvR4jhw5cuRYHTKWhIFM1J8AvxMhY219rR3OTIrV0cU+KKVoXOwNKUB+Vyskbtli+nCV6Qf3Mn2owth0cVvKrqTUQY+7RakwTHCKAUF3lkqtTXXcwC5UMze1OFJ4HYnXjpOlpNeReB3J3NmQoBcg41li7x+Ig+eBCNM5QG3/2xjfexumazN31qRYCSmUDdzy6sRDxhGBp0sSK/UZyvXJTQViCiEw7ZVtxaVUxGFMuxeh5hWKfv+RZZvYhURZKlgJUdKkKy/By3G1IR+N5hgJZDckWvAwEleguBXQeewczpEx3JvGl6wbY00WcjKUI0eOHKtAKZVZX3udEK8dEvQS9Qfd2+IUTIQxuvOojCWLF7pcSsjPYE9Nqeaw92iNqUMVpg9XqdTdbRn0pnk+UZQQIctACIi7+rXrlcgMIIzEiEAYly9N2woCr0uvuUhnYRalJJazskGCaQnKNZNybbjqQcqYiyde4OQzj7Fw5iTCsJg4eCfV6TeDmMFrSxYvSC6c9IY3KMAtakWpUDYoVgycosKyQ4pVi8mD+6jUJ7bN7c0wBIZjrmgnLuO+OillIikl/1uuqcsTXRPb7atKV7psMkeO1ZCPSHNsGSpWBOc7GIkTnFKK1t+fRimoftNw5pCKJMIEa7JwBY84R44cOXYXpFS698eLEuvrEBmlvT96Nr5QGa3jVxxJ5s92tAL0epvZM+1+BtBEgYO31Zk+VGXqUIVyzR3ZfgeRmj5EoUzc56BYdahVbdyijeUYWQl2HEtkpIgjSRRJIk9bhYdBTBzGmU01QiDQTnYpYTLMjROmQbvs0OthmBZOsbShMNGg1+HUc0/x2teewGs1KFRr3PrQt3HozvtwisvL8mSs8LuSXlurSl4nxmvLhDCFXDg56BAXAK9TqJxb1fShXHe3rbRN5yMBDJO/tF/Jbwd0G0o7GNLvY7NdQ5OlgjVQgid2jQqY4/rEZQmREOIW4HeBPUqpu4QQ9wDvU0r92rYfXY6rAtFCDxXKTB3yjzcIXmtSedt+zLHhaSXpxdgHKrlxQo4cOa5rRGFM5Eu8bojXDvB7UaJ8CCxLN7kbxdEOZKMgZu5Mm0uv6xyg+bOdLOi0NlPkxnumMgVoaQbQqJASoCwvSEChbFObLuIULexVIhaEIbAMk2UNMAPbTclSHOvth74mTFEg8T1tN60n7RKba6MfepoSJu1E16XTmKfbmM/ssovV2oZeZ+PiWV579jHOvvgsMo6YPHiUO97xXey58bY1CZVhCopVk2LV7L9fvkcUxrilMcoTM8jIodeKhkwfOo2A+bMdTr+wkOU6pe9bdcJlbKpIdbLA2GRB354orFgiNwqs2a+UENtuI6C94CdkScO0BY5rYRd1GV5q7GBaRu44m2PbsR6F6PeAXwI+CqCUelYI8SkgJ0Q5kF5ENNvLyJD0ItpfOI01XaR4z/Twur0Io2pjVrbnQpsjR44cuxFp8GngRXidCK8dJIRAIAztyFYo2yMv+Qp6EbNJCOrs620WzncyMlDfW+am+2a0AnSwglPcnoKRtPQvCiVKqixLaGyqiFuysB1zJIPdtfpg0uOQsSZMMlJEUTxEmLrNLr12g+7CHFHga6vqYgHT1KYU6fu2FmQcc/74c7z2zGMsnHsd07I5eMebOHLPW6hOrp3Bt/x4JUGvh5IxhWqNiQM34BT7VuKVOkwfri5/nlT02iHdhk97wac559Ga81i80OX0iwsMtABRHncZm9IkqTpVzMiS7W6fydFaxFZKRRTG+L0QKekfqwDbSfuVTGxX9ytZloFhbW+pZI7rB+s5A5aUUk8s+cJFq62c4/qBkorwXAcxkGHQfvQcshdRe+/RoYuckgolFc50KT955ciR47pA6Md0m3pQKiM9ujNtHZ55uRDSzcDrhMyeamUKUONikgFkCib2l7ntrfuYOlRh8kBl2wa9fQKksgDQQtmmOlHAKdla+boCs/2DqoWGjZISr9OmNTuHFy/guoryoTGEaSNjmShZMWEgibyIoTxTNEEyTEHodTj1/FOceu5J/E6LUm2C29/+HRy8403YbnHZsawFKWNCr4eSkvL4FOX6FLa7/hJzYQhKYzpkdurQMGGKI0l73qM559Gc7WmyNOtx4WQzUwqBhLAWGJssMjZV0MpSQmC38/rd71dauQQv6EX0WgEohUKAUsOW4QUTyzV1r5JtYOaVKDk2gPWckWeFEMdIuLoQ4vuBc9t6VDmuCkSLPjKIMRN1KDjbxntujtIbp7Gnh2ujZTfC3lPCGHEQX44cOXLsJsSxxGuHtOY8/G6IMAROwcQojn5w1m0Gif21VoBa87oh37QNJg+UufMd+5k+VGVi//ZlACmV9PQEUqsogFOyGK87WgEqWLvOnjn0PDqLCzQuXSCOQmzHpTRWu+xgP44lKlbEsSKOYmZff41XnvwS517+OkrGTB68idve9l4mD96EEAZKQhjEeqBvGKyVzRpHEaHXRQiDyuQeyrU65iYc49aCaRnUZkrUlliKS6noLPq0UqI069Gc6/Hq12aJgn5Nm1MwtZKUqEopYSqOOdtKlPpklmVEPrMMbwd0FlWm5Ck0WbULFq6r1SXLyS3Dc6yO9RCiDwMfA24TQpwBTgI/sq1HlWPXQwYx0cUuRkl/hVQsaX3uFEbVofzA3mXrGq6JuU1NuTly5MhxJaGUnr1uL/p0FnyUAts1KI4oADXdR3vBH1KAuo0kA8g1mTpU4cZ7dQ9QfW9pWxvUU/e7tP/DLZnUpou4JVuTv104My/jGK/donHxIr12CyGgUK5gmOvP+zFNg1iGnPnGV3nhy48wf+YUtutyy4MPc+uDb6MyMaVtqiNdERGFcWIYEROGMSoelpiEABmHxJGP5TqM7zlIcWwcw9xZvyvDEFQnClQnCuy/ue8Kq5Si1wppzvb6ZGnO48yLi5wcCKg1baPfmzRZyNSl7TR0SLFWqaRKLMM7XoTMLMMFoLCspAQv6VuzbCMjS3kVy/WJNX91QggDuE8p9W4hRBkwlFKtnTm0HLsVSinC8x2EJbKyuO7TF4kXfF0qNxCymmYOOTeO5U2ROXLkuKYQBTHdZkBzvkccSAzTwC2PpqxIKUVz1tP216d0CKrXDgFwSxZTh6rc8sAepg9VqU0Xt/X8qhWgOLNWtl2T2lQRt2xjF8xdXZoU9Lq0F+ZpXrqIVBLHLVCubcwgAaDTWOTlx77Ey08+it9pU5vZw/3v+36Ovum+oZI2wwQr648ZbpSRUiFjqR3YOl28bg/bcSmMH8CySigFfleBCAGFYNglb6eJphD98ru9R4ffM78bJkqSJkqtWY+LrzV57etz2TqGKajUtaHDYJ9SdbKwI/bbwhDLyu9SyFibbvjdEBmT8iSESCzDE9twy+mTpc04Fea4erAmIVJKSSHEPwX+i1Kqs0PHlGOXI274yG6UmSNE8x6dpy7g3lLHPTKcy5BnDuXIkeNagowlfjeiOefhtQOEEHqmubq1c5yUisUL3UwBmj3VIkgygIpVm5kjVW2AcLhCdaKwrQOzjADFgFDYrkVlskCx5GgCtMuzZOIootts0Lx4Eb/XxjQt3FI5C09dL5RSXHz1BC9++Qucev5rKKU4eNud3PrQ29l77JYNfwZCQBx4RFFAebzGgdtvplCuZNuRUiEjSRzrZRRoS/HQl4R+RNyLBw6OHc9iGoRbspk+bC8zdgj9mNZcb4gsLTN0EFCuJYYOAyRpuw0dBnFZy/BuSLcV6D645LiH+pWKFpZj5P1K1xDWcwb/ayHELwL/GchIkVJqftuOKseuhQpjwos9jMSRSGcOnULYBtW37R9eN88cypEjxzUAbcUc02n4tOY9lFRYjkmhsnlnuDiSLJzv6PK311vMnWln/RqVusv+W+pMJxbYpdr29mjo2XKpFSClsB2LSr1AoWLjJI5eux1KKfxuh/b8HK25WVAKp1iiXKtveFtREHDymad58cuPsHj+LE6xxG0Pf1NSFje54e1JKfE7HZSKKY9PUJvZi1tankGUmQqssp2VsphCLyLy5YpZTKAJk7mDbmy2azKxv8LE/uFSxDiStOa1iUNzgDAtNXQoVu3EHryYEabqZGHbDR1SrGkZnvYrtQI6i/5AAd4q/UoJWcr7la4OrIcQ/VSy/PDAYwo4OvrDybGboZQiuNjVs1Cm/oF7z88Tnu1Q/ZZDGKUl5QF55lCOHDmuYsShpNsKaM15hH6MYYJbtDZVnhaFMXNnOsy+rsvf5s62M+e5sekiR+6azEJQR9l7tBIyB7Uk+NW0BZVxl0JFl8BZ9tVjfhMFAd1mg8bF84S+h2U5FCvVDYWnpmjPz/HiY1/k+FOPE/S6jO/dz1ve/4PceO+bsZyNfyYyjvE6bQBqMzNUJ6c35Bi3FJvJYgq8CL8b4Xci3UOjBEKgB/22sWNleKZlMD5TYnwlQ4cFn+Zc2qekVaWTz872s6oAp2glZXcDZGly+w0dBrFWv5KUChnGtHuRdtUdJKWWdpXUtuFWlq2U5yvtLlyWECmlbtyJA8mx+xG3AmQrwKzoC0PcCWl/6Qz2gQqF2yeG1s0zh3LkyHE1QkpdLtOe9+k0fYQQOK5Jsbrxc1nQi3j9uXlef36O+XNdHZgpoL6nxLE3zjB9uMLUwQpuaXvPk1IqIj8mjiUoPagrjjkUK462Kr7K3D/7dtmX6CwugBC4xRLOJtQgpRTnX3mJFx99hNMvPIcQgkN33M2tD72DmRuObmqwHYchfq+LMAwm9h+gXJ/Esrf/Wng5g4EoksSBLr/zuxF+L9JOiAIUCsMQqw7UYxnR6M0RxcHoD9wGey9M7IUJLKAKVFFSJX1XauB2DKqNRxuvCbQSZS0pGTSSCdtdocqkwlcAygca/fK7FEIIEAl3EiLLusp7lTaOQqHAwYMHsTf5W7ssIRJC2MA/Ad6RPPT3wEeVUuGm9pjjqoSKJNGFblYqB9B+5AwqVlTfeXDox6szh8CdyTOHcuTIcXUg8CI6TW09LGOFZRsUN1ESp6TiwskmJ5+d5ezLi8hYMb6nyK1v0QYIkwe3LwNo8BjCICaO9Ay7YRqUqg7Fqu4Bsq8yApQi9D06i4s0E7tsy3YorsMue7VtnfjKk7z46CM0L13ELVe4653v5ua3PEy5Nn75Day4TZ/A62I5LlOHjlAer2+4b2m7IAyhw02TUs9qUvknYx2aGwVaTQoSoiRjHRwMuhysHc9Snxxnoj5xxa/rSiYqWKRVTh22m5R8DiAld4bVJ3q7yxhBZdlWejlYhKfJUUbyBgjT7jn+3QOlFHNzc5w+fZobb9ycjrOekrnfRQu0H0nu/1jy2M9sao85rkpEsz2UIpPX/ZMN/FcWKT+4F6s+XAKQZg6Jq6jsIkeOHNcf4kjSawc0Zz0CL8I0jE3bRrfmPV59dpbXvj5HrxXiFC2OvXGaG+6ZYnzP8n6RUUJJRRTERKFWoAxTUKzYFKuOLtFxrl4r4cwu+9JFeq0mQgjcUhm3VN7U9pqXLvLiY1/kxNNPEPoeEwcO8dA/+mGO3P1GzE3MLOv+sh6B71MoV9h77JZNl+xdCRimgWMaOAUojfXLAnW4bkwUSoJuRGM2ZLxWRylQSpOlK6VmpO5xKwW4anLUJ0xRKJGeHFrPMI2sT2iQMO38b2TwPdT308dTsqSkIhqya9fug8LQ77vIyRKgX/fk5CSXLl3a9DbWQ4juV0rdO3D/74QQz6xn40KI9wC/hbbx+LhS6jeW/P03gW9O7paAGaXU5qZmcmwb4k5ItOhhJAGsMohpff405kSB0htnhtbNM4dy5Mixm6Gkwu9FtBc8Oo0AUNiOSWkTfTuhH3P6hQVefXaW2dNtELDvaI03vHuK/TfXtq0/QymV5NtIbRVsQLHqUKvaulfBNa/qgVEchfidDu2FeTqNBZRU2G5h08qNkpIzL32Dlx59hLMvvYBhmhy+6w3c+tDbmTp0ZFPvlZISv9sljiJK4+NMHzmKWy5f1e/7IMzEatpFO8KdXzRwixaoJE5D6VJMXcrWV5OAZGDO0GM7ASGE7n9bwmtT57iUJKWEKfSHC50MQ2BYaX9Pcjtx8Nvp17KcLPUfHyRLy7Kt0IQxI0zXEVna6utbDyGKhRDHlFLHkx0eBeLLPAchhAn8DvCtwGngSSHEZ5VSz6frKKX+x4H1fwF44waPP8c2Q8WS8Hwbw+07vHQeP49sh9Q/cMOQYUKeOZQjR47ditCP6SYlcXGkMC1BYROZQUopZk+1OfnsLKdfWCAOJdWJAnd/8wGO3DVJsTJ6Q4SUAGVN5gIKZZvadFEHSzrmVX/ODQMfr92mPT+H126CAstxKJY3r7YEvS7Hn36CFx/9Iu35WYrVMe5593u4+YGHKFbHLr+BFTBolFCdnGJsahqnuL0K4G5B1u+SkINUn0kJEkolJCkZrNNXZgQDvTJXgCilitAwdIiujCVx2Dej8HsRWS1bgrTcbunyipIlsdKetaGDikiCaNXQc7SqRGbRnn4c1zpZWg/WQ4h+CficEOIE+r0/AvzkOp5hkk62AAAgAElEQVT3APCKUuoEgBDij4DvAZ5fZf0fAn5lHdvNsYOI5jxUpDDK+kQSXujSe/YSxbunsPcNlyzkmUM5cuTYTZCxpNcOac17+J0IYYBTMHGKGx9gd5sBr35tllefnaOz6GM5BofvnODGu6eYODBaZUAplZQsSZRUCCEoVGzGpoq4xUQBusoJkFKK0PfwWi1ac3MEXgcd+upSrG6uLyjF4oVzvPjoI5z4ylPEYcD0kRt5w7d9J4fuvAfT2tz1KY4i/G4HBNT27KU6OYXt5JUQMKBEIJJsH42UKKWua1pNgkFngf6APLu37bj5lmM8+uXHmZqa6ltsD32UiptuuYkvfv7L1GsTmbokY0XohzQai/zJZ/+Yn/yxnwUhMhUpK78z9VIbO1xpsjS4/0GytIKqZwiMhDBdL6rSINbjMve3QoibgVvR794LSil/Hds+AJwauH8aeMtKKwohjgA3An+3ju3m2CHIXkQ052FUksyhWNH63OsYJZvyg/uG1s0zh3LkyLEboJQi6EW0F306Cz5KgeUYm3KJiyPJmZcWefXZWS6cbAIwfaTKnW/bz4Fbx0fmztYnQCohQOCWbaoTBZySje2au8M1a4tQUhJ4PXrNJs25S0RhgEDgFIqUxrZWLS/jmNMvPMeLX36ECydexrAsbrz3Tdzy1rczeeDQprcbBQG+18U0LSYOHKRSn9w0qbrekBGlge9uGnQ6SJbkSkTpCqlJyd4RgGWbKzhAKha6F/jkp/4DH/7wh/uleAlZGt5MQpbS0ruBpRY9ryRZWkqUkn4lNagq6ecY10m/0npc5j4M/KFS6tnkfl0I8dNKqY9c7qkrPKZWeAzgg8BnlFIrluIJIT4EfAjg8OHDlzvkHCOAkorwfBvh9hsNu89cJJr1qH3HDRhLXJLyzKEcOXJcSURBnGUGRUGMYQod5rhBIqGUYuFcl1efneX1b8wTejGlMYc7Ht7HDfdMUR4fjSoQhTFRIFFJVZFbthivO7glC7tgXRMECEDKGL/bpdtYpD0/h4wjhDBxikXcEZSaeZ02x596jJce+xKdxQVKtXHe8O3fzU33P0ihXLn8BlZB4HlEvoflFpg5cpRSrYZh5EZBW8XSsrsUg2V3Sib9SSrJ80Hx6muv8r7veS8PP/QQjz/xBPfcfQ//+Mf/Mf/qV/93Ll26xCc/8Z84duwmfvbnfoaTJ09SKhX5yO/8e+65+x7m5ub4sR//ES7NznL/ffcn29T4w0/9Ib/zkd8mCEIeuP8Bfvv//n8w13QGFPzLX/kXnDx5goff+SDvfte7OH/+Au9//wd433vfi4wVP/4TP877v/cDzM3N8+d/8Vk8z+f1U6/y/vf9I37xn/0yAJ/50//Mxz/xUcIo4L43389v/bvfxnYtDPNKkKXVzB1guF9piaoEGUm6FsjSeqY5flYp9TvpHaXUghDiZ+m7zq2G08DgtMxB4Owq636Q4eDXISilPgZ8DOC+++5bjVTlGCGieQ8ZSMzESCFq+HSeOI9ztIZ7bHgmL80csrY5TDBHjhw5BiGlwu/okrheKwAhcArmpoJNvU7I68/NcfLZOZqXehiW4OCtdW64Z4qZI9UtX+DjUBIGMTIpgXMKJrXpIm7J3rSz3W5FHIX43S6dhXk6iwsoJTFMC6dQHJkN9fzZ07z45S/w6jNfJY5C9hy9mTd/1/dy8Pa7Nr0PrS52icKQQqXK1KHDFCpb/+xzXB6DZXeYy/uTLNvk+PFX+PSn/oiP3HYHD73tQT79R5/m7/728/z5n/8Zv/Fvf4NDhw7yhnvfwP/3x3/C5z73d/zUT/8kTz3xNL/267/KQw89zL/4X/4lf/nf/oKP//7vAfCNF77BH3/mv/D5zz2Cbdv8wv/wT/nUpz/Fj/3oj615rL/+q/+a5557jqeeeBqAL3zh8/zWb/8W73vv+2i1mzzxxGN84j9+gk996g/56jNP89Wnn6FUKvLWhx7kfd/zXgqFIp/9b3/Kf/+zv8EQFr/0P/8z/tMn/4Af+MAPZe9FVnq3pBRPXCmytAKJzUrwJIm5Q2IXDldlWe96CJEhhBAqodSJWcJ6rjZPAjcLIW4EzqBJzw8vXUkIcStQBx5d91Hn2FZIPyKa62WZQ0opWn9/GiEE1XccGFpXxf3MoRw5cuTYbmib45hOw6e14KFihZVkq2x04CpjyfkTOjPo3CsNlFRM7C/zpvcc4dDtdZwt9kPKWBJ4MUqCXTAZmypSKNvYBRPzGiJAoEvLvI42Reg1myihsG2HQrkyMgtqGce8/twzvPjlR7j02klM2+Hom+7n1re+nfG9+y6/gVWgHeM6xHFMpT5BbWbPpm29c4wWKVEyTeP/Z+/N4+Q46zv/9/NUVd9zj84ZHbYkW5Jt2TGOD0QMxAYCOBA7jtdOBDYOgWTZBZYQfhA2iXFCIMEsG70cB7JxNrC/tWycwNr5JQ4/AjZOCPEBNjos27Ks+5x7+qqueo79o7p7uufQjKQZSyPX+/Xqqe7qp6uf6aO6PvX9fj9fzjvvPC5/w2VYa7n44ou5/m3X4SUcNmy4hH3797J//z62bHkIYyxvfvNbGRwYYGRkmH/513/hmw8+DMC73vluOjqiBr6PP/59nnvuJ1yz8WoAyuUyCxYsOOk5Xnvtm/noxz/K8ePH+T+PfJsbb7wRt5pWed3PX09XV9T06Zd+6UaeevZHuK7L1m3P87Yb3lJ/3p7lS8h1JCMHPB31V5rMMrxJLI1bvvYCZPJ6pfH9oOYLM9nbfwf4phDiq0Ty7zeBf5ruQdZaJYT4T9XHO8BfW2t3CCHuBp611j5aHXob8KC1dn6+gucYUapcCeGK+per8vIQ4YE8uTf34oxzUDLluOdQTEzM3KNDQzkfMDroE/o6MkhIn1pq2UhfOeoZtGOASlGRzLqs+dmFnLehm9bu9GnNsybYtLJIV9C2IE2mNTnnzVjPBKHvUy7kyQ/0E5QbTBFaW2c1qlLO59n19A/Z9dS/Uc6Pkuvs4vJ3vZdVV1x1Wml3Rmv8UhGspXXBQlq7FuCl4jrYs5VkMkpXFUIgHUk6ncZxJYmUh9Ya13XxEi5eQkbpd7WIk4381prtwaPoxqZfex+f/6M/Pu25/dqv/hpbHnyAbz78EH/5tb+qrx//PRBCnPh5J2TkNjjhNSxVqDH+OMvt8WKpwREvjnJOz0wE0f9DVL/zW0SfpP8f+KsTPqKKtfYfgX8ct+73x92+aybbinlt0CMVjK/qqXKmrMj/yyHcxRnSF3c1jY17DsXExMwl1lgqJUV+0Kc4WkEISCTdUzJICHzFgRcG2bt1gMEjRYQULF3dxsoN3Sw+v/W0U9Z0aAgqGmst2bYkLR2pU6phOpuppZSVR0fJD/YTBhWEkCSSqdM2RRiP0Zqju1/m1eeeZf+25zFas2TNWq666T/Qc8G604o66TDELxWRjkPH4qXkOrtwT6Epa8zZxbXXXsuWLQ/we7/3ezzxxBN0d3fTvbCTa998LQ//7YP87u9+lsf+8R8ZGhrCGnjLm9/CzbfczH/+Tx9j0cKFDA4NUijkWbFi5Qmfp6WlhUI+37Tu/e+7nY1vuoZFixdx0fqL6uu/9/1/ZnBwkHQ6zaN//yj/42v/g3Qmw80338THPvpxFi5cyODgIPl8nhUrVkzybGIKJ7yx/kozEktyaoOHWCxFzMRlzgBfBb4qhOgEeqcyP4iZ35hAEx4vNdlmF354CBtoWt+6rOlLE/cciomJmSsCX1EaDcgP+mhlcD1J+hRS4qy1HN+bZ+/Wfg6+PIRRlrYFaS69rpflF3WRyp7eQbA1lsBXaGVJJF06l2TJtCRwvHMnHe5EpgiJ1OlF0yY8l9Yc3b2L/dufZ//2rQTlEl4yyZor38gF17yJtgWLTmv7KqhQKZVwk0kWLFtBtqNz1mqaYs48d911Fx/4wAfYsGEDmUyGr3/96/X1t912Gz/7s1fw5je/meXLl5NIu1z6Mxv4wz/8Q37xPe9CG4Pnufz3r2xm2bIV1YhS5Po43ha8q6uLa655I5ddfim/8I538MUv/CmLFi1i7dq1vOc9722a0xvfuJEP3Hk7r+zeza3/4Vbe8IYrqnO6m3fd8E6MMXiex+b/vnkKQTQ1jf2VphVLVSc8VdEEZjKxVEu9q4ml6PbrSSyJ6TLVhBBPAO8hEk/PA33AD6y1n5jz2U3CFVdcYZ999tkz8dTnNNZagkMFbFnVa4eCA3mGH9lN5opF5MbZbOuiwu1I4sW1QzExMbOAVga/EDA64FMpKxwp8VLylCI3haEKe7f1s2/bAKXRAC/lsHx9J+dt6KZ9cea0f+RVoAkrBiEg15Ei25EkkXLOmYOHWs+duTRFqGG05tirr7Bv23Mc2LGNSqmIm0jSu+5iVmy4jKVr1uKcZvQmKJcIgwrJdJaOJUtJt7TOWl3T64WdO3eybt26Mz2NOWcyW/D6ctzYRme2UqnM5W+4jKf+/Rna2toA+MY3vs6Pf/Jj/uy/b35t/4lpqImlWm+lmljSKup71oiQDal341LxptrfGWNJnCFThck+p0KIH1trr5jusTNJmWuz1o4KIT4I/E9r7R8IIbae4lxjzlJ0PsAUgnqNkFWG/BMHcNqSZK9oPisX9xyKiYmZDayNUuKKQz6F4QCweEmHzCm4xKlAc/ClIfZuHaBvf5TOsui8Vja8tZelF7RP0qX+5IgMEgzWGJIZj+5lGdI575xxh5vMFMH1EiSzOeQsiwejNcf2vMK+rc9zYMfWZhF0yaUsuWAtrnd6rqXRZ6uIVopMaysLVpxPMju7DXRjzj2msgWHcdbgDT2UvvvP3+PDv/kbfOyjH6OlpaXqJAmRhDr7yuMbI0vjaRJLVYOHqCGtJjCqeTtVsVTvrVSvV3qt/pPZZSaCyBVCLAFuAT47x/OJOQPY0KCOluqRIYDiM0fRIwHtv7QKMe5LE/cciomJOR3CQFMaqUQ9g5TBdSWpnHtKKXEDh4rs3drPgZ2DqMCQbU9y8bVLWXFJN5nW0z+oDisaFRocV9LanSLbdu4YJNRNEQb7qRSLUTPKZGrWTRGgQQRtq4qgYhE3kaB33cUsv+Qyls6CCIKocL5SLGCMoaWri7YFi0jMQr+jmNcfAwMDXHfddRPWf+9736s7xwG8811vZ/++fZH8sVGanTVRXdH7Nt3e5LpWy7w7c01nT8y0YqkmkqpRJaNsVDtZVk3b6OrNnYX/3YmZiSC6m8gp7l+ttc8IIc4Hds3ttGJeS8K+UvQFrQoc1V+m9NxxUus6SfS2NI2New7FxMScCkYb/KIiP1CmXAiRTtSLJ5E+eWvrcj5g3/YB9m4dID/o43iSZWs7WHlpN929udPvGaQiu2ywpHMJunvS54RBQmSKUKacHyU/0I+q+NXeTSmybbNrigA1EbSb/dueZ/+On9ZFUM/ai1hxyWUsvXDdrIggGEvzA2hbuJiW7m68RGz4E3PqdHV18fzzz087biyqBLU+SjUmpODV+vbUm842bKf656wWS56YtEYyEktVkaTtWTj76ZmJqcLDwMMNt18Ffrl2WwjxGWvtF+ZmejFzjcoH6NEAma32HDKW0ccPIJIuuTcubRob9xyKiYk5Gay1BL6mOFShMORHDRYT8pQiN1oZjrwyzJ6tAxx9dQQsdC/LceE1K1m2tgM3cXpRm0gsaIw2uAmHziVZ0i0e7jxvKWCMJiiVKY1GpggqVEgpSKTSJOZIBB3fu5t9W59n/46tVIqFZhF0wTrcxOydUFNhQFAqIV2Xzp5ech2dOG7sGBdzdnCyKXh1wUSt/1BVZjXUK529YsnB8c7tPkTT8StALIjmIVYZ1LEisqEYuLy9H3WsROvbVjSl0EHccygmJmZmqFBHLnEDPirQSEeccoRl+FiJPVv72b9jkKCsSLd4rL1mMSsv6aal8/TrGBsNErIdSXLtSRLpk0/fO5uomyKMDFEcGsJqg3QiZ7hkZvb338YYju/ZXTVG2IpfKOB4CXrXzY0IAggrPqHv4yZTLFh5Ppm2NqSMf5ti5g+1prOTCZwmsWTAVFPxjIGxuiQbCa2zOKo0n5gNQRS/A/MUNVDGapCpKPyp8wHFHx0hsbyF5AXNZw5NoJFpN+45FBMTMynGWCrFkPygTzkfVFOxHNKnkF5bKSn27xhg77Z+ho+VkY5g6QXtnLehm0UrT9/q3xhLWNZoY0imXbp7s6RaEjjzuC5ShSGVYoHC0AClkRGwFsfzSGays26KAGMiqJYOVxdBa9ez/JLL6Llw/ayLoCjiWEYFFVK5FhatWkM61xI7xsWcczSJJWcsC68pBQ/q9UqRgDKNWzjrU/DONmZDEM3P2NjrHFMKUYM+MhelFlhryT95EGstLW/pndhzKDAkVubmfQ59TEzM7BL4iuJwhfyQj9UW15OkTqFnkDGWY6+OsHfbAId3DWO0pWNxhp95+3KWr+88pVqjRqyNenCEgUG6gpbuFNnWJInUbPwMnhnCio+fz1MYGsQvFrDW4iVTka30HES4jDEc37ub/dt+yv7tP8Uv5HE8r54O13PhOtw5qNuxxkSOcdqQa2+ndeX5pLK5WX+emJiznQkpeOPqlSam4NUsw+dXvdKZII4QvQ6x2hIcbU6Vq7w6QrBnlNwbl+K0Nv+gmZLC7Uw1NWyNiYl5/aJDQzkfMDroE/oaISGRdpGncMIkP+Czd1s/e7cN4BdCEmmXVZcvYOWGbtpnoV6xbpBgLemWBJ09KZIZ75Tmeqax1hL6ZcqFUfIDAwSlMkJGpgiZ1rY5eU5jDH17X2XftuebRdCF61mx4WfmTARBtT6oXAYsLd0Lae1eMOvNYGPmD0IIPvGJT/DlL38ZgHvuuYdCocBdd91VH3PppZeyfv16tmzZUl93xx138M1vfpNjx47R0hIZRX3sYx9j8+bN9PX1USgUuOGGG9i+ffusz/kLX/gC999/P47jsHnzZt7xjnfM+nPUmHEKXoNleJSCNy6ydJbXK80Vs3GE+/D0Q2LOJtRQGRsaZLVLu6loCj84iNudJn3ZgqaxUc8hEfcciol5nWNN1DMoP+RTGh3rGZRuOfkC9rCiOfjiIHu2DjBwsIAQsHhVG+dt6GbJ6rbT7u3TaJDgJCQdizNkWhKnbbxwJrDGUCmXKI1MNEXIts++KQJURdC+Pezb+hz7d2zFz4+OiaBLLqNn7fo5E0FaKYJyCWMNiVSart7lZFrbZj39Lmb+kUwm+da3vsVnPvMZuru7J9y/c+dOjDE8+eSTFItFstls/b7Vq1fzyCOPsGnTJowxPP744/T09MzpfF944QUefPBBduzYweHDh7n++ut5+eWXcWa5ufFMmEos1VPwaLAMrwsmaEwCO9ejStMKIiHEBcBfAIustRcLITYA77HW/hGAtfaP53iOMbOI8RWqv1wXQwDFHx3GlBVt7z5/Qkpc3HMoJub1jQ4NxdEKo31ltLI4riCVPbWeQX378+zdOsDBl4bQoaGlK8WGt/ay4uIuUrnTdwZTgSYMNFhBriNJtj0ZmTnMM4MEozV+sTDBFMFLpUhmstNv4FSesyqC9m97nn3bfxqJINejZ+16ll9yKT0XXoSXnBsRZLQmKJcxRuF4CdoXLyXT1hZHg2KacF2XD33oQ3zlK1/h85///IT7H3jgAd73vvexc+dOHn30UW677bb6fbfddhsPPfQQmzZt4oknnmDjxo089thj9fuVUtx+++0899xzXHDBBXzjG98gk5k8Qv3pT3+aRx99FNd1efvb384999zDww8/zOc+9zkcx6GtrY0nn3ySRx55hFtvvZVkMsl5553H6tWrefrpp7nmmmtm/8U5RebGMnx+MpMI0f8Afgf4GoC1dqsQ4gHgj+ZyYjGzjzWW8EgRkRhLlQuOFChvHyB96QK8Rc1ffuPruOdQTMzrkJpddmGgTGEkAKj2DDr5EyOlkQp7tw2wd9sAxeEKbtJhxUWdrNzQTefS7GmLFWMsQVlhtcVLu3T15EjnEpM2Fjybea1NESCKPvXt21NPhytXRdDSC9dVI0FzKIKMISyX0SpEui4t3d1k2ztIpDPzTsC+3vjc3+/ghcOjs7rN9Utb+YNfvGjacR/5yEfYsGEDn/rUpybc99BDD/Hd736Xl156iXvvvbdJEK1Zs4ZHHnmEoaEhtmzZwqZNm5oE0UsvvcT999/Pxo0bufPOO7nvvvv45Cc/OeE5BgcH+fa3v82LL76IEILh4WEA7r77br7zne/Q09NTX3fo0CGuvvrq+mN7e3s5dOjQzF+UM8zJW4ZHy/n67Z2JIMpYa58et4NSUw2OOXtRwxVMoHGq0SGrDfnHDyJbPLJXLW4aa7XFahv3HIqJeR1hdFQbNNLvE5QVjitPKRqkQ8Ohl4fYs7Wf43vzACxc0cJFP7eUngvbT7u3j7UWFRhUoBGOoKUzRbZ9/hkkhBUfv1CgMDiAX8iDELiJxJw6p1lj6Nu/d0wEjY6ME0Hr8ZJzkyJdq4FSQQBSkOvsItfRRSqTjZ3iYmZEa2sr73//+9m8eTPp9FgE8ZlnnmHBggWsWLGC3t5e7rzzToaGhujo6KiPuemmm3jwwQd56qmn+NrXvta03WXLlrFx40YANm3axObNmycVRK2traRSKT74wQ/y7ne/mxtuuAGAjRs3cscdd3DLLbdw0003AUyIogDnjNifrl5pPv6fM/n16BdCrKKaSCiEuBk4Mqezipl1TKBRfaWm3kKlnxxHD/q03XA+clxuvfUV3sK451BMzOuBsKIpjPjk+32sAS918s1TrbUMHSmyZ+sAB14YJKxoMm0J1r9pKSsv6SLbfvqRBq0Moa+x1pLKJehckiWZnT8GCRNMEco+QhA5w7W2zdlBxGQiSLouPResY/kll9G77qI5E0EQCb/A9xFCkG1rp2vZClLZHPIM1FLEnD4zieTMJR//+Me5/PLL+cAHPlBft2XLFl588UVWrlwJwOjoKH/3d3/HBz/4wfqYW2+9lcsvv5zbb799QtR1/Hdvqu+i67o8/fTTfO973+PBBx/k3nvv5fvf/z5f/epXeeqpp/iHf/gHLrvsMp5//nl6e3s5cOBA/bEHDx5k6dKlk273XGI+iiGYmSD6CPCXwFohxCFgD7BpTmcVM6tYawmPFRGOqNcIqSGf4jPHSK5pJ7mytWm8CTQiFfcciok5l6mZJIz0l/ELYVSofwpOcX4xZN/2AfZu7We038dxJT0XRj2DFqxoOe0fx0hEaJQyuJ6kfVGGTOvZbZBgtK5eFEYbjIlqggqDA+ig2qMpnSbbNjfOcBCJoP4D+yJjhO0/pVQVQUsvWMuKS95Dz9qLSKTmTgSpICDwy1hrSbe0snDxUtItLTju6deKxby+6ezs5JZbbuH+++/nzjvvxBjDww8/zNatW+tGCY8//jh/9Ed/1CSIli9fzuc//3muv/76Cdvcv38/P/rRj7jmmmvYsmULb3rTmyZ97kKhQKlU4l3vehdXX301q1evBmD37t1cddVVXHXVVfz93/89Bw4c4D3veQ+/+qu/yic+8QkOHz7Mrl27uPLKK+fgFYmZDaYVRNbaV4HrhRBZQFpr83M/rZjZRI9UMMUQJxed8bXWkn/8AMKT5N7U7LIS9xyKiTm3qZsk9JfRocX1BKncyaXFGW04snuEvVsHOLJ7BGssnUuzvOGdK1i2tgNvFlLXVKgJfF2NKiTIdaRIpt0zsl+qCxyjMaq61BoVBOgwQKkQHYSoMEArBcZOyCSRUuKl0iTTc5eGXBdB255n/7bnIxHkOCy9cB0/c/Ev0rPu4jkVQVopKqUiWEsinaW7dznp2CEuZg747d/+be69914AnnzySXp6eppc46699lpeeOEFjhxpTmj68Ic/POn21q1bx9e//nU+/OEPs2bNGn7rt35r0nH5fJ73vve9+L6PtZavfOUrAPzO7/wOu3btwlrLddddx6WXXooQgltuuYX169fjui5//ud/fkYc5mJmhpgsx7FpgBC/P9l6a+3dczKjabjiiivss88+eyaeel5iQ42/ZxSZlHWnuPILA+S/f4CWty4jfVFX03hdDHE7Unhx7VBMzDlFpawoDPkUhipAZJJwssYDI31l9m7tZ9/2ASolRSrrseKSLlZe0kVr9+k7glljCXyF0eClHFq7U3NikDCVwNFhgApmJnAgEjlCSqTjREsZLYUQUY+P6u+rwSIRuHPg1tkkgrb/lNLIcCSCLqjWBM2xCIoc4kpobXATHm0LF5Jpacebw+eMee3ZuXMn69atO9PTiIk5IZN9ToUQP7bWXjHdY2dyGq/YcD0F3ADsPKkZxpwRrLUEx0sISV0MmVJI4YeH8ZZmSa3vbB4f9xyKOYcxWlMaHaGcH0FKB+k4SNdBSrd+QCuEqC5llGMuRXTQK2T9/vmE0YZyIWSkr0zoa6TDSZskGG04sHOIV549zuCRIkIKlq6JegYtOr9tVup3wopGBQYhiQwS2pIk0jOPMk0ncMIwQAUhYVBBhQpjDCCx1mABU3NMEhKq77OtXjfWi8YY0MZgLGgb9egw1mKsxhiFthZdtaQ1trkvvCAqwk25ktaURy7lknQdkq48JZFkrW1Oh6uKoCUXrOWyd9xA77qL5tSy2hgTiSClcFyXlgULybZ1kEin5913JCYmJgZmljL35cbbQoh7gEfnbEYxs4YuBJjRAKfBNjv/L4ewoaHlrcsm/HDFPYdizkVC3yc/OMBo3zGsMbiJRNSEzhiwtnpwDFSdcSL3GBh3BbAI6SDrEQEHx3URjkQ6LrJ6W0qJdN0xcSVlVVSNia1ovUDKuUmfCANNYdgnP+BjNXhJedINVCulkFef6+OVn/ThF0JaulJcdv0yll/USTJzenUg1oLWBr8UiZNExqNlSQYv7YKEolLkRypopVBKobVGK00YVAiDgLASEtSiOWGItpFQscagjcAYg8VikFgERsr6a4+USCGodWe3gBy1rYwAACAASURBVEBWr1ksumGiIEVkOltzVYquVy+I+tKTgoTTMGaSkFKoDUOlkOOFSn1d2pW0zEAkWWsZaIgEFYeHIhG0Zi2Xvf3d9K6/eE5FkDWGoOKjKhWk45Dr7CbX0Ukyk4kd4mLOSW688Ub27NnTtO5P/uRPeMc73nGGZhQzl5xKoncGOH+2JxIzu1hlUEebXeUqe0ep7Bome9Vi3I7mKFDccyjmXMIaQ7mQZ7TvGKXRPFLKqJ/LaeZvR43pTLUHg0GHAaZiwZpqH4Zo/XSpyA0brEaq3EhsOQ6OU41eOScXxcIKAt+QH/QpjQZIR56SScJof5ldzxxj7/YBjLIsXNnKhncsp3NZDougjKVUCsFatLH1aIm2JhI61VQxXY+ggFYhWmtCpdB+iAoVQlqclEB6BjFosPtCjAoxWiGqr9/41n9CSqSQSEfWxalwkjhyTIJ4gqrgGRMx8izpjOE5Em+c2DmRSMomHUrHDnF05zYO7mgWQZe+7Z30rruYxFzWJFlLWKmgKj4gyHZ0kFu2glQuN2diPibmbOHb3/72mZ5CzGvItIJICLGNsd8lB1gAnJH6oZiZo/rLWAuymntvAk3+BwdwOlNkLl/YNDbuORRzrqDCkOLwICPHjqLCAC+ZmlUnLyEEYpaLYk01UmWNwWpNqMJm4WVsPbVL2Foty9gBvtGWSimkOFLBhAaZcEgkPaTjViNRDkZEYsoKiUWCcLBSoC0oLVBYhg6W6duZp3jERziC3IosrWvbSLWn6AcGjhfGYmVGgzFYYxAYsNFtlMaaEKsDrNZgFEYrUBqjDEIIvLRLLuvhJKo1N0gQEpl0IZWYl6mJp8N4kWStZeTwAQ7s2s7wKztQhRGQktZlq7jwmutYftHF5HK5U063mwkqqBD4PgDplla6enpJZnM47vzq8xQTExMzU2ayd7uh4boCjllr48asZzG6GKKGfWR2LK2l+PRRTD6k/ZdXTEiJi3sOxcxnrLUE5RKj/ccpDA4AgmQmSzKTPdNTmxH1fhjTCK1akb6uRmYqvqI0GlIaraA14KYwKQiVQRUMSpVRxtQFV9RR3CKwGGsAi1ACv9+hdMhBlQUyYWk7z9Cy1OImh8EfRh8FIRyoztPqkHoATFCtvSHannCiyJWQIATGOgjp4WYliRYPL+Ui45TcCVhrKR47xMCu7Qzu2k5ldBghHdqWr6LrjdfRcf46rJck0IYDBQOFUQAynkMu6Z52TRKADkMqfhlrLMlshu7lK0m3tOJ6sU12TEzMuc8JBZEQQgL/YK29+DWaT8xpYrUhPFpAJscKp8PjJco/7SN9cReJJbmm8XHPoZj5Ss0kYeTYUSrlMq7rks61nvX1DOOFjammmWljMMYSaEuoDaG2KGMItUHpaDzGoiuaMB9iQoOQAuFJHCERGiRRbYuUAs/zSMrJKllA+ZbhvYqR/QoTQrJV0HWBS26JBFntsF4VUMZGospqhQWk40WpaohoHyOiZe22URqtonqsVIuLm4miQZPP5PWLtZbi8cMMvLytQQRJ2pavpueqn6dz1TrccTVB06XbCSB9EiJJK0VQLmONxk2m6FzaQ6a1bU6btMbExMScjZxQEFlrjRDip0KI5dba/a/VpGJOHTXgY7VFJqtnc03Uc0imXbLXLGkaG/ccipmPhL5PfmiA0eORScJcN7icipkKG6UtYVXYaG1R1fCKRGCwdZlgq+ukEEgRBWSkEHhS4mFRZUUwGiIsJBIuMjO18LM1MVNLx7MWi8UfMYzutZSOWbCQ7LZkexROq8ZgGClY6gGfxu1Nsm7885kQQOAlHRLZBIm0h3YsVht0pVr7VL803369MCaCapGgoQYR9NaqCJp56vKJapL6CpX6+9YokjwBjg4iEeR5tC1cRLa9HS8VO8TFxMS8fplJytwSYIcQ4mkaLLitte+Zs1nFnBKmrFADPjI39raWf9qH6ivT+gsroxz9xvElhduZQs5CE8WYmLnEGoNfLDBy/OismiRAdJA6Zg5g0TVjgKq4CbRFVSM2oTGoqsipCRuBwFaFTS2TbLywiVzIJElXzLjA32JRvqI8GhD4kdGATEQWZspaTMVgrcFYU683qkVzokdXPfKsIBiQlA8nUKMOwrGklyjSSxVumrEoDydnx22JzFuMAUeA2+5W64Ik1lpUqAiDyHxhzIR6orSqmURIKXGqDn6yZpgwz0WU0Rrll6iMDjO0+wUGdm2nMhKJoNZlq+i56i0nLYKmYzKRFChF3+AIh4MAIR0S7R20dy6is6ONVDZBRTg4NnofY2LOVoQQfOITn+DLX47Mj++55x4KhQJ33XVXfcyll17K+vXr2bJlS33dHXfcwTe/+U2OHTtGS0sLAB/72MfYvHkzfX19FAoFbrjhBrZv3z7rc/7CF77A/fffj+M4bN68eVKHujvuuIMf/OAHtFVP7P3N3/wNl1122azPJebEzORIOEdzHZEA/mRuphNzqlhjCY8WEMmxgmQ9WqHw1FES57WSXNV8Bt0qg3DjnkMxZzcqDCkNDzF8/Cg6DHATSTKtrSd1QKy0IdCGQBlKgaYc6AnCppbOZSPLgaoh8+TCxpWSxEkIGxiL2FitUbXrDVGc6KKxxqC0IvQVQSHA6GpanFtNOVMTfNeqr0W0lEJEZgpCYBSUjkhKhxy0L3BSltZVivQSg3Qh8sg5eayxGBVZVDsJh1TGRSacU06Jq78WxhJqha2JKDHOqa/h5mQiqua6J2vCSU4UUqeDUSHKLxOWiyi/hCo3Xi+h/BJhdVlbp4Mx57i6CLpy9kXQZFhr0UEFHVYQQtDe0UGyrQMvnUVISaAM/YWAwyOReYIQkE24tKU92jIemYRL2nOqDn4xMWeeZDLJt771LT7zmc/Q3d094f6dO3dijOHJJ5+kWCySzY7Vka5evZpHHnmETZs2YYzh8ccfp6enZ07n+8ILL/Dggw+yY8cODh8+zPXXX8/LL7+MM8mJvC996UvcfPPNczqfmBMzE0HkWmt/0LhCCDF3zQ5iTgk16GMqBicXFcBaa8k/cRAhoOXa3rjnUMy8olIqkh/oJz/QR90kYRp74ShNLRI+fqgpBIpiRVFRpj7GFRLXGRM2niNwTiYqchLCxhgzFrGJLOLAirEASfUAXxCtMzqqD1JlgxDgul499fVkUGUoHnQoH5VYLUi0GVpXKZLdllPVBI3RIOkIEi0ebtIZM4Q4DU5FrIwXUYRhPS2wKQhVD5ONiSghQBiDqVQwYQUbVNAVH10po/xyfan8ErougMqYMJhyPtJL4KQyOKkMIpnGzXXiJtPYRHQRySw9q1bT1d5yqi/TjKmJIAskcm3kFvfgpidGUxOuJOE2u9uF2tKXr3BouAzEIilmCh77NBzdNrvbXHwJvPOLJxziui4f+tCH+MpXvsLnP//5Cfc/8MADvO9972Pnzp08+uij3HbbbfX7brvtNh566CE2bdrEE088wcaNG3nsscfq9yuluP3223nuuee44IIL+MY3vkEmM/lvzqc//WkeffRRXNfl7W9/O/fccw8PP/wwn/vc53Ach7a2Np588kkeeeQRbr31VpLJJOeddx6rV6/m6aef5pprrjnFFylmLplSEAkhfgv4j8D5QoitDXe1AD+c64nFzBxTUaj+MjLT0HNo1zDB/jy5n+tpaswKYHyF05qIew7FnFWMmSQco1Iu4rrelCYJgdYEyhIoTcFXFCuaUjhmfikQeI7AcyTplEtQzNP3wk8YeGkbRoXRAayXQNYurle97iFcD+G4CNdFOi44LrhutM7xkJ6LdBMIzxs7kLdjwqYxrUuKavPWKQ74LRYdaIKCwoQahMBNuScda7EWghFB8aBDpT+aR3qhIdtr8Fpm2BNp0vmBCaP+Ql7KIZWJ+iKdaYOE2uupLIRBSKVcJvBLKN8n9Mtov4yq+JhKGROUoeJjgzIiKCNCH2H0lNtWTpLQTRI4aQI3ScVdhN+WxpdJfCdNSaQoOykKIkVBJCmIFEaMO+NrgHL1UuPgKO3JAivbPc5rS7CizWNlu0d32pmd6FWljLUWL50l172cRDaHdGfuECeEIOGKaUUSQC4Zi6SYM8NHPvIRNmzYwKc+9akJ9z300EN897vf5aWXXuLee+9tEkRr1qzhkUceYWhoiC1btrBp06YmQfTSSy9x//33s3HjRu68807uu+8+PvnJT054jsHBQb797W/z4osvIoRgeHgYgLvvvpvvfOc79PT01NcdOnSIq6++uv7Y3t5eDh06NOn/9dnPfpa7776b6667ji9+8Yskk5HR1Ux62k05Yoo7pt6infrWTFvrEZ2DcuT8SW2ucaII0QPAY8AXgE83rM9bawfndFYxMyZKlSshPFE3RjC+Iv8vh3AXZUhf0hxWjnoOgbcgDvLFnB2EFZ/84ACjfcexWldNEtqBarpboAiUoRxoCpUo6qNMFO2wEJkOOILWlNd0oG6NZmjPSxzf8WOG97wE1pJe1IObbYkOIFWI8csYFWBUiA2jxqDM4AeohnAjcSQ9b5KlN0Fs1e5DuljrYJRASA+ZTOAkEkjHOympYQ2Uj0uKByWqIBGuJbfckOnROKdhHGkBE0SRNS/j4KbdepqHtZbQWpSB0IAy467b6Ho4bn20rF63Dder60NtsGGlLlqc0McJyzjKxw3LeKpCQpdJKJ+k9kkan5Su4GCm/B98mcJ3UpRlCt/J4Xvd+KkkZZnGd5L4Mk3oJAm9FMpNYbw0jiPxJLhC4ElwJNXb4EpICUtOwBIZ3fYEuFLgSosro8d4jiDhSBJS4rlRyt7RMuzPG/aPKn56LF8/vsh5gpXtCVa2edGl3WNR1q03l50KoxWqUgZrcBJpsot6SORacbzZO9EVi6SYSZkmkjOXtLa28v73v5/NmzeTTo8dxzzzzDMsWLCAFStW0Nvby5133snQ0BAdHR31MTfeeCMPbNnCU089xX1/8VWAauq0YdmyZVx59TUESnPLrbfx5/fey0c++l8YrwS8VIZEMskdd97JL7zzXbzzXe+mFCiuuvoa3vf+27npl2/mPb90I15aEShNJdQUK9HJulAbKspQ8MOmbX72D+5m0eLFBEHARz/yW9z9+T/m07/7X+foFZw7op9Oi7XQkvJOOSPhTDGlILLWjgAjwG1TjYk58+iRShTxaeg5VPjhYWxF0frWVRPc4+KeQzFnA3WThL7jlEaGo8+pl0Y5goKvKY4WKFYUvjL1U05RupsgnXBPmOZWHuzn2PZn6X/xeVSpgJPK0L7uZ2hdvZ50e3fUDHSqiE01Hc6oABOGDcsQEwZjy4b77IT7KqhSvno7Gmf11BGJCUgZCSO3KqbcKGoVraveFh5hOYEqJLEmgZN0SXVHF5nw0BUPo8YeKxr+59BYyhrKGkrVZVnZ+u1SYCkbqAiBbwRlbSipCiVlCfWEMqZJEdaQqgqWtCmT0pXqbZ+U8Ulrn7TxaW1Yl9AV5BSnIY2QaLcqWhIpjNeJTqQoJFKQSCMSaWQyhUymcZJp3GQKJ5mi1ZF0SepCxZXgSYErqIud6YTHyVJL54sODCzWaqy1rEwbrumKGjcpEhyvuBwqwf6C4cCo5p9eLVDL7kw5ghXtHue1edVIUoKenIvEoHwfYxSOlyDTtYhESxvua2iTfSKRdHx0okhqz3i0pROkE04skmJOicYoiTGW//zRj/GzV7yB22+/A2MjN8//938/wIsvvsiKlSsBGB0d5YEHv8kdd/46oTaUA8Uv3ngzP/fGq/jVX3sfvooi336o8ZUGBH4Y7aeViX50tKnnNdcRjssT//ojfvD49/nbbz7EV++7j3/8znf5s3vv45mnn+KfHnuMN155Bf/29LP09PRy8ODB+mMPHzrE0iVLJuxzepYujX7j0inef/sd/NlX/tvZ+T2xjKUlM5YuPuZkGr1UxlgsLif2Jj37iO3F5jEm0ITHS00uccHBPP7OQTKXL8TtTk8YH/ccijmTqDBkeGCAvsOHKZd9AhzK1qUSGjQFIDIyqKW7tc/QATHwywy8vJ2+F35C6egBEILM0hUsvPKttC5fFaW+zQAhRDXq48IsHWMaawnLFYJRH12pgFFYFFZVxZSuLquX8etqSxX46CDEBCFWh8DYWUZVgsoQjOyaYg4IlPQIhEfYsAzrS7d+2zhRJCvrebR4Hq6XwPUSeFmXpAlJaJ+EKuMqH1eNRXJk6EfpaEEZwsrkEwGEdHBSkXBxkincVGt0vWGdk0rjNqyTXmLepF/MpCbKNYZeqViaNPxsR7VGS3j0By6HSoIDBcP+Uc3j+0pUdHRQ5klYlnM4vzvL6iWdrOlsZ2V7Dtc983WgJxJJx0YqHByKRdLrldqBcv04uhpBqK4aG1O9vzY+Os62E06RFANFKtfKL930y/z1X/81m26/nVIl5O/+9m/5t6d/XDVKEDz5gyf40y/+MXfc+esIot5sK1eu4K7P3c1bf/666DNX7dnmCMGBA/t59ul/56qrr+HvHn6IN27cyGQlkoVCgVKpxC+8851cedVVbFi/FiHg1d27ufKqq7jyqqt47B//Pw4dOsC7f/EGPvD+9/HRj3+cI4cPs/uVV7jiyisn6IQjR46wZMkSrLX8/aOPsP6ii2bp1T8JGqI7NbGDBWtN9a4pzoRV93VN+z2rZ5xidzYRC6J5irWW8HgpclKqeqVaZcg/fhCnLUH2ysUTxsc9h2JeS5Q2+FWDg+GhUY4dPcpQXz/aGGQqjXTcarob5FLuSdWlGGNQKmT0yH76dvyE/J6XMGGA19LGgsvfRPuai/Eyuek3NIdopVG+IixFZx2dRBI3FamswFj8pggNlLWlpGlery1lBe0lyZqiS690CFOWFxKaHydCRmWIZ0I8O7ZMmpCsCMkQkq5eUlaRsGF0MSFpG+LqEGlKSB0iVAgmEl8nlzLoRdGYVAYnk8JJtldFTKpJ0ESCJ1onXG/eiJu5QlYd8hoxxrA4qVmYMFzWajELA7QxDCuP47RwOPDYNxLyo4NF/vnVUWA/jhQs78xwfneWVQtyrFqY47yuLOnEmc8AiEXS/Ka5HUF0Ykcb0yRmbDViUA0S1K/XHj+jPUmDCUq9DrN6lxRigniofS4+9l8+wV9+9S+QQvCjH/4rS3uWsmxZb33cz137c9x5x06OHj3StI1f/40PTTqNtWvX8b//1//iP3/kP7J69Rp+48MfnnRcPp/nP9x8E77vY63li1+6B4DPfubTvPLKLqyFt7z1rWzYcClCCH755l/hDZduwHVd/tufba6nHt/4nl/kvq9+jSVLl3LnHe+nv68Pa2HDpRvYfO99M3nlZs4EsVNbjkV4JqUmdoBJ1eE5hphJwdbZxBVXXGGfffbZMz2NM44arRAeLuDkxvLFC/9+hNKzx2h/7yoSy5rdjHQxxO1I4S2cW6vXmNcf1lr8MBI+pUAx6itGyyHlSkBYzOMP9mODMsmERyqbxZUnf7BmjEFrRRgElPIjDL+yg9HdLxAM9SMch9aVF9K+5mIyi5e9JgfbxkZCpaQsZWUpVa+XQkuxosmXDaUwSj3zDfUUtdplurSzhIQWCesDh/Ull1YlqTiWY22K0Q5NIgkZF9KOIO3QdElKTvga1BzjrLHIhEMy6yK9yChhqpRBHQboIMBJJPHSYyJHuvE5tdlEqyBKsQS8dA4v24JwvaY0FYRkVDlRFGkoYO9gmd39JUbKUcRQAEvb05FAWpBl1cIcq7pz5M7SfnM1keSHkR1+jUaR5E3RIGnakygz2BVMt7uYyd5kun3OzLYxgzHTbGmybZha42hDQxPpKM0sVBZVbRodaltvIq20qaaNjc2/tXKc1RdcOMW8qn8b9IsYuyNmLqkL1FpEZyxdt5bKNinVNyhazO4bpbSmNRPVY77W7Ny5k3Xr1jWtE0L82Fp7xXSPPTv3kDEnxIYGdayETI+9fWqgTOknx0hd2DFBDMU9h2Jmi4rS+KGhEmpG/ZCRsqJUUZjawRoCx4RQGoGRARytaUulcVq6Tup5rLWRAApDKhWfMAwoHz1EfvcLFPa/gjWaVOdCFl99HW3nr8M5yRoKa6Ni/lJVzESixlIKG66Pv08RiZxqvc2JkDSIFDdadiQEKQcy4wRMxqmur45LKPAPu5QOS6wSeDlDdpkitcCwUta2fvJoa1B+iNIK4VqEZzHKMDqg0Cpar5VCKVW9HqKUQmuFbqiBklLiOC6u605cui6uEy2jdd6421G/oJgxtArRqoKw4KYzpNq7cFMZpDv5iQNjDB2OptU1XNTmwMociBaK2uNQwbB/JGDPoM8LR0Z4cldf/XELW5L1KNKqBVFEqSNz5p1Gp4okBdrUI0lNB9cnOJkgTnx3/bjvxOeBx3qSneo2ZjDVSESd7gnpaZ6o1jS6wX2+Pl7KqG+ZIwSyWksnhSDpSNKeM6HOxQQijtqdCWZYtzOBWnTndRDZmS3mVBAJIX4B+DOiDoB/Za2dYE0ihLgFuIvo7f6ptfZX53JO5wJhXwmg3kPIWsvo9w8gEg65N01sNGZ8jdcb9xyKmTmN6W5FXzHih+R9RajHzuB6Mupj0pb2wFrCcpHyYD9BYQQhJV4qg5hhNCgSQBqlQoJKhTAMsNagykUKr77EyO4dhPkRZCJJ+wWX0L7mEtLdi6bd5khgOVgwHCoaDhYMR4qGfBAJoemiNEkHMq6IhIor6EwKerKSjButT3uR41hSGxLaROImKcm6UYTnZCNVwaigeFCS75NgIdVtyfYqvLaqo16115HSCmM0WleFi9GR41j1um5caoU2kaCxdnI3thpSyrqgcV2PRDJFJtMscowxkWjSCqVCtFKRWC2XovkodcLnAJCOU9/etEvXaxJdjnP6FtVnA0arqFeQtTiJFJnORXiZzIxssmvpdq43NtYYQ6vWZNs0a1olLMsgRY6ydTlcNOwfUewdLPNqf5EfvTpQf1xnJsH5tSjSghyrurMsaEme8ddYCEHSdUhOIQpjToxt7Ilm7Vh9hxBjzZwb2gPETM6tv3Ize/fuaVr3h5//Am97+9tn5wmmqtthhqls8fs3q8yZIBJCOMCfA28DDgLPCCEetda+0DBmDfAZYKO1dkgIsXCu5nOuoPIBejRAZsfeuvL2AdSxEi3XL2+KGkFDz6HcmT8TGHP2MVW6m690vQjWEdHZ22zCnXCG0CiFPzxAeaAPHVZw3ASJbOuMdtJ1ARQEBBW/3lhTIigf3sfwru0UDu0Ba8ksXsbCn9lIy4o1kx40KmM5UjQcLBoOFUxdBBUa3E07k4KenOT8VkHaFWS8muARpN2x67XbU50NNTZqoBoUQ6y2iCQI15lRdkgkasZEi1IKf1hTGjCoisY6CmdxiEiH+EIxMKxRgwqjo8dMl5UvpYMjnap4cEm4KRzHwUsmSKQSUcRmnOCoXZ+NJqu1/68WWVJK1QXUpEsVElR8SpNEoqbiRFGp6QSVlPKMHUAYozFBBYPBcTzSHd246SxO4vT3zZOJJGsNUmlW5TTnZ4GlaYTIEuJwuCQ4MBqyd9Dn1f4SP9k/RC1DqiXpNkWRzu/OsaQ9NetufDGnRtSQOBI7Rpvq9y1qI6DDKKprjK5GhKIY0RiTvIfCIpDVpsUCKSRUo0fRumh91hqMjtzYmj8KYpLFuOeZpx+dBx/+21N/cFy3M++YywjRlcAr1tpXAYQQDwLvBV5oGPMbwJ9ba4cArLXH53A+8x6rDepYEZkaO0uqCwHFfzuMtyxH6sKOcePjnkMxYwTK4CuNH0yd7pZwJUlXkkmceNeg/BLl4UEqw4NYDF4yg5tsO+FjagfKYRhQqfhobaruPxLXdQlGhxl+eRvDu3egyyXcdJbuS66kfc3FJFrHPtujgeVgQXOoYDlY1BwqGI6UbP2AzpOwNCvZ0OXSk5P05iQ9WUnWO71fZa01qqwIilHUxQqDsRodKnQpOpiPojHjrjdFa6Y44E9WL4AjXZwwioY40iXtJSKBI6vr6tfdJvHjVK21jbaRUJPg5Ty8kzSsOB2EEPX5nAq1VMkmQTV+2SSsQsJyqX7bmBNHwWrzmzTdb1KB5TXdbhSNURpLVItlrQFjqgc70bLpJbeRWE20tZPI5JCJuY/CCCFxPQlNIskitWJFVrE8DRsXpUCksHIRR8twYESxZ9Bnz0CJR54/XK8jSXtOFElakKsbOCzrzMQpVHNAY3QnOhGiUSpAh9WorFZjB9tEaXFCikjsS4mX8BBi5k6ytRqTsdoTwBgUFtTY+kyiJohOEzFOMtVvjzdQOMuFV0Mq2ynV7cRi56xjLgVRD3Cg4fZB4KpxYy4AEEL8kCit7i5r7T/N4ZzmNaq/jNUgU2NfpMKTh7DG0vKWicXkcc+h1yfaRAXKfqgpzCDdbaYHZtYYKoVRyoPHUeVS5BKXyU5ZE1IzQogiQJWodoWGg9KEhwkDRve8xNCubZSPHQIhaFm2ivYLLiG9ZCXHfMFzBcOhviCK+hQMo+HYj017QtCbk1zcFYme3pxkYXrqXHdjFFapumOS1hqlo5QzXXWuG19HE4YhKowOuLVRmGlSz4QQTeLFdTySiRSOdBHWRY96qBEPoT0SGUl2oSTV5eA6zgl7JE2H0QajDcKRJNsSuEnnNRNCs4UQohrFmj51bDJqn7kTR6WaRVYkzqPb05kMCSFxnOi9chwnikC5Hm7VntxLJHATSTyvukwk8BIpvFSSRDJ9xvP5a68vbrNIMlqzNKVYkjBcuSBS58JdyPGy4EBesXfQZ09/mX/acZSg2iwp4UhWdmfqUaRVC7Ks6Mo21QLFNHOy0R2I0t1qYkc6EsdNzaqYFg3pVyce6M/C57fuvd1Qz1Q3465Z1U23hZnt1RqFV8P/VhNeNZc8Y6Oo//hlVePUo/L1fcMJ3PMmirqT45QqyubAF+10N2mtoXUe+nfNpSCa7GMx/nV2gTXAW4Be4F+EEBdba4ebNiTEh4APASxfvnz2ZzoPMKUQEPPJtgAAIABJREFUNegjc2M/ZJXdw1ReHSF7zRLccb2F4p5D5z7WWirVOp9SRTPih5G7W1j7QT1xuttM0UEFf3QYf/A4RmvcRIpkbmI0yFobCQkVGSEoFUZnpKsHkclEsj7O7z/K8K7tjLy6ExMGuC0diPVv4mjXWp4J0xw8Zjj6ql+v83EFLMlKLupy6MnKKPKTleQS0/9PQegz3N/PaH6YQiFPoELsNJEEKSWOdJBCIkV0AJxKJ6OUtPGRGcfFcbxqepaHM+6gwVoIRgTFgw6V/qgpaMtCQ7bX4LWc3k/PeMe4VOuYY9zrkejA0cN1HRImccLITV371JbSwUoZiSprMKZqO9wQ4atFqHT1IFaFIb5fQuej2ycqkk+kMmTbOmnr7Ka9q4u29i6cs8ClTwgRmV40zKUmkhYmQxZ4lss7PVidwPG66a8IDo5q9gxW2DtQ4smX+3hs+1GAug34qgXZSCSdRTbgrwUnE92JiKI7QkRi52SjO/MPMT7QM+X9J9gCMJmIiRqCTiVwGoVO7fq5ysnv/WdkcTjupkVikRichqWDqY49s20vToW53BsfBJY13O4FDk8y5t+ttSGwRwjxEpFAeqZxkLX2L4G/hMh2e85mfJZitSU42pwqZwJN/slDuN0pMpc1l17FPYfOTYyxFALFSCmkr1Ch6I+luwkRNTKdSbrbTLDWospFSgN9kUmCkLipDJ7jNI3RWqPCIIoCBZX6TtORDp7b3ExT+WWGd7/AwEvb0CP9GOlyrH0VP82uY5ezGMoCDkJrQtOblazv9eipprstzszc4UhrTT4/zPDQAKMjQ5T9qN+J63q0L1hEJtsSNRtNJHA9Lzqb7yVwXBdhHYwPuhxiAenWcvCrB9TaYK3GVk0KrNFYEy0xGhv61GwFrBFUBjzKR5KoooNwDZmeCqlFFZxkdCBqQgFCRmcw64XPctqfJwuYMOoJ4qUcvIyLcwYL0C2WusRsONBo6lNSHVlbNOqRhpOvDdukLmKiVJQxcSOsmfRMrQCsEEjpgOMiHAcpk+A40fXqEkS17iZaJ6spR1JEUrJaRhGNEwIZvT11sSugui66r/Y4azRBGBAGAWEYoKpLv1xmcGCA/v4+ho5VO9cLQTrXRratk9aOLjq6umltaz8riqSnFElG0+UpOto1l3S42PNbcN1ORkKHA3nN3qEKewbKPLN3iH/eGWXAC6CnIz2WbneW24BPxSnV7tSiO2JuojvzFdsoYsaLlgmiZnJhMx3Rd7T6/ZTR0pUy+h43fqdFlJonG77L0XKqrZ4cEx4xj97+2nfeGBO1Y6h9/o2Z9KRitD91OVUn1DPNXO6RngHWCCHOAw4BtwLjHeT+D3Ab8DdCiG6iFLpX53BO8xI1VMaGBpkdiw4Vf3QEUwxpe9d59casNUxZ4XamkPPsBydmIn6oyfuKvrzPQCFAW4sjBCnPoTXtzXqhs1GKSn54SpOE2lnyIKgQVCrVHyaLI108r1kAFUPLwbyi78A+2LedtsHdONZwLLGAHV3XsrtlNV25NL05yU3VdLeenKR1BlGfRqy1FIt5RkaGGBkepFAYrTsrtbZ3sXjlaroWLaWlvWPS9D5rLGFZUcmH6NAgHIGXPfUDF+VrRnb75F+toCsWr0XSucEl2yMRMgO26v5UFVcYjTEWjIqEljFRbcpkuSHWYkJb7VPj4mU9XNeCVWil6/+fkDVhNfF/0NXUlNrBRa1uwNhaCslYFKUWaaxtZTIBUluKahNFp7pC1MREw5GFsCCrtTeiVlhcTUEUDQcmdY2IQLpOvb5HepFJguM6SMdDOtGBphQyEjaOjFITGyZWFy+1qgNx8g6AJ0f2hPeWy2WOHTvG0WPHOX78OAPHDtB/MPrZk45Ltq2DbFsnLe3ddHR1k8lkml7DM8Vk9WE158NWN2Rdm2Fdq4QVOaTTRsl4HMhr9g1HImnH4RF+8PKYDfii1mQ9inQ22ICfVnTnFGp35it2CoHSuLQ26nlkbLR/nRClmcHzjBcorhSsWdzGr//mf+L3//ALSAl/ee9mSqUCn/rMf62PvfaNV7F27Vr+59e/Ud/Wb37oN/j2t/6OV/bsoyUXtSX51Cd/m6/+xX3s2XeAQrHILb98E089++NZf72+/KUv8Y1v/A2O4/CnX/oy17/tbRPG/OCJJ/ivv/sZguD/svfmYXKd9ZX/5+51a+/u6k3d2hdbso0XJNsyJl5YHRMcBwewCRMIDhjCJAME8swYJkOCZ2KGXzLJ2INJJpkk/CYMXliNSSDBG2GwLNsy3qSWZS0tqdV7Vdd293f+uFXVVb1I3a2WLNn3PE8/XXW3urXdes/7Pd9zHC66+GLu/uo9qKepetzyuQ/CPrE68Z8pIZZqRhuKoiJrtWtubWKpWU7pLUev2auAU/aKCyE8SZI+CfwT4W/k3wghXpAk6Y+AnUKI79XWvV2SpBcBH/isEGJ8/qO+/hBYHt5YtYUMuUNlqs+NYV6YQ+tuFWoKLxzQRZlDZyf8QFCyPCYrDsNTFpbrI4CYemoIUB2eVcEqTGJNjreYJASBj+s6uI6N7dizjBAkSSYQgpGq4EjJb7i7TUwWWDG+m82l3bR7RWzZ4EjuPNz+8+js6eZXkzI9cRl1CQM9IQS2VQ0JUGGSqal8OFgBTDNOb/8acr19tHWtOK4kKXADnLKLU3IRAhRNRjOXXmWxCx6Fly1KB21EAGa3RnZjDLN74X1azc+R2oy0QCA8H8/yQAI1oSDpYb5I4Ps1C+z6j5iH8IOwWhUEtRSSVshSWG0LSUQ4a6rKMoqmoMrhoFdWJGRJQVFq29VsxFtqVyKo/YEQIamrn+/0Vk0NA5KErKrINXIj1a20NS38UVXCH9V6H5VU+7F9rcE0TdasWcOaNWuA8L0uFAqMjIwwPDzM8MgowwcGOCb2AKDHTBKZ9sZfOpvDjGmoZ0CMQkiSwn6qZgS+TxyXjUmfDUkJqT+OomaoCoUjRcHBvF1zuJthA57Qp6tItWDZzuTJG1CcdHVHfm1Ud4JAUPUCKk5AxQ2oun743wkouwFVN6Di+lSc+u3af8fnS9fmODBpn7DPDmaTGUUGVZJR6hMe9cqM3FqRad5vLhiGwT//8Pt8/t//AW25HIYq4SoyphZ+F/bs3o0IAn72rz+lXC6TSExPTqxbt54fPPgg77/5ZoIg4PHHHmPFihXL88LOg90vvcQD99/Hjp1PMzQ0xLvf9cs88+xzLd+XIAi47aO38r0f/JCNGzfypT/+I/7hf////Jvf/NCynUdQUzHUP/tB03dh5jSXVKuwq5qGJCu1qo98Uv2tZwtOKQUVQjwEPDRj2X9sui2AT9f+IsyACATusTKSPv1BFH7A1MODyEmNxGW9s/YJLB99ZSrKHDqLUHE8ilWXkZLDZNmp9d1IJAx1WeRv80EEAU65SHV8BLdaRpZVlJhJ4AdUbRtnqhDm1yBqg2MFV1YbpOdIyeVwKeBoOcAJQBY+6yoHuKiym57SYDgYz62kbdOb6Vq3EUVbWqM8gOs6TNUIUKEwGcrzAE3TyWbaaOvqJrdiFWYqc9yLthAC3w6wiw5e1UeSJRRdXrK0VAhB5ZhLYa9FdcRFUiC1xiCzIYaenn7vgmBa5tGQfIhQZiYaLkVzHN8XYdVKlTHaEsQSYX+MqoAiyaiKHA42ZAlVlpEVCYWaRESWkIRAQrRUZsLqUCh5CHtFvMaMuPDD2fHGLKHvhRLBmnAwgCZyE8ojVE1FUs35yU29Ifw1SG6WA5Ikkc1myWazbNq0CQDP8xgbG2N0dLRGlEY4PHyksX08lcFMt5HMtBPPthNPZjBUFU2RzohqklyTJzYj8H1ivsfauMcaE67qjaGqSVxZ42ipmSS12oCbmoKmtDb+N57hHP0oIalp7twXs7YJj1XfXmq5PedxZ9xvXt6oPC5g29bzaH7c+c5t5vLmvVu3nWt5IGgQnoobZsudCLoiYWoycV0mrimYmkxHXEVXJNKGgizBX77w33hlaqD+LFpaf6S5TnwB2JjdxL+76DPH3UZVVT704Y9w913/nf/4n744a/29936T9998M3v27OGhHzzIr7/3fY11N/36e/nWA/fz/ptv5vHHHuPy7dv58Y/+qbHe8z0+9tu38otnn2XDxg187a/+mnh8bmeAP/zC53nooR+gKirXvuUt3PFf/oRvf+sB/uQ//2cURSGdSfOPP/pnfvDgg7znpl/HMAzWrFnDunXr2bnzSS677PLGsSbGx9ENg40bNwJw7bXX8v995SuLI0S1Su10pSdUINTJz0zUr82arrYSnlcxluBMQKSpOoPh5W0C20dpqg5VnhnFn7DIXL8WeUajaj1zqHn7CGceXD+gZHlMlB1GilbDtSmmKWROYRWoDt91wmrQxAi+5yEpKoGiUbUtvHIRCGdJJ12ZoYpSc3fzOVx2GbemB+4JFfqSMtdmp1g5/hLm0EsIu4oaT5K98LLQLjuVXdo5+j7FYoFCYYKpwiSVShkARVFIJVN0d3bT1tlNKteDZiaQTzAB0JDFTbkEXoCsSmjxE1eDRE3T3nAkqsnLfDegMuhQ3m/jlwJkQyJ5roG5SkfWZRwknFpFJ7RcDqsyiiShKbXbsowiSQ1yI8lhBUaSIfAChBugGgrp9hjxhHbC53iqUO/hqWvGI3Jz6qGqKj09PfT09DSWVatVRkZCmV1IlI4wdnh/bXuNZLYNM9VOPNNGItuOZphockgmVOXVD3CcJknTsrgg8FE9l37Do787tAFXlASBojNUFhwqOBydcsLvYO1zGDRXe4Kgti78bNarO6HMU0JIUpPzV10AOreZ2cw5iUaP24wV08tnL5vmYWKe5U3/Zy0Tc2478/xa9z3+4ygy9MQ04ppCXJObiI6MWVs2fT8kQKoy9+ckKVm0x8Mho64uvKdzufHbH/sYV1y2jd/71Ox59G89cD/f/f6D7B3Yy19+7Z4WQrR+w3p+8IPvMzk5yf333cv73n9zCyHaOzDA3f/jq1y+/Qo+cdvH+J9/+TV+9999atZjTExM8P3vf4+nnnkWSZLI50MPsDv/y3/h29/7HitW9DWWHR06wrZt0+bKfX19DB1tbaXvyOXwXJenn36KSy55I9/59rc5cvjwrMcNr8F1Wds08Tl+P4+CoulN/ZKhvHgWi44ARITojEXg+HijlZagVS9vU37yGMaGLMbaVpevKHPozIUQgorj18wQLCYrLhJhg3ZcV0gap57A1k0SyuOjVPPj+H5AIMthMKhvMVSBoarE0bIUVn/KPnZNBiwB3XGJNSmZN/WGvT4rdA95aID83uepjhwFSSa5aj3ZjReQ7FuzaHvWlj6gwiSlYqHRB5RMpVnR208ylSKVyhBLt6MlEnMGtM46biBwKy7WlIvvBQgZAkWqfV+8xnaSNHtAVF+u1KovigKyJZh6xSa/zyJwBGa7SveVadpXmyhqa6MuktRo2F3gi4BrBwROgBnXSPYaaLHTI1NokJ76oDMIZi2rDwzr6egNO+A5bkdYfpimyerVq1m9ejXQKrWrk6RjB/Y03iczHifdlsNMt2Ek24ins8iqiiRJ6IqMrsivejVJlpXaxF4zSQrAd+jRfXpyQC40wZivdyci6NMQQuDYFla5RLVSwrGt0Ba+Zg0fWsQrtbwtLazuzhObcDycqJJzKpFOp3n/LR/gnq/+D8zYdGvAU0/tJJfLsWrVavr6+vmdj3+MyclJ2tqmM+ze/e4beOD++9j55JP8+X+/q+W4/f39XL79CgDe9/6bueerd89JiNLpNDEjxic/8XHe8c538s7rfhmAy7dv5+Mf/Sg3vuc9/Mq7bwDm+02RZt3/m7/7e/79H3wO27a55pprURQZ26oet5+nLuk8UT9PhIUjIkRnIIQQuMNlJEVqSHmEEBQfHkRSJJJv7pu1TxBlDp1RcLyAku0xVrIZmbLxgrD3xtRU2uP6aRs0Bp5HZXKc0ugQlVKJETvgmKVytEL4VxaMNlV9TAX6kzLbe9RGrs+KhIyuSAghqI4Okd/9HKOv7CbwXPRMO11bryK7YQuqefxm8mYcrw8oHk/S3dNHKpkiHouhqhpaMoOeSKEYJ+4nEELgugHVokO5YIMQYX+MKmPqCrEmyVlzVUaWaLpd65epPdTUqM2RXSVGX6kggNwak/7zU6S7l+G9FALXCghEQDylE88YaMbivsdzEZmZpOZ4kBo/ruGPqq7rjfvNfxAOWMMMH7/lz3XdUHZ3nMeKyNTyYT6p3fj4eIMkjYyMMHzkUGP7TDZLpi2HmW5HS2bR4snGa65KMpoqo73K1aRwUKezxCiq1zw816VaKTVIj1UuU63UblfKiw5PVVQ1jAzQZhCnFhKlc+7aflzHafkOS7WJn9P9efnE73ySX3rTdj7wwX/TWHb/vfcyMDDA+ZvPAaBYLPK9736H3/zQhxvbvOfXf503v+kKbrnlA7NI9FxEZS6oqsrDjz3OIw8/zAP338df3nMPD/7wH/lvf/HfefLJHfzTP/4jV26/jJ/+3yfoW9HXUu05cuQI3d09+J7bMDAIgoDzt2zm/vvuBwSPPvooe3a/hGNV5+7nqUuSo2vlsiMiRGcg/IJNUHZRktOzZtbuCdwjJVJX98+SxAW2jxxlDr2qCAJB2fHIV1xGijZTVlgF0hWZpLH0DKClwPc9CpN59hw4yt6hCY5UJIYshaEKWL4MhOSs05RYmZK5vKeW65OUaTdm/7h5VoXx3S+SH3gOOz+OpKpk1p5LduMFmF0rFnxhnq8PSNcN2ttzZDLtJJMpJHwkAaqZxEhnUGPzB1oGgcD1Ba4f4IWNOrhlD8XyiWkq/R1xDENFUxZv4CACwdj+KoefLzI17KBoEivOS9J3XgozvQzW5kGAY4ekJZ7WMFMmshIaFNi210Jq5oMkhURVrs2Sh2GhaoPYNJOZOumY6/9yzrDXtez18595+3hkCubvpwJmnXtEplqhqird3d10d3c3llWr1UYv0sjICEOHD+I4e8PtNY2OjhzZjhzxdBsi0Yal6k1T22GOmSZLKFFf6mlBEPhYlQpWpUS1XKJaKU+Tn0oZt3bdrENRVcx4kngyTUfXCsxEglg8iZlIohtmmKHl1nOznDCc2HUaOVp+7X/9vue6WNVKY53vhRNV6/s6sSql45z53ERp5u3G/Xm2Xwja29u58dfew9f/7m/5jX/zmwRBwHe+/S3+7xM7WLEinDB+7NFH+a93/kkLIVq5chX/8Q//E1dfc+2sYw4ODvLEEz/nsssu5/777mV7rVo0E6VSiWqlwjve+U62XXopF73hfABeeeUVtm27lG1bt/HDh37AoQMHeNvb3spHP/rbfOS3PszQ0FFe3jvAuZs2UCkVp181WWZ8fILu7m5c1+Oee+7hM5/9HMlMW3RNO82ICNEZBuH6uCPVFqlcUHEp/fQoWm+C2HkdrdsLgXAD9L4oc+h0w3J9SrbHaNFmrGTjB6EZgqkp5BKnh5wKIRiZqrJveIqXhwu8MjzFobzNmFX3+lKJKdCXkLm0u2ZtnQirPjH1+OYD5aMHyQ/8gqlDL0MQYHb20nvF20mvPQdFP/Hzm78PSCWdybIivYpMtg1d1wkch0AEKKqKke5Ai8+WxHl+gOMLvHoWDSEhSBgqGV1Dsn28soeWMDA61KXbZjsBQ7tLHHmhhF3yiaUU1m/P0rMpgarPDF0NbcfDAb+oZe7MlJk1N3VLBH6A6wRIMiQyOmbSqDW30iAuqqq2EJz5iEzz/zMFJ0OwZpKnmfdDK2TvhJWpOlGceV4zSdTrgUyZpsmqVasaoeZzSe0GXny+8XolEglyuU6yHTlS2XY0LUvVF7jOtMRUkWR0VUZVpFPe8/haw0xZW7UcEp1q7b5drdLcQSRJMrF4nFg8SeeKdsx4klgigVkjPap2/Cq1hg4noaQXIsBzPQzdJ5HKNF3batEAjdvh9Y/m9cHCKtQtqJMkZpMpAdi1ysltH/84f/m1exCBz+OPPUpv7wp6e3obUus3XXklH/nwbo4NDbUc/rc+cuucD3vOuefyjf/9v/l3//bfsn7Dej7y2x+dc7tSscj73/frWJaFEIIv/fEdWJUy/+EPPssrr7yCEIIrr7yS9evWIEkS77r+et785itRVZU7v/xfiSdTyLLC+957E3fd/T/oXdHHn/zJnfzjP/6QIAj4yK2/zTXXvmXhr1eEZYO0qA/qGYCtW7eKnTt3vtqncUoghMA5WkJUvZYMocKPDmK/nKf9/eegtrfaafsVF7UthtY5txtKhOWDHwhKtkehZolddsIZbUNRMHXltFSBxko2zw7mGThWYP9YmUMTVcrudENlhyHoT8r0J9VGrk9HbOGDFqdUIL/3eQp7n8ctF1GMGJn155HddD6xts7j7nu8PqBUKkM600Ym00YikQIJAscm8D0kWUZPZdETSeQa0XJ9gesFeGL6uemqQtJQSeoqMV3GUBUkP6Ay5VCZcpAlGS22uIbRZuJSKTgcfbHMyF6LwBOkulR6Nptk+3XqMvuwQbuWzFO7dEqyjFIjAXVJg1K7PV2ZkQncANcRaIZCW1eCRMYI83Qivfey4HhVqTqZqhOqmZWqhUoK5yNUZzvmktoVi+EstiRJtLW1kevspL2jk3R7B7KRqLmX+bViUvid0BS5ZuLw+v5MH1fWVi4TBK2yNj1mYsanKzuxeAIzkcSMJzFMc0l9PsuNlGSxYeOmpR9AtE4YIWZMHM11f47tF4oWMjUHuWq53bS+Xr0SiEZGTz2Au3F7nn6eev9O/XcglLnNfX2Y6Wj4WoLn+6Tj5qtSVX7ppZfYvHlzyzJJkp4SQmw90b5RhegMgl9yCKYclNS0VM4+OIU9MEl8W/csMtTIHGqPModOFaqOT9FyGS3ajJcdgpoldlxX6DgNVaCS7fHckQLPHppk1+AkRwqhXMJQJFakFC7qkOg1gpAEZQwSS7DpDnyP0qF9TA48R/noAQASK9bQte0qUqs21JKnZ6OlD2hqkqlCax9QT08/6UwbqVSm0X/iey6uHVaKNDOJkcwQqDquACcQSJYLtde3PamTjKkYqoyhhiSjDsf2KY9bWCUHWZYwTPW4RCjMU3IJRNCUNQJIUBr2GXqpysQhC0mG7g1JVl+Upa07gSLLtQbuWhO3NH27PiA+EVzLw3MDjJhBz+o4sYQWVXNPAervxcxMnIXgeGRKCNEgT3Uy1Xx7LlvbZjTLEjVt8ZlUpwMLkdod2L+fgT1hNpKmaeRyObq6uqZJkhqj6LiUbZ+y4zSO81qsJtVlbdOkp9xS8fFcp2V7RdUw4wkSDVnbNOmJxRMtYbevWTSIyUkep06a6mQpaCVSLeSqqWIVBEGDZM3pdnDC05daXduaTAzmflJizodpcRWsCQjO5LLEvG/XHCsai87kJ3QcvA6+hWcHhBfgHWt1lROuT/GRwyhZg8TW7ln7RJlDyw/PD80QwmBUG8vxQQqDUU+HJbbrB+wemmLXYJ5dg5PsHS0jRJgNsanD4Irzsmxul8gFUwjPDR1m9OT0bNMiYE2Okh94nsK+F/HtKmoiRe6i7aFddjIz5z4n7gNqI51pQ9NarXVdq4znBQSqhhRvR43H8RUVSZZJGSqJmIqpKRiqMm+WihAC1/IpTdrYFRdFleclQkKIWmBpzdFPUUgmkpixOKqqIQI4sjvP3p3D5Ier6KbK5it6WX9JJ2bThMRSIYTAqfr4XoCZ0unoNzHiS5fxRTi1OBkydTyJXzOZchyHSqXSmF2uyyFPVyL9YrEQqd1zzz3XIISJRILOzk66urro7uwkle1ASDJl26PseJRrfXF1qIqCfoZWk+qytlDONruXZz5Zm5lIksqualR36qTnRLK21zVEk+U407biJ6jZUg8/kpXGzVo1qCnHSZr+ZZRqM2DT78JsItVsSAPwG7/xGxw8eLDlvbvjjjt4+9vffnLPeZEQ896Za9E8mXYLICnNlu7hzeMcWUyTuvr3ur5eVeSTJ76vAs7MK/HrEN5YFSFAVqd/HMo7hgmKDtkbN8wiPVHm0PJACEHV9ZmqhmYIkxUHIUCtWWInkqf2KxIIwf6xMs8O5tk1mOeFo1M4foAswdqszvUbU5zXm2BDu05QKWIX8uAGKFoM2Vx8ZdB3Hab27yY/8BzV0SGQZVKrNtC26QISvatnmRfU+4BCEjQxbx+QYZiNHw0fge15uLaN57pIioKaypDKpMmkkiR1BV1TMFQZbQGDoZBceCERqnqomowxx+c+nLWvV4EkYjGTTCqDoccafTh2xWXg5yPse3oUq+ySzsV443WrWX1eB4p28gMzEYREKAgCklmDVIeJbkaX2dcyJElqceE7HkIHRBfHcahWq1QqFcrlcuM4dYJ0JsooF+pqd+DAgcb2bW1tdHV10dXVxarOThKpDF4AtudTtLwaWXIaptqyJKEr80+KLCdmytoavTzHlbUlyXZ0TROeWi/PmSJre1WwJEIzjXqlvk5oZAC5leDADEIjHadysWCcuHfwgQceOOlHWQ5I896Za9E8z2lJL9i0y3Hz//qqhvX9DNOMs5X8R7/UZwD8souXt5CbBnnuaIXKrhFiWzrQ+5It2wtfIAKivqEloh6MOl62GS3a2G4AUpiI3mae+pm8YwWLXYN5nj0c/hWtUGbWm1K5cpXJlm6T83qTxHUV37ZwpvJUjxZBklCNGJK0eEvm6shR8nufo7B/D8JzMbIddF96NZn1W1Bj8ZZt631AU4VJijP6gPpXrm30AUmShC8CXD+g4vphaKnnIjyHmK7S2ZEl29FOMpkgpqmLHuCIQGBVXEqTNp4doOgSsabvSDj77uL7HgJQFY1UKk3MMNFrsoY6iuMWAzuOceC5cQJf0LMuzcZta+hem16W9zvwA+xqOIBKd8RItsfQ9MgCP0IrJElC13V0XSeZDK/r9eqRbdtUKhWq1WqjuqQoCpqmoZyhNrsLkdrt37+f3bvNibGSAAAgAElEQVR3A61Su66uLtZ0dWGaaWwvwPF8yk5oVFOxPfyacUqdKDXP7bcOkmtLZrRkCOFjVyvYlTJ2pYxVKWFXy1i123PJ2sKKTpr2zt6anK3+F0dR1abHPfPei6UiqBnCBDUlWVCrkvgilHzVyU7SFPjBbJqzOEJT78N8TbbOnPWYzwBjrp7Js5n4zIeIEL3KEH6Ae6yEbEzLaUQgKP5kENlUSV7RO2ufwPLQuuNIyzCj/XqAEIKy4zNVcRkuWuSroYxKO03BqIWqyy8O58Mq0OE8w1OhzKzNVDi/02BLLsXmnjid6RiSJCOCALdSpjg2ie9YKIqKaiYWLYvzqmUK+15kcuA5nMIEkqqFdtmbLsDs7G04cVnVygn7gBKpNAIJLwh/KEtuuI2uSJiqhCY8NFkQb0+R6ejATCbn7T06EYJAYJVdSpMWnhOg6TJGIjyW73u4nlvv4caMmcRjbRiGgTrDlU4IwdhgiT1PHGPo5QKyIrHmgg42busmnVueAGPfC3CqHpIi0dYdD40Sou9lhEVAURRM08Q0TbLZbENm11xFqlQqwHQ1StO0M7KKBCcntevq6mJtZyeapuH4AY4XYLs+rh9uGzR6LsLBuW1VqZTD6k6lXKJSCqs9lfJ8srYEsXiCVHYVsXgCwwyNDIx4AkUN+7uC8KSpGagBYPuCwHfDO6LlX9PxZ8uS6staqdzsAac47j6zIeZ7vJlHr10n6+uaN6hvp0ihpboqSahqWKFTZCk0x5BlFCUMmHYqU8Q0OSI0ZznmrPYwTXDqky9ne7VnKYgI0asMb9xC+ALZmP5xq/5iFG+0Svodq1vc5qApcygdZQ4dD7bn16pAThiM6gdIEsR1lY5THIxquT4vHp1iV60C9MpoKIkxNZlzcwbXrs6ypdOgr81E1aYH8YHn4ZQLWIVJAt9D0Qx0Mznfw8wJEQSUjh4gP/AcxUP7QASYnSvofdM7yKw9B1nTcV2HifGRefuAUpk24sk0yFpjdtDxIaZLJAyFuK6iyiB5LpLwkVWFRLaTWCqFtgA77vkQBAFWyaM0YeH7As2QMeJKKDGywnPUNI1MKkvMiKHNqAJNH0dwZPcke544xuSxCrqpsuXKXtZf0tVSYToZeI6PY/moukxHX5J4Wkc+A3shIpx9kCQJTdPQNI1EIgw7rtuL1/uQKpVKI7epbtNel4WeaThZqV02m6VarVIsFpmamqJYLDb+/BkhpPF4nFQqRa6/j1QqRSqVIp1Ok0qliMfjy0oipweWTcuY7qUQM4lT83ZievtZ2zUJ0BrHbqrUtDxeU+9G06atNyRQpdDQQq6HTksSSu32Qj8zE9XXjinG6wHHIz6vJZnbciIiRK8igqqHN24hN/Wp+FM2pZ8fQ1+dxtiQbdk+zBzyo8yhORAEgpLjUai4jEzZFO1wNu90BKP6gWDvSJFnDxd4djDPS0NTeIFAlSU25mL86uYMm3M6a9oNDEMPXWma97dt7FIBp1gABIoeQ9UX1x/kFPPk9z5Pfu8LeJUiimHSvuUS2jadj5pqo1gscPjo4Kw+oFQ6S2dPP2Yyg2bEwhkiWSKhqcR0hZgW9vnotfR6z3FxHQvJlzAzGeLpLHosNm9w6kIQ1KyzS3kbIQSyKkK5iyuQJRnTjBM3E+iaftwGdNf22f/sGHt3DlMpOCTbDC55xypWX9CBqi2PfM2xPHw3QIupdK9JR45xEU4L6j1KsViMdDoNgOu6uK7bqCJVq9XG4KdOkJZiEnE6sFipXR26rpNKpchms6xataqF9CSTydNqUDEtHWpZetoeP0IEmFvm1kxyXusyt+VERIheJYhA4B4rIxnTH1YhBMVHDyNJkLqqf9YHN6h6qB3mrKrR6xWWGzbmjpYsxosOvhAokkRMO7WW2EIIDuerDSOE544UqNQyida0x3jbxjSb2lU2tOvEDR11DqtdIQSeVcUuTOBWK8iSghozqSmwF4TA8ygeepn83ucoHz0IQKJvDd2XXo3c3s1UqcArRw9TLL7Q6AOKJ9J0rlhFMpXFjKeIaTKmrmBqCrqqoCuhPW4zfN/HrlQQgUCPx2nr7SeWSCCf5GDL9wLKUzalCQvXd1FUkGQJTTZIJdONKtCJLuDVosPenSO88sworu2TW5nkoreuZMXG7LJc/OumDr4vMJM6ucgxLsIZgHoVKR6P09HRQRAEs6pI1Wq1MQjSNO2MrSLB/FK7QqFAPB4nnU5jGJEy4ngQQuD7fsMavi5LnC8/62zL0TIMg9/7vd/jy1/+MgB/+qd/Srlc5gtf+EJjm61bt7J582a+/vWvN5bdeuut3H///QwODpJKpQD49Kc/zd13382RI0colUrceOONPPPMM8t6vuPj49x8883s3LmTD37wg/z5n//5ko4TVXtOD6KR9asEb9IisH2U5LSEx345j3OwSPLKFSjpVuvf6cyh5el9OBtRD0bNl8Ng1IpbC0ZVFVIx7ZRWgcZLdqMC9OzhPOPlsCG3O2Vw2aoUm9oUNnVopA0FVdNR5pmpDHwfr1LGyo/jey6Kqi1aFmdNjpLf8xyFV17Ety3UZJrshduho4eSXWXv2Cj+cJjOHTMTtHf2kkq30d7WRsrUG1UfTZHnfc1EIHBtC9/3UFSVVK4LM5lC1U/ektp1fKbGy0xNlkGSiMVU2tJpTDOOrhkLntXOj1QYeGKYQy9OIISg/9w2zrm0m/YVi3s954MIBHY1DORLZg1SORM9moyIcIZClmUMw8AwjMagr96L1GzYUJ9RVlW1YdhwJqJZahdhGs0hw3XzjTrqph2xWKxh3gG0hBLPzNSar5G+frx6hlZ9u1dzsG0YBt/5znf43Oc+Ry6Xm7X+pZdeIggCfvrTn1IulxuSU4D169fz/e9/n1tuuYUgCHj00Ufp6+s7pecbi8X4wz/8Q1544QVeeOGFE26/EFMDICI+pwjRr/urgMD28EaryPHplz+wPIqPHUHtMjHf0Dl7n0bm0OvrC1B1fKaqDqMlh4laMKoiSWEvUOLUfXwrjsfzRwphHtDhAoMTYVNzKqZyfm+Sc3NZNmUVcnEZSZZR5+lnqSNwHezSVGibTWibrZsLn+0UQUBxcB8TLz5N5dggQjPQVm1AzuYoeR6Tjg1Dg2i6Qaatg1x7O925HKm4iapKaPLCLp6e4+A5dhiOmskST2XQTPOkL7xBEFAuVSlPVqmWXUzDpLunm1gshqYuPKxSCMHw/ikGnhhm+MAUiiaz/pJONm3rJpFdntnjwA+wKz6SDKn2yDEuwtmLunQuHo/T1tbWqCK5rtsgSJZlAWe+7ffrBfNVeepQVRVd14nH4+i63iKPXIob4XwZWkEQtJCnYrHYOL+xO7+MUwvpnReLlBIa55xD7g8+d9xtVFXl1ltv5S/+4i/4oz/6o1nrv/nNb3LLLbewZ88eHnzwQd73vvc11r3vfe/jvvvu45ZbbuHRRx9l+/bt/OhHP2qs9zyPj3zkI+zatYuNGzfyN3/zN8Tjczv53n777Tz44IOoqspb3/pW7rzzTh544AG+9KUvoSgKmUyGf/mXfyGRSPCmN72Jffv2NfZdrKlBfV2EU4+IEJ1mhFK5CpImtfQelH52FGF5pN69blZPwuspc6gejDpechgt2lheWAUytVMbjOr6AXuOFUMjhME8A8NFAgG6KrOlJ8Uvre1hY1amNwGyJKOoSsOVaD4IIRq22Xa5GA44Fmmb7dsW+b3PM/7SM1i+T9DWSbBlG2493NG2yWbb6OrooLszRyaZQFMXN5jxfR/XshAiwDATZHs7T1oSV89bcV0X1/Gxiz5yoJOKt9PTHUddpAOd7wUMvjjBwI5hCqNVYkmNC67uY91FncuW8xM6xvlICrT1xElkDZRFvpYRIpzJaK4i1W2/Pc/Ddd1GFelsCo89W3GiKo+maS1VnjrZORVktV4BOhEmJycbkkVFUeboGxVz/Zted4Jgovl6YWbitttuY+vWrXzmM5+Zte6+++7joYceYmBggK9+9asthGjDhg18//vfZ3JyknvvvZebb765hRANDAzwta99jSuuuIKPfvSj3HPPPXz605+e9RgTExN897vf5bnnnkOSJPL5PBAGtj744IP09fWRz+dbiE9z4GskcztzEV3lTjP8gh0SnCZy4xwpYb04QfySrlnZQq/1zCEhBBWnHowaWmK3BKMap+YjGgjBwfFyWAEaLPDC0QK2FwaibuxKcuOFPZyb0+mPC1QpCDOAVG1eKVzLc6rZZluFadtsbZG22XZhgpEXn2Zi+CiemcDvW4+o/QC1ZTJ05XKs6MrRnl1an0xQk8SFbnYa6c5OYomTk8TV81TqM5qqrCPbJrqrkMro6Obi+xecqscru0bZu3MEq+SS7jTZdv0aVm5pXzay4jk+jl1zjOtPEE9FjnERXj+oE55m2+/5wmOBRi9SVEWaH/XBbzPpaYaiKOi6jmmatciAk6vynG703P4flrTfXNWRmcSh+fZcJCmZTHLLLbdw1113EYvFGtvs3LmTXC7H6tWr6e/v52Mf+xiTk5O0tbU19r3hhhu499572bFjB3fffXfLcVeuXMkVV1wBwM0338zdd989JyFKp9PEYjFuu+02rrvuOq677jqCIGD79u3ceuutvOc97+GGG25o6duqv6+GYZzx7+3rGREhOo0IHB93pNpiiiC8gOLDg8hpncS2ntn7vEYzh8q2x1ChyvCU3ciYONXBqMNTVhiGOpjn2cMFCtXQia6/zeQt53ZyXlecdVkJNXBACCRZnFAK14zA83DLRaz8BEHgL9o22wt8RvftYezIfiwhCGIJ6FmFpqr0d3WxoruL7s4cura0SqEQAs9x8TwbCYl4po14Oo0WW5okrrkKBOHAKpPJIAuNat7HqwbomoyWWvxlppy3GXhymP3PjuG7Ad1r0my7fvmCVGHaMU43VbpXR45xESLA/OGxrutiWRaVSgXLslpsv8/k8NhThWZJm+/7c1Z5DMNovJZ1wvN6JpNLkYDNJFG6rvOpT32Kbdu28Zu/+ZuNCte9997LwMAAGzduBGBqaopvfetbfPjDH24Q1JtuuokrrriCD3zgA40cvvpxZ55T8/3mc5Blmccff5yHH36Y++67j69+9av8+Mc/5p577mHHjh089NBDXH755ezatYuOjg6AlopQhDMXESE6TRBC4I5UkGRa+oDKTw3j520y7143i/S8FjOHqo7PoYkyR/MWmiKT0BXU2KmRAk5VXZ6r9QE9ezjPUCHUyrfHdS5ZleX83iSbcwamsPE8B3BRJBWlZj+9UNRts+1iHglC22z5xOYXAYKqbTM5NsLk0CGqto1QFDDimKrMypUrWdnfTzZ9ciTA9zxc2wIEupkk09WFHk8s6Ue53qTdcK2rOVwZuoFrCQrDVRzbRY8pmKnFV5smjpbY88Qwh/dMIkkSq7a0s+nSbrLdy1MhjRzjIkRYPJptv2eGx1qWRblcPqvCYxeCxVR5dF1vkMI68YmuKcuDmSRKlmU6Ozt573vfy//6X/+L3/qt30JRFL71rW/xi1/8omGU8JOf/IQ77riDj33sY42srvXr1/PHf/zHXHvttS0kRQjBoUOH+NnPfsbll1/ON7/5TbZv3954z5tNDUqlEtVqlRtuuIFf+qVfYsOGDaiqyr59+9i+fTvbt2/nwQcfZHBwsEGIIpwdiAjRaYJfdAhKDkpyepDoTVhUnhrBOKcNY1W6ZfvXWuaQ5foMTlQ4PFlFV2U6EstfCbK9MBA1rAIV2DdaQhBWni7oy3D9Bb2c123SqQdYVhkROOC5oGkY5uIG3HPZZmux+HFtswUiDIwtlShOTVKcHKVaLQMSkucS8136e/rYdMGFmObJuQkGgcC1LILAQ9V00p3dxJJJVG1xJKXehO15HhDOzrW3tzekHgioTDmMHC3V8nkU4unFPYYQgqN78wzsGGZssIRmKJxzWQ8b3ti16GPN+zz8sD9IIEhmIse4CBFOBjPDY+u2347jnFXhsXXzgDrpmSnPqld36pWeZlnbmerO93rBZz7zGe666y4AHnvsMfr6+lpc46666io+8IEPMDw83CJd+/jHP95ynPr7u3nzZr7xjW/wu7/7u2zYsIFPfvKTjZ6p5s9spVLhhhtuwLIshBD82Z/9GQCf/exn2bt3L0II3vKWt3DhhRcCsGbNGqampnAch+985zv86Ec/YsuWLaf0tYmwNEjz2S2eqdi6davYuXPnq30ai4LwAuz9BSRdRqr1JgghyH/rZbwJi47f2Iw8ozHcL7uo7bGzvnfIcn0OT1Y5PFlBkSXSseUzRvADwb7RUpgHdDgMRHX9MBD1nJ4UF63MckFvipUZFc+q4Nih5ayihIYIS5m9nMs2W9HmruAJBK4fYDkuxWKeUmGS8tQkrhtadsvVMmq5QFd7O5sufiNtfStParAQSuIcPNdBkmQS2TbMdLoRuLpQzKwCJZNJkskkhmGg1eR6vh9QztvkRyoIH3RTWXRPj+8GHHhujIEnhylN2MQzOhu3drP2whyasTyDDc/xce0ASYFMziSRNZYtpDVChAjHR11S2yy1O53hsc1Vnvr/Zsiy3EJ4oirP/HjppZfYvHnzq30aESIcF3N9TiVJekoIsfVE+0ZTpKcB7mhNStDUqG29MI47VCb1llWzyJDwAiT17M4csj2fo/kqB8crKJJEW1w/aSIkhOBo3mo4wf3iSJ6yHf7Arc0luP6CFVzYn2FTZwzZd7DKZVwvTyVPmPezSGLQjIXaZruBj+0GWFaF4tQk1eIkpeJUSMQkCc0qo4wPE/MdVp33BlZd9HZiqfTsB1wEPM/FtW0QglgiSaa7B92ML7z3qTazWx8sGIZBR0dHQwrSfBzfDSjlLQqjIbk0THXRBgRW2WXf0yO8/NQoTtWjrSfO5Teso+/cNuRlqIYKIXAtH6/WH5RbmcRM6cty7AgRIiwczeGx7e3tLeGx1WqVcrncYvu9lPDYhVZ56sSnmfBEVZ4IESLUERGiUwyv5OAXHOSmzBy/5FL62VG0/iSxc9tathdCnNWZQ44XMJSvcnAilIJlTf2kAlMnyw7PHs7X+oAKjJVsALpSBlesz3FRf5bzV6RIqAK7UqFaLVKZKISucJpObJFSuGYsxDbbCwIcP8xrKJUKVIt5ioVJbDv8kU8l4uR0GevAPkR+nFQux+rLttO7+XyUJZojQCgBc22LIPBRNYNsVw+xRHJBx2zW/0OohU8mkyQSiYbj0Ux4jk9xwmJqPHxeRlxdNMEojlsM7DjGgefHCTxB74YM51zWQ25lcllmYoNAhLK4ICCeMejsiC3J2S5ChAinBosJj4Vp229Jkk5Y5UkkEnPm8pzNfUwRXl3ceOON7N+/v2XZnXfeyTve8Y5X6YwinEpEhOgUQvgB3rEycqy19F56/DDCF6Suni2RErZ/VmYOuX6NCI1X8IVYMhEKA1GnGm5wB+uBqIbKG/ozvHdrPxetzJKLK7iOg1Uu4kwewyaUwi3GFW4+HM822xcBtuvhC4FjVamW8lSKeQqFPEEQoCgK3bkO0kYH1sF9TDz9NFYQ0Ll+E6vf/k7aV645qQG657q4joUkKSSzbcRSabQFWHnOrAKZpklnZ2ejCjTf/q7tUxy3KE5WkSSZWFxdVE+bEIKxwRJ7njjG0MsFZEVizQUdbLy0m3TH8lRAfTfAsTwkWSKVi5HMRkGqESKcLZgrPLZOkuq2377vN2RtUZUnwunCt7/97Vf7FCKcRkSE6BTCG6sifJBj0wN0e38Be1+BxOW9qNlWydXZmDnk+QHHpiz2j5UJAkFmkUTI8wP2DBdrfUAFBoaL+IFAV2S2rEhz9TldXLQyy5qOOMJ3sa0q1fI4Y1Nuzc1IRY8tXQrXjLlss5VYPKwAOV5IKipTWKU8+fxkw1UplUiwfvUqujs68MeHGXzmSY4MHUHVDVZdvI1VF28lnm1f8nkJEWYG+Z6HZsRo6+knlkwel/jNZYmdSqUaVaATDSIcy2NqrEpp0kZR5dCSelEyFsGR3ZPseeIYk8cq6KbKlit7WX9JF7FlIPvha1KTxekqHf3JKD8oQoTXAOoVn2bb7wgRIkQ41YgI0SlCUHHxJizk5PTgL3B8io8eRmmPEb+4a/Y+Z1HmkOcHjEzZvDJewvMFmZiGusDBqOsH/GT3CD9/ZZwXjk5RdX1kCdZ3Jvm1i/u4cGWWzT1pVFng2jZWtcL4sXGCIECWJJSTlMLNRLNtthDgyxq+oiIFEoFdwa4UKBYmmZicxPd9ZFmmq6ODTWvX0NOZQ5dg8BdPs/uxf8IuFYm3tXPute+k7/w3oOpLt0wP/ADHClPjzVSGZFvbcTODZgajJhIJ2tvbicViaNrCCI1dcSmMVqkUHRRFxkwtjgi5ts/+Z8fYu3OYSsEh2WZwyTtWsfqCjmUxMxA1WVwQCMyUFtlmR4gQIUKECBFOGhEhOgUQvsCZQypX/vkQQcml7aY1s/qDzpbMIT8QjE5Z7Bsr43gBGVNDiy2cCP3LSyPc+9Qgo0WbFZkY15zbxUX9GS7oy5KMqXiui2NblCaGcWp9OLKioOk6krR8RFEEAZ5tUZ0co1Iu4yMhazFkGXDLlKfyjI+PUaoltCdMkzX9/fR0ddLV0Y6iKBRHhznw+E8Yeuk5At+nY806znv79eTWbjhpWZxnWyArpDo6MdPpOe2y56oCZbPZhiX2QqUkQgjsikd+uIJVdlE1GTO5OCJULTrs3TnCK8+M4to+uZVJLnrrSlZszC4LWfG9miwOiVRHjGRbbNmc6CJEiBAhQoQIr29EhOgUwJusItwAuUka5A6Xqf5iDPOCHFpPomX7RuZQ/5mbORQEgrGSzb7RErYXkI5ppBcYqOr5Af+ye4R7dw4yUrQ5pzvFJ6/ZwMUrswC4jo1jFxmdLON7LiChaCr6caohS4XveZSnpihNjBF4HqquEzNjWKU8E6OHGZsYx/N8JEmis6OddatW0tvVSTKRCAPcgoCRfQMcfGoHk4cPoqgafedfxKpLtpHs6FzyeQkhcB0b33XRjBjZ3rllcfMGo9b09Yt6zEBglV0mhys4loemLz5DKD9SYeCJYQ69OIEQgv5z2th0aTcdfcsjdXFtH9fxUTWZ9t4k8YyOEsniIkSIECFChAjLiIgQLTMCy8Mbq7aQIeELij8ZRE5oJLb3zt6n4qHmTGTjzHs76kTolbEyVdcjbegkjYUToZ/sGeGbT4ZEaFN3kk9cvYGLV2bwXIepyXGsajmUwskyqqqhLqMUDiAQAscLqFYt3MoU3lQBU5OIKz5T5QJHjo5RmCoCYMZirFyxgt7OTjpzHWhNbmuuZXHkuWc49MxOqlN5YukMm656K/0XXIQWW7o5QCiLqwIBsWSaZE8fmjlNBGfK4AzDaAlGXVKWUiCoFh0Kw1Ucx0M3FOKphRMhIQTD+6cYeGKY4QNTKJrM+ks62bStm0T25CucQgicqofvC8yERvuKBLG4dsZOFkSIECFChNc+PvShD/Gud72Lm266adH7Xn311XzlK19h69bpOJxHHnmEa665hu9973v8yq/8CgDvete7+P3f/32uvvpqrr76akqlEvXszZ07d/L7v//7PPLII8vyfCK04swbgZ/FEIHAPVZG0lulcpVdI3jjFplfXos8w/1KuLXMobYzK3NICMFE2eHlkRIVxycVU8klYgva1w8ED+8e4Zs7Bzk2ZbGxK8nHr17PRStS2FaF8WNH8DwPRT0FUjghcDyB7Yd9JoFjYzhF9MoUTqVIcarIvvFxXDc0Zehoy3L+uZvo7ewinZpt/1yeGOPg009y9IVn8V2Xtv5VnHP1W+nccM5Judl5notrWUiSTLK9nXg6i6rrBEGAbdsNNzhN08hkMsTj8Yal7FIR+AGVgkN+pILvCfTY4ohQ4AccemGCgR3DFEarxJIaF1zdx7qLOtHNk7+UBH6AXfFBglRbjGS7gR6LLlERIkSIEOH0wPf90+pc2N/fzx133NEgRDMxMjLCD3/4Q6677rrTdk6vV0SjjWWEl7cJLB+lyUjBy9uUdxzDWJfBWJdp2V4IQWCfWZlDQggmKy6vjJQoOh5JXSWXXNisvx8IHtkTEqGhgsWGziRfuH4zF/bEqZSLjB07AoCm68QWKe863vm6vsDy/JqMDBKaQgqXwtggoyOjHMhPkq9VgQxDZ0V3F71dnXTlcuhz5PYIIRg7sI9DT+1g7MA+JEWh99zzWX3JNtLdsyt8izlXz7HxXBdVM2jr7UOPJ0IS5LrYrtvIBIrH4xiGgXYSWUV1+H5AOW+TH6kgfIFuqujmwsmcU/V4Zdcoe3eOYJVc0p0m265fw8ot7SjqyZNZz/FxrFAW19YbJ5E2UM4CY5EIESJEeD3i8XsHGBssLesxcyuTvPm9m+Zdf+DAAa677jquvPJKfvazn9HX18d3v/tdrrvuOi677DIefvhh8vk8f/3Xf82b3/zmeY/xwQ9+kHKtN/iuu+7iiiuu4JFHHuGLX/wivb297Nq1ixdffJG///u/5ytf+QqSJPGGN7yBr3/96wA89thj/Omf/inHjh3jy1/+8pKqRc248MILcV2XH//4x7ztbW+btf6zn/0sX/rSlyJCdBoQEaJlQuD4eKMV5Pj0SyqEoPjIIJIikfylvln7nEmZQ0IIClWXl0dLFKsuCV0jl1g4EXp0YJRvPnmIowWLdZ0J/sM7z+GCTo1KucjE6BSKunz22I4XYNcIkADiukpf1kTxbIYO7WffoYOMjE/g1MwG2rNZtmzaSG9XJ9l0et5z8ByHoy88y6FnnqQ8MY6eSLLhTVfR/4Y3YiQSc+6zEISBoVWE8DESSRIdXUiqigAcx2mkuC/GDW4h8N2A0qRFYbSKAAxTWZQtdTlvM/DkMPufHcN3A7rXpNl2/Rq6187/Gi4UoSzOJ/AFuqnQtTpNLKktOuw1QoQIESK8PrB3716+8Y1v8Fd/9SAXgOoAACAASURBVFe8973v5YEHHgDC3todO3bw0EMP8cUvfpF//ud/nnP/rq4ufvzjHxOLxdi7dy8333xzQ462Y8cOnn/+edauXcsLL7zAHXfcwb/+67+Sy+WYmJhoHGNoaIif/vSn7N69m3e/+93cdNNNFIvFeUnYP/zDP7Bly5bjPq/Pf/7zfP7zn5+TEG3fvp1vf/vbPPzww40w4winBhEhWgYIIXCHy0iK1NLnYO2ZxD1cInlVP0qytSJyJmUOFSou+8ZKFCoOcV0ll1y4NO6xvaN888lBjuSrrM0l+Nzb1nNeu4RjlShPSaiGjnaS1SDXC7C9AF8EIQHSVHrSMRKGQrVUYPDAPl46eJCx2kVL1zS6O3P0dnXS3dmJcYLHr+QnOfTMTo48/wyebZPpWcEF1/8qPZu2IJ9E6dz3PFyrih8EGMk0sWQKRdcxTZNkMkksFkPXTz5IdiY8x6c4YTE1biEBelxdFNGYOFpizxPDHN4ziSRJrNrSzqZLu8l2n/xnNfADnKqPQJDMGCQ7TIxlkNtFiBAhQoTTg+NVck4l1q5dy0UXXQTAG9/4Rg4cOADAr/3ar81aNhdc1+WTn/wku3btQlEUBgYGGusuvfRS1q5dC8BPfvITbrrpJnK5HADt7dM5gr/6q7+KLMts2bKF4eFhAFKpFLt27Vry86qTqccff3zO9Z///Of50pe+xJ133rnkx4hwYkQjkWWAX3AIym4L6QmqHqWfHkHrSWCe3zFrnzMhc6hQdTkwVma8bJNYJBF6fO8o/6dGhNZ0xPn01avY0gYiqOK52kk5xHl+gO0GeCJACDA1hc6UTiqmoeAzcmyIgYGDHBocpFqtApBJJTl3/Xp6uztpz57Y6lkIweTgQQ4+vYORfQNIkkT3ps2svuRSsiv6l3TeddjVKrZVBUUlmcmS6siRyWQwTRNd10+ZPtmxPIoTFqUJC1mWicXVBRsRCCEYernAnieOMTZYQjMUzrmshw1v7Fq089xcCGVxAbIKmS6TRNZYllyiCBEiRIjw+oBhTKtWFEVp/P7XlyuKgud58+7/Z3/2Z3R3d/Pss88SBAGx2PSYJ9GkAqm7uJ7oHIQQACddIQK4/fbbueOOO+bsE7722mv5whe+wM9//vMTHifC0hERopOEcH3ckQryjFnu0k+PIJyA1DX9s75Yr3bmUNEKidBoycbUVDoXQYT+9eUx/s+ThxicrLKqzeTfvqmX8zskFFmgahqyvPjn5PthBcgNAiRAUxTakzoZU8PQZCrFKQ4d2sszg4MMDQ0hhEBVFDrb2zh37Rr6enuJxRYo73Ndhna/wMGnn6A0OoJmmqy79ApWXrSVWCq96HMHCIIAx/Wwy2WCwCeeTrFq07m0dXZhGMZJGSEsBE7VozBepTxpo6gSsUVkCPluwIHnxxnYcYzShE08rXPhW1ay9sLcSef8CCFwLR/PDdBNlc5VScyUHsniIkSIECHCaUehUKC/vx9Zlvm7v/u7hnnRTLzlLW/hxhtv5FOf+hQdHR1MTEy0VIlm4mQrRABvf/vb+cIXvsDRo0fnXH/77bdz2223sW7dupN6nAjz45SO1CRJeifw54AC/E8hxJ/MWP8h4L8CR2qL7hJC/M9TeU7LDXe0iiSD1NSb4RwqYu2ZJL61G7Wj1T3u1cwcKtkeh8bLHJuyMVVlwUQoECER+saTgwxOVOjPGtx2aQcX94RN/4q6+L4XxwuouuFMjibLZBM66ZhKXFeRhM/Ro0f5xYuDHDp0iFIpbN7MpNOs6++jq72Nrq6uRUnxrOIUg7t2MviLZ3CrFZK5Ls57x7voPfd8lEUaFwgh8DwP1/MRvo/nOpgxg9Ub1tHW1UNiicRqsbDKLoXRKtWiE4apphb+Plhll31Pj/DyU6M4VY+2njiX37COvnPbTpqwhD1TPiIIiKcNOnMxdFNd9kypCBEiRIgQYaH4xCc+wXve8x7uu+8+rrnmmpaqUDPOO+88br/9dq666ioUReHiiy/mb//2b0/68a+//vqGUdL27dv5nd/5nZb1t99+OzfccMOc+/7yL/8ynZ1LzzqMcGJI9ZLfsh9YkhRgAHgbcBh4ErhZCPFi0zYfArYKIT650ONu3bpV1JvgzgRYeyZaM4fcgPFv7EaSJNpvPgdphguXX3ZRO2JoudPXO1S2PQ5NVDhWqKIrCqnYwgangRD8bN8439hxkEMTVVakdd61McEb++MYRmxJvS+OF1BxPAxNoS8TI2Fo6KrE1NQUg4MhARoaGsL3fVRVpbenh862LG0JEzNmosfMRRkD5I8e5uDTOxgeeAkRBP+vvTuPr6q+8z/++p7t7rlZbhIgYQmCFXABpNixLqi1lNaiVsaWzqi0Tp22488Zf2pLx6XD/KRifzzqTOuvM3WZkfZhbavVqq3W2ira2lFEi4orOwGykH256znn+/vj3oQACSQkYZHP8/HA3LPe770cjued70bFlI8wcfZcSsZPHPQDutYaz/PIuS4aUCgspbAMTTgSJTGummhJCaY1coNj+J6fHzbc02hf9772cj5ezieTypHudrEcY0hDU3c2p/lgTT1b1zfju5qxU+J85IwxJMbvP+T4UHk5n2zaRRmKWCJItDiI7UizOCGEONa9++67TJs27UgXQ4gD6u86VUq9prWeM8AhvUazhmgusFFrvblQoJ8BFwPvHPCoY1z3q/X4HVmKLzlhvzB0uOccSmU9trd0s6stjW0alEUCgw5C/1MIQttaUoyJWvzd6SV8bGIRziEOkJDJ5WuEQo7JCRVRIpaisbGB97Zvp7a2lvb2dgDi8TjTpk2jMpEgbBn4uSymbWM7gys7gO951H/wDttfW0N7/S6sQIAJs+YyYdYcwsUlgzpHTwDy/fxQ3o7jEI/FUJ6HoSAcixOvrCQUjaEOEgy1zgca7eVDTd+g4+Y8PNfHLQQdz/UL2wAF9P19hQKlQCmFaalB9+3RWtNU28X7r9RTt7Edw1RMOqWMqXMrKSob3rWotSaXKTSLcyzKqqOEY86QQqsQQgghxJE0moGoCqjts7wDOKOf/S5TSp1Dvjbpeq11bT/7HBNyTSmSf2kkOL0Up3rv4REP55xD6ZxHbUuSHa0pHMugLOIMKkxorfmfTU38dM12trWkqIxa/N3ppZxZU4xlHdpv+tM5j4zrEXIsplZESXW08NbaN9i0aRO5wrw748aNY8aMGVSNG4etNJ3Nzfi+i2kECUQHP8xkprubHW++Tu26tWS6uwiXlDLtgk8xbsZpWAcJcr7vk3NdvEI/JsuyiUVjhAIOhlLk0ilAE6usJFpShu2E8k3DMj66MAmsl/NwXR/P1fg5v/Dax3c1qEKyyVcx9b42TIVS+dEJDUNh2QYqoEakeZnva3a+18r7r9TTWp/ECVlMP2ssJ8yuIDjMod51oVmc72tCMZtEdYhAWJrFCSGEOLKeeeYZvvnNb+61rqamhscee+wIlUgcC0YzEPX3ZLRv+7wngYe01hml1FeBVcD5+51IqWuAawAmTJgw0uUcEdrXdD5XiwpaRM8ct//2wzDnUDrnsaM1xY7WJKahKI3kH+YPRmvNnzc28tCaWra1pqmMWHzlowk+XlN8yP1JUtl8EIoGLcoCirrtG/ntixtob2/Hsixqamo44YQTGDduHNpz6W5rI9lUTwqFHQxhmoOvuehorGfba2uof289vudRNukEZsz/LImaEwZ8QPd9H9fzcF0PfI0yDEJOACcUxDJMDMMg3Z2irbkVpSzC8QR2KE6yw6C7PQU6la+u6f0SC7U3Br3hRhkKJ2CiQoc3JOQyHlvfbOKDVxtItmeJlgSYPX8CE08pG/bIbp5baBaHIlYWJFoSHPbgC0IIIcRImT9/PvPnzz/SxRDHmNEMRDuA8X2Wq4G9hs/QWjf3WbwX6HeQda31PcA9kO9DNLLFHBmpt5pwG5MUfXIixj59OkZ7zqGM67GrLcW25iSmUpSEBxeEPM/jfzY28LO1O9jWmqUiYvGVuRWcOakI8xCCkNaaVNYn43lEHQXdjWx6exM7d+bHzBg7diwzZ86kpqYGy7LIppK07dpFJtWFYVgEQoMfaEL7Po0b32fb62to3bEd07KpOmUWE2bOIVSSyPf7yfn4Oh9WPc8nm3HJ5Vy054PO1wIFzACmYWGZJl4GunWGXCaF73kEwlGKysYTiEQxLKM35ByttSCpziwb1jay+S+7yWU8EtVRZn5iPOOmHnwY8oPJZTxyWQ/LNigdGyVc5GBa0ixOCCGEEMe+0QxErwJTlVI15EeR+wLwxb47KKXGaq3rCosLgXdHsTyjxuvM0v1yHc7EGIGpxfttH605h7KuT11bim0t3YCiOOQMKshkMxn+Z0M9D6+rZ1tbLh+EzqjkzImxQw5CyYxH1vNQqTba67ezfttWcrkcsViM008/nalTpxIJhcimU3Q1NZLu6swPn20HCB2gWZzva3Qh1Ghfk0klqXv7DXa+9RqZrg4C0TgT5pxLYvLJKNMhndak67oK/XZ8XN8HrUFBwHEIOSECIQfbslCmUeiTA77nki3MaVBcUU6kuAw7eHj6eg1XW2OSD15pYPs7LWitqf5ICSfOraSsKjqs82qtyaZcPE8TitiUjosQDNuHfXREIYQQQojRNGqBSGvtKqWuBZ4hP+z2f2mt31ZK/SuwVmv9BHCdUmoh4AItwJLRKs9o0VrT+cIOtIbYuYdnzqGcVwhCzUk8rQcVhHzfJ53q5uUNDTy2vpmtbTnKIxZ/N7eCjw+jRqg749Hd1UmqaQeNO7bS1dWJbdtMnjyZqVOmUFZaSi6dJNnSRFc2DRpM28EKhPC9fOBJJ3P4bj7AeF7fwQf83kaW6Y4WGj9YR/OWd/A9l2h5FVUzz6V0/GQM00Qphad9fO2jtQ+AE7ApCoRwLBvLsvqtNXOzGXLZDKZpE68cRyhWPKKjxY0WrTUNWzr44JUGGrZ2YNoGJ8wu58SPVhIpHt615ns+maQHCqIlAWKlwSGNZCeEEEIIcSwZ1accrfVTwFP7rLutz+tvAd8azTKMtuy2DrJbO4h+fNx+oWek5xxyPZ/6jjRbmrrxfU18EEEol82S6u7k1c27efy9dra05khELK4uBCHrEMrla01nd4qmuh10NGyntakRgKqqKk4/fTbjxlTipdOkOjtorm0HDCzHwbLD5LI+3R0ubia590kLo6flBxgoDDZgmrTv2kL9O6/TvmsryjBJTJ7GmGmziZRV9PYD8rwsKDANi0gwjOM42KY14LDgWvvk0ik81yUQjpKoriIQjh50tLjDTWuNm/XJplyyaZdsyiWT8kh3Zdn6ZjPtu1MEozanzKti8sxynNDw/jm7WY9cxsO0DErGhokUBTBHuFZTCCGEEOJoI7/2HQY/5dL1cj1WeYjQaftPmOUnXaxECCMwzAdVz6exI8Pm5i5cTxMP2lgHGNbY9z0yqRRdHW28sauTJ9/rZHNrlkTY4ssfreCsmkMLQp7nU19fx+6dW2hv2InnecTjcWbPmsXEqnEozyOb7KazYReGaWFaNp5nk0t7dLVnwM9X95iWgRWwGKhbi5fL0rhxPfXv/oV0Ryt2OMr4WWdRfuIpKNvJf75sBsMwCAUCBJwAtmVhGgfu3O97Lrl0Cq0hXFxKpLgMJ3h45oPyPZ9MyiWb8vIBJ+UWlgt/0t7ey6n8svb77zJXVB7io5+ZxPjppcPqy5NvFufhexonZFI+oYhg1B725KxCCCHEh8mSJUu46KKLWLRo0ZCPnTdvHl1dXfTMo7l27VpuvPFGVq9ezerVq1m5ciW//vWvh3TMeeedxxNPPMFnP/tZAC666CJuvPFG5s2b128ZJk2axNq1a0kkEgcsa9/9Jk2aRCwWwzRNLMvqLUtLSwuf//zn2bp1K5MmTeIXv/gFJSWDm9bkaCWBaBjaf7sFnXaJfXbyfjVAIzHnkOdrdnek2dTUTdb1iYds7ODAD7+5bIZUdxfJrk7eaUzx5AddbGzOUBa2+NKcCs6uKcI6hCG/uzo6qN26keZd28mmk9i2zQk1NUyoGkvIMtGuS66rA9NyMO0gbk6T7HBxs/k+OajCcNIHechOd7ZR/+5f2L3hLbxclkhiLDVnfYqiqskYhgmGwrFtAnYUx7YxDXNQgwW42Qy5TBrTsomVjyMci2PahzafkvY12bTXW2OzJ9j0CTrpPaGmZ7uX8wc8p2EqnJBFIGThhExiZcE+yxZOML++dzlkDXuIa9/zyaY8NJpoPEC0LERgmDVMQgghxLHM8zxMc3RGTm1sbOTpp59mwYIFI3JMdXU1y5cv7w1Eo+X555/fL0StWLGCCy64gKVLl7JixQpWrFjBnXf2Oy7aMUOegA6R1hplm4RmlGFXhPfbNpw5h3xf09SVYdPuLjKuT1HQpijYf78W3/dIp1IkO9vJZjN80Jzjyfc7+aApTWnIYsmccs6uKcIe4kSZbi5Lfe02dm3fTFdbM6AYM6aSCWNPpCwawTQMlGFgGBa+ZZNNuXS1ZwddC9RDa01HfS3177xOa+1GlDIonjCF8hNPI1I+hoDtEHACOLaNZQ4+BGityaVT+J6LHQxTVl1DIFLU24yuZxS6TGr/8LKnidq+tTb5mpwBKfYKL6GYTbw8VAg3Zm+Y2TvsmJi2cdhGrnOzHtm0j2FBvCJEpDgw7KG4hRBCHD+ef+AeGrdtHtFzVkyczHlLrhlw+9atW1mwYAFnnXUWf/7zn6mqquLxxx9nwYIFnHHGGTz//PO0tbVx//33c/bZZw94jiuuuILu7m4A7r77bs4880xWr17NsmXLGDt2LOvWreOdd97hxz/+MStXrkQpxamnnspPfvITAF588UW+973vUV9fz3e/+90h1RbddNNN3H777UMKRAc65rTTTiOXy/Hss89y4YUXDup8P/jBD3jyySfJ5XI8/PDDnHTSSTQ3N7N48WJ2797N3Llz0frggzk//vjjrF69GoCrrrqKefPmSSA6XimlKL5oMqn3mvfbptOHNudQTxDa3NRNKudSFHCIBvY/h9YaN5cl1dVFMtkJGja0ujz+bhvv705TErK48vRyzp08tCCktU/L7gZ2bdtEU90OtO8TiUQ5acoUqhIlBAMBTMtGKRM3p0l3ebjZdM8XMqhaoN7P6uZo2vwede++Rqq1CSsQpHLGHMZOm0VRSTmOZWFZ9qCGD/c9TS6ryWXytR7pzgy5nI9SISCC5yqyqSYyqfo94Sft4nsD/6O3HGNPeAlaROIBnEKo6Rtm+i7bwcHVWB1u+XDo4eZ8nJBF+YQooZgjzeKEEEIcMzZs2MBDDz3Evffey+WXX84vf/lLAFzXZc2aNTz11FMsW7aM3//+9/0eX1FRwbPPPkswGGTDhg0sXry4twnYmjVrWL9+PTU1Nbz99tssX76cl156iUQiQUtLS+856urq+NOf/sR7773HwoULWbRoEZ2dnQOGsJ/+9KdMnz4dgL/6q7/iscce4/nnnycWG9yk8wc75pZbbuGWW24ZdCBKJBK8/vrr/PCHP2TlypXcd999LFu2jLPOOovbbruN3/zmN9xzzz29+yul+OQnP4lSir//+7/nmmvyobWhoYGxY8cC+SlVGhsbB/X+RzMJRMO07wOw9vLDRA9lziGtNS3dWTY2dpHMesSCFolIcL/9fM8jnUqS7OzAzWVRpsHmds1j61t4b3eKkpDJFbPLOfeEIpwhBKHuznbqt2+hrnYL2XQK07QYU17BxLGVlMVjmHYA7Rtk0y7dHS74OWDwtUA9cqluWndsobV2I+27tuG7OUIlCaae/WmqPjKTQCCA7ypyGU2qS5PL5shlNG4mH3ZyGV344+Nm97z23AE/GYaZ3Cu8xEqDfWpq9m6G5gT3NFszhlijdjTy/Xz/IO37hIsClCfyn/1oDG1CCCGODQeqyRlNNTU1zJw5E4DTTz+drVu3AvC5z31uv3X9yeVyXHvttaxbtw7TNPnggw96t82dO5eamhoAnnvuORYtWtTbTKy0tLR3v0suuQTDMJg+fToNDQ0AxGIx1q1bN6jPcMstt3D77bcPqTblQMf0BLE//vGPgzpX3+/q0UcfBfK1Xj2vP/OZz+zVF+ill15i3LhxNDY2cuGFF3LSSSdxzjnnDLrsxxIJRCNsKHMOaa1pTebY3NhFZ8YlGrBIRPcfqa6nb1CquwsAy7HZ2qV4dH0T7zamKA6a/O3scuYNIQjlslkad25j17ZNdLblf/sRjRYxeUo1k8ZV4thBXFeTSbrkshkUoAyFZZmoQWYFrTXJ1ibaajfRUruJ7qb8lFNWIEq4ZDqByDQMq5qmbVC/IUOuMCz3QCxHYQfyf5yQQTiuMC0P09IEwjaxsmIiJTGCYac37BzO5mhHCy/nk027KEMRSwSJFgexHWkWJ4QQ4tgVCOx5PjJNk1Rh7sCe9aZp4roD/oaUu+66i8rKSt544w183ycY3POL50gk0vtaaz3gc0PfMvQ0LRtsDRHA+eefz6233srLL788YDn3dbBjbr75ZpYvX45lHfyRfqDvaqDPO27cOCBfu3bppZeyZs0azjnnHCorK6mrq2Ps2LHU1dVRUVEx6M9ztJJANIL8jIcROvicQ1pr2lM5Nu7uojOVI+LY+wUhz3PJpFJ0d7bjuTkM08QJBtnQlObR9fW805AiHjT5m1kJzjshjjOIkcZ836elYRd12zbR1FCH1j5OIEjlmComV1VTGovhZjzSHTnSOp0fyto0sIdQC+S7Lu3122nbsZnW2k1kuzsBcKKVRBJn4rmT0ZTj6/yw2patCEWN3qBjB4w+wWfPestWvc3xfN8jm0qC9gkVlRItSWAHw8dd8OlLa00uU2gW51iUVUcJx5wPRU2XEEIIMVzt7e1UV1djGAarVq3C8/rvE3zBBRdw6aWXcv3111NWVkZLS8tetUT7GkoNEeQDzFe/+lUmT548Isd88pOf5NZbb2XXrl2DPl9f55xzDg8++CC33HILTz/9NK2trQB0d3fj+z6xWIzu7m5+97vfcdtt+ZlzFi5cyKpVq1i6dCmrVq3i4osvPqT3PppIIBohg51zqD2ZY1NTF+3JLGHHIhEN7nWOPbVB+SBhOQ6BUJgNTSkee2sX6xuSxIMmX5yV4PxBBqGOlmbqtm2kcVctuVwW0zSJF5eRSIxhbEkJjg9uzqe7NZ2vBbKtQdcCAWST3fkAtGNTb1M4ZVoEYhMJlX4M35uMMiLYQYMx1TZlVTYllTamNbQA4+Wy5DJplGEQK6skHC/FOsTR4j4seka98z2fUMwhUR0a9gh0QgghxIfN17/+dS677DIefvhhzjvvvL1qhfqaMWMGN998M+eeey6maTJr1iweeOCBESvHpz/9acrL956q5Q9/+APV1dW9yw8//PBBj+nr5ptvPuRQ8u1vf5vFixcze/Zszj33XCZMmADk+wldeumlQL6f1he/+EU+9alPAbB06VIuv/xy7r//fiZMmLBfeY9FajCjSRxN5syZo3s6wR0N0u+3YERsvO4cVlkQO9F/36H2VI6tTd00d2eIOBZhZ08W7Vsb5Lq5/HjvtoNSio1NKR5d38L6+iSxgMlF00o4f0qcwAGCkNaaTFcn9ds3U79zO8lkF6CIxeLE4gnikVLitkXAMFBGvi/QUGoStNYkWxppLdQCdTfVA2AGotjhyWj/BFDjMQyLeIVFWZVNosohHB968zWtNW4mjedmsQIhYmWVBCNFGKM0LOaxwnMLzeJQxMqCREuC2IHj+zsRQggxOt59912mTZt2pIshxAH1d50qpV7TWs852LFSQzQCDjTnUGc6H4R2d2UI2RblhRqhfBOnDMnuDtLJ7sIobQ7BUD5QbWpO89j6Zt6sywehz5+W4BNTBw5CvueTSyfZvXMbjTu3097RhtaaUCjMmMqJBJ1igqZNcdgmGLCG1BcI8qPCtddtp7V2M207NpFN5vszOdExBIvPzNcCmeXYQYOycTaJaofSsRaWc2hNtnzfI5dK4WufUCxOSclEnFDkmK750Do/4Ib2NejCsl9Yp/f8RBc+494/9nSv0mA6itKxUcJFzrAmZhVCCCGEON5JIBoBftrFmVC015xDXRmX7c3d1HdkCFlmbxDyXJd0qjs/UpzrYloWTjDU+6C/uRCE3qhLEnUMPn9aGRdMKSbYzyANvpvDTadoa6ijsb6WltYWXNfFsmzKSsYQCZSgzCBhx6I05hAKDu2vO5vsorV2E207NuebwnkuhmljRycSKJoMajLKCBMtNUhUOSSqHWJlwxt62nNzZNMpDGUQLSsnXFSK5Ry4T9Zo6hti8mGF/UOMr0GpfGJRGlWIMBpdWJffpgwwDIVhGhhmvlOjYSgMq7DOUJhWfuhypfKDWPR9bSgFBhhKDXp4cyGEEOJ48swzz/DNb35zr3U1NTU89thjR6hEh9ell17Kli1b9lp35513Mn/+/CNUomODBKJhU5jFe+Yc6s64bG9JUt+ewjFNEpF8H5dsOk13VweZVBIA23EIOnv6v2xpSfPY+hbW7eom4hj89allXDh17yCkfR8vm8VNJ+lubaJpdwMtLU2k0imUUsQixcQjCRwnhjYU0ZBNccQmYA2uKZXWmu7mht4Q1N2cH1LSChThRE/G8ydjmNWYtkXJGJPE+ADlVQ5OaHg1FFpr3GwaL5vDCgQoGTuBUDR+yM3i9qt58QHdX4gBhcoHl0KM6Q0xhVCjDDBMhWEY+Z+m0Rto8j8VplkIMUZ+pJZ9Q0zf9UIIIYQYPfPnzz+uH/6Pl+A30iQQDZMRsbATYVJZj+0t3exqS2ObBmWRAL7nkezsINnVtzYouFcNytZCEPpLIQgtOqWMC08sJlQIQr7r4WXT5JJdpDvaaG9vo6W1mfaOdkATDEQYUzaReLQU3zTRKKIBi+KIPahJWb1clva67bTVbqJ1x2ZyqW5A4UTGEig6C81klFFGIAal42wqJgQoqRyZXjmPDAAAHrRJREFUST2175NNp/B9l2AkTrxiPHYw38nRc8HNuX2alhWO2Su8FP6jAF1Yr/LLe4UXW2FYBoaRDzGmmV9Wav8QYxhqz/rCayGEEEII8eElgWiYvIoQ21q62dGawrEMSsM2uWyGtuYWMqkkCoW1T20QwLbWDI+tb+b1nd2EbYPLTinjkyfGCVoGfi5HpiNJtruTXDpJMpmkpaWZ1rYWPM/FMm3K4pWUFCUIhaNkPR/P18RCFvHQwYNQprujty9Qe10t2nMxTAc7PAknOhll1mBYQSJlUDbOomJiiFh8ZEZzc12PTHcSN5NDGQaR4gShWClOKFgIWfuEF0OhLIVp7B9iDEPlw88+TcskxAghhBBCiMGSQDRM67a34WpNPGCQSXXT1NJZ6Guzd9+gHtvb8kHotR35IPS5k0v5xJQiguTIdbbS2d2B77lkUlla29tobtlNJtvTJK6E0ng5sWgxKEXG9Um5HvGQRSzoYJv9BwGtNV1N9flaoNpNJFt3A2AF4jjhU/H1ZAyrCjtkECv3Ka2yqagOEQw6IxIusqkMmVQK7WpMx6J4bDll48qJFhdhOvk5jiTECCGEEEKII0GGpxqmrmQSv6uV5voddLe3YVomgVAY29k7TNS2ZfjBn+q45bfbeachxSXTi1lxfhmfKM/g1m+lY9cOupua2N3YzAcfbOTt999kV/12DGUwrrKGaVNOZ1L1icRiJaRdn3TOoyhoMb4kTGkksF8Y8nJZWrZtYNOffsvrP/8P3v7Ng+x88xXcrIMdORunaAlm+EuEy89hzIxxnHSeyUcXRjjtnDImTi0mFAocckjxPE2qM0lHUyttu1tQSlM1dRIz5p3O7AUfZ8rskygZU4YdtHubqAkhhBBCHK2WLFnCI488ckjH5nI5li5dytSpUzn55JOZO3cuTz/9NACTJk3isssu6933kUceYcmSJQA88MADGIbBm2++2bv95JNPZuvWrUMuw6RJk2hqahrSfl/+8pepqKjg5JNP3muflpYWLrzwQqZOncqFF17YO5mr1prrrruOKVOmcOqpp/L6668f8L1uuukmZsyYwU033cQDDzxAeXk5M2fOZObMmdx33329+61atYqpU6cydepUVq1aNdSPPihSQzRMHS2NlESC/dYGAexoy/Crt1tYU9tFyFJcdEKIc8pdAroVv1mT0YrurhTNLbtp727G9z1sy6G8bBwlReUEA/mhvH0NqZyHUorikEMsZGHu048n09VOa+0mWms301Ffi/Y9DDOAFZqEHZmMYU3CCoaIlvtEEj7xSojHwwTsAOYw5/Vxsy6ZZAovmwNDEa8ooaxqMrGyOMHI/sORCyGEEEIcTTzPG/bzUH9uvfVW6urqWL9+PYFAgIaGBl544YXe7WvXruXtt99mxowZ+x1bXV3N8uXL+fnPfz7i5TqYJUuWcO2113LllVfutX7FihVccMEFLF26lBUrVrBixQruvPNOnn76aTZs2MCGDRt45ZVX+NrXvsYrr7wy4Pl/9KMfsXv3bgKBAA888ACf//znufvuu/fap6WlhWXLlrF27VqUUpx++uksXLiQkpKSEf2sEoiGS4Nl79+/Zmd7hsfeaubVHd0ETJhfBedWeoSNbnTWJJnyaG3fTVtnE9lcGqUM4rFSSuIJouF4b7jyNaRdD1MpSiMOkYBNTxch7ft0NdXRWpufIDXVlk/0VqAEKzQT1GQMaxzhYpNouU844REpcYmEwgQDAWzLPvSP7UM2nSGbSuH7PoGQTaK6nJIx5URKirCcQz+3EEIIIUSPrVu3smDBAs466yz+/Oc/U1VVxeOPP86CBQs444wzeP7552lra+P+++/n7LPPHvAcV1xxBd3d3QDcfffdnHnmmaxevZply5YxduxY1q1bxzvvvMOPf/xjVq5ciVKKU089lZ/85CcAvPjii3zve9+jvr6e7373uyxatOigZU8mk9x7771s2bKFQCA/jUhlZSWXX3557z433ngj3/nOd3jwwQf3O/6iiy7ixRdf5P333+cjH/nIXtu+9rWv8eqrr5JKpVi0aBHLli07YFl+8IMf8OSTT5LL5Xj44Yc56aSTaG5uZvHixezevZu5c+fmpxgpOOecc/qtjXr88cdZvXo1AFdddRXz5s3jzjvv5PHHH+fKK69EKcXHPvYx2traqKurY+zYsfudY+HChXR3d3PGGWfwrW99a8AyP/PMM1x44YWUlpYCcOGFF/Lb3/6WxYsXH/CzDpUEohGktWZHc5Jfvd3M2roMjqH5xBg4twJCysRN+uxOttLW2UR3qgOAcChGRdk44rFSTHPPX0ffIJSIBog4FoYBbjZD866thaGxt+BmUoDCDlVhhc/FsCZjOSXEKiBS7hMudbFDPsFAkHCwCMeyD70pnOuTTWbIZdJgQCQepnLSJIrKSwkXRVGGtMAUQgghPszantxEdlf3iJ7TGReh+LMnHHCfDRs28NBDD3Hvvfdy+eWX88tf/hIA13VZs2YNTz31FMuWLeP3v/99v8dXVFTw7LPPEgwG2bBhA4sXL2bt2rUArFmzhvXr11NTU8Pbb7/N8uXLeemll0gkErS0tPSeo66ujj/96U+89957LFy4kEWLFtHZ2TlgCPvpT3+K67pMmDCBoqKiAT/b5Zdfzg9/+EM2bty43zbDMPjGN77Bd77znf2aiy1fvpzS0lI8z+OCCy7gzTff5NRTTx3wfRKJBK+//jo//OEPWblyJffddx/Lli3jrLPO4rbbbuM3v/kN99xzz4DH92hoaOgNOWPHjqWxsRGAnTt3Mn78+N79qqur2blzZ7+B6IknniAajbJu3Tog3zzwl7/8JS+++CInnngid911F+PHjx/wnCNNAtEwae3jplPUNnXw5HudvNbkYxtwXoXi3FJFUEG6q4sdXU20d7X0NomrKKuiJF5OwAnudT5PazKuj2Xkg1DUsch0t9GweRNttZvpaKhF+z6GGcAM1PQ2hQsWBSmqhGi5JhDPgaEJ2A7hQJyAE8A4hLCifchlc+TSGdxsFitgEU/EKR03iWhpHCfUfzNBIYQQQoiRVFNTw8yZMwE4/fTTe2suPve5z+23rj+5XI5rr72WdevWYZomH3zwQe+2uXPnUlNTA8Bzzz3HokWLSCQSAL01EwCXXHIJhmEwffp0GhryczXGYrHeh/r+9O3/MxDTNLnpppu44447WLBgwX7bv/jFL7J8+fL9Jlz9xS9+wT333IPrutTV1fHOO+8cMBD1/a4effRRIF/r1fP6M5/5zLCaovWtXeox2OfEz372syxevJhAIMB//ud/ctVVV/Hcc88N65xDIYFomHbU7uJnDRavtYBtKOaVKc4pA4csHV3N7GzPN4kzepvElRMJF+33l+n6mqzrY5mK8oiN395Iy+ZNbN6xmVRbMwCmU4oZmI1hTsZwxhFLGBRVKqIVGjPoon2NaZqEQzGCTgDrENrB+q4mm8mRy6TQ2icYsamYWE7xmATheBGWLU3hhBBCiOPVwWpyRktPczPIB4hUKrXXetM0cV13wOPvuusuKisreeONN/B9n2Bwzy+kI5FI72ut9YAP3H3L0POgfrAaoilTprB9+3Y6OzuJxWIDlu+KK67gjjvu6LcfkWVZ3HDDDdx5552967Zs2cLKlSt59dVXKSkpYcmSJaTT6QHP37f8+35XQw0YlZWVvU3h6urqqKioAPK1N7W1tb377dixg3Hjxg3qnGVlZb2vv/KVr/DNb36z95w9zfN6zjlv3rwhlXcwJBAdIq0133r0LX7+roWl8iHo3ISHn22nuWk3Xcl8k7hIuIiKRFW+SZyxf0BxPU3W87F0FqdtF8n6bby3czNuJg3KwApUY4VOwbAnE4gUU1QJRZWKSEKjlYfveyhlEA6GCAWCWKY1pAtb+/m5gXLpLG42jWkbhOMhxp4wkaLyUoLRCEY/5RZCCCGEOFa0t7dTXV2NYRisWrUKz/P63e+CCy7g0ksv5frrr6esrIyWlpa9aon2dbAaIoCrr76a6667jh/96Ec4jkNdXR1/+MMf+Nu//dvefWzb5vrrr2fFihWcf/75+51jyZIlfPe736WzsxOAjo4OIpEI8XichoYGnn766UMKCueccw4PPvggt9xyC08//XTviHEHsnDhQlatWsXSpUtZtWoVF198ce/6u+++my984Qu88sorxOPxfpvL9advX6MnnniCadOmATB//nz++Z//ubdcv/vd77jjjjuG/DkPRgLRIVJKURSyOSOSZl6lR6a7iR21zfi+j2MHqExUU1KUwNmnSVyPnOeT6mjBa6rF3b2drsadoH2UGcS0J+ebwtkTiZYFKKpUFFVCsAh83yfn5fA0BJ0A4UAc27YxhhCCfFeTy7q42Qy+l8MJWcQrYpSMnUispBh7gBHzhBBCCCGORV//+te57LLLePjhhznvvPP2qhXqa8aMGdx8882ce+65mKbJrFmzeOCBB4b13rfffju33HIL06dPJxgMEolE+Nd//df99rv66qu5/fbb+z2H4zhcd911/OM//iMAp512GrNmzWLGjBlMnjyZj3/844dUtm9/+9ssXryY2bNnc+655zJhwoTebYsXL2b16tU0NTVRXV3NsmXLuPrqq1m6dCmXX345999/PxMmTODhhx8G4NOf/jRPPfUUU6ZMIRwO89///d+DLsf3v/99nnjiCSzLorS0tPc7Ly0t5dZbb+WjH/0oALfddtsBA+qhUv21zTuazZkzR/d0gjvS/vjHP7L6+RfwfBfDMInHSimNlxMOxfoNFNr36dq9k2TdVrK7t+F2tQFgOmVgTMa0T8AKjiE+Jt8ULlYBlqPyIcjNgQbbtggHwwScAOYg+wVpDW7Ow826eNkMytQEIxbx8jKKK8sJxqLYTuDgJxJCCCHEcefdd9/t/Y29EEer/q5TpdRrWus5BztWaoiGoa6uDsu0GVc5iXispN+mZV42TbJhG911W0k3bEO7WVAmplONFZqFYU8mUhqnqAKKxijCJfnaJ601OTdHOutjGiaxSIyg42CZg/sr8z2Nm/XwXBc3k8YJm0TjQYoqqilKlBEIRzAt+esXQgghhBDHN3kiHoZFixbxXz/8KSXxRO86rTW5rjZS9VvorttKpqUOtEaZYQxrKkZgMlZgIrFKh3ilIlYJTkj1Hut6Hp7vYQChUIiQE8QexFDZWoOX83BzPp6bBe0RDJvESsPEx4wnWlycnzxWhsYWQgghxIfUM88809shv0dNTQ2PPfbYESrR4XXppZfuNxrdnXfeyfz5849Ied566y2uuOKKvdYFAoEDTth6JEggGoaeoay175FuriNZt4Vk/Vbc7nYAlJXADMzFtCcTKBpDfIwiXqmIlIFh7gk4nufhejlAEXACxIMxHMs+6FDZPbVAvu/jZTNYjiYYtomWllBcUU4wGsMO9t+HSQghhBDiw2b+/PlH7OH/aHC0Bb9TTjnloINOHA0kEA3Dey+9QPLdl+hoa+htCmdY47FCp2M6NUQr4sTHFAZEiO5dw9PTL0ijcUybeLSo0C9o4BHdemqBPFfj+x54OeyQIlTkEE9UESsrJRCJYFoyNLYQQgghhBCDIYFoGP78yJPkWpoxrRMxIpMxw+OJVNiUjjUorlSY9t4hKN8vyC1MrGoQDUUIBoLYB+jL01MLpDX4bhZlegTCFqFIgHhlFeGiYpxwSIbGFkIIIYQQ4hBIIBqG8ppFpHQrwQqDkjGK0nIL29q7mZvWGs/z8DwXlCIUCBEODtwvKF8L5OO5fn7SL53DDPgEAzbh4mKKEmWEojEZGlsIIYQQQogRIIFoGD5z7Rk8+sAvqKiswDT2Diee7xVmAdY4tkNRtGTAfkG+p3FzHtrP90cyTA8npLCDFkWlFURKSglGoliOc5g+mRBCCCGEEMcHGXJsGAxDEbTM3jDka59sLksmk0H7mqJIjPKScsripQSdwJ5BGDS4WZ9M0iWTdMlmMhhWllDUo7jSpuoj1dScNoMTZs2mcvIUoiWlEoaEEEIIcdxSSnHDDTf0Lq9cuZJ/+Zd/OeAxW7du5eSTTwZg9erVXHTRRaNZRHEMkxqiEZBzc3ieh2EYRIJhgoEAlmnt1aTN9wt9gXxAa0zbxwl52EGbYDhKrCxBKBaTobGFEEIIIfYRCAR49NFH+da3vkUikTj4AUIMgTx5D5NlWDi2TVm8lMrScmKRKLZlA2qvWiA362I5PqGYRyyhSIwvYfy0E5l0yimMn34yxZVjCIQjEoaEEEIIIfZhWRbXXHMNd911137blixZwiOPPNK7HI1GD2fRxIeA1BANU3GkiHisGMjXAuUyLr6fT5qWA1bYw7IVVsAiWlxCpKSUQDgsQ2MLIYQQ4pjz9NNPU19fP6LnHDNmDAsWLDjofv/wD//Aqaeeyje+8Y0RfX8hJBANk1KKTNIFwLAUTlBhmm4+BAWDREvLCMfiMjS2EEIIIcQwFBUVceWVV/L973+fUCh0pIsjPkRGNRAppT4F/DtgAvdprVcMsN8i4GHgo1rrtaNZppEWjtsEQqAMH9NSBKJRYiVlBGMx7EBQhsYWQgghxIfGYGpyRtM//dM/MXv2bL70pS/1rrMsC9/3gfx0J9ls9kgVTxyjRq3DilLKBP4fsACYDixWSk3vZ78YcB3wymiVZTSVjislXlnMuBOnMuHk06g6cRpF5RX5wREkDAkhhBBCjJjS0lIuv/xy7r///t51kyZN4rXXXgPg8ccfJ5fLHaniiWPUaPbgnwts1Fpv1lpngZ8BF/ez3/8BvgukR7Eso6bqI9OprJlCpLhEhsYWQgghhBhlN9xwA01NTb3LX/nKV3jhhReYO3cur7zyCpFI5AiWThyLRrPJXBVQ22d5B3BG3x2UUrOA8VrrXyulbhzFsgghhBBCiGNUV1dX7+vKykqSyeReyy+//HLv8h133AHka47Wr18PwLx585g3b97hKaw45oxmDVF/7cV070alDOAu4IZ+9tv7REpdo5Raq5Rau3v37hEsohBCCCGEEOJ4NpqBaAcwvs9yNbCrz3IMOBlYrZTaCnwMeEIpNWffE2mt79Faz9FazykvLx/FIgshhBBCCCGOJ6MZiF4FpiqlapRSDvAF4ImejVrrdq11Qms9SWs9CXgZWHisjTInhBBCCPFhp7U++E5CHCHDvT5HLRBprV3gWuAZ4F3gF1rrt5VS/6qUWjha7yuEEEIIIUZOMBikublZQpE4KmmtaW5uJhgMHvI51LF2cc+ZM0evXSuVSEIIIYQQh0Mul2PHjh2k08fkgMDiOBAMBqmursa27b3WK6Ve01rv1x1nX6M6MasQQgghhDi22bZNTU3NkS6GEKNmNPsQCSGEEEIIIcRRTQKREEIIIYQQ4rglgUgIIYQQQghx3DrmBlVQSu0Gth3pcohhSwBNR7oQ4rgj1504EuS6E0eCXHficDsar7mJWuuDTmJ6zAUi8eGglFo7mFE/hBhJct2JI0GuO3EkyHUnDrdj+ZqTJnNCCCGEEEKI45YEIiGEEEIIIcRxSwKROFLuOdIFEMclue7EkSDXnTgS5LoTh9sxe81JHyIhhBBCCCHEcUtqiIQQQgghhBDHLQlEQgghhBBCiOOWBCIx4pRS45VSzyul3lVKva2U+sfC+lKl1LNKqQ2FnyWF9Uop9X2l1Eal1JtKqdlH9hOIY5lSylRK/UUp9evCco1S6pXCdfdzpZRTWB8oLG8sbJ90JMstjl1KqWKl1CNKqfcK972/kvudGG1KqesL/49dr5R6SCkVlPudGGlKqf9SSjUqpdb3WTfk+5tS6qrC/huUUlcdic9yIBKIxGhwgRu01tOAjwH/oJSaDiwF/qC1ngr8obAMsACYWvhzDfAfh7/I4kPkH4F3+yzfCdxVuO5agasL668GWrXWU4C7CvsJcSj+Hfit1vok4DTy15/c78SoUUpVAdcBc7TWJwMm8AXkfidG3gPAp/ZZN6T7m1KqFPg2cAYwF/h2T4g6WkggEiNOa12ntX698LqT/MNBFXAxsKqw2yrgksLri4Ef67yXgWKl1NjDXGzxIaCUqgY+A9xXWFbA+cAjhV32ve56rsdHgAsK+wsxaEqpIuAc4H4ArXVWa92G3O/E6LOAkFLKAsJAHXK/EyNMa/0i0LLP6qHe3+YDz2qtW7TWrcCz7B+yjigJRGJUFarlZwGvAJVa6zrIhyagorBbFVDb57AdhXVCDNW/Ad8A/MJyGdCmtXYLy32vrd7rrrC9vbC/EEMxGdgN/HehqeZ9SqkIcr8To0hrvRNYCWwnH4TagdeQ+504PIZ6fzvq73sSiMSoUUpFgV8C/6S17jjQrv2sk/HgxZAopS4CGrXWr/Vd3c+uehDbhBgsC5gN/IfWehbQzZ7mI/2R604MW6G50cVADTAOiJBvrrQvud+Jw2mg6+yov/4kEIlRoZSyyYehB7XWjxZWN/Q0DSn8bCys3wGM73N4NbDrcJVVfGh8HFiolNoK/Ix805F/I19lbxX26Xtt9V53he1x9m8WIMTB7AB2aK1fKSw/Qj4gyf1OjKZPAFu01ru11jngUeBM5H4nDo+h3t+O+vueBCIx4grtku8H3tVaf6/PpieAnpFFrgIe77P+ysLoJB8D2nuqYoUYLK31t7TW1VrrSeQ7Fz+ntf4b4HlgUWG3fa+7nutxUWH/o+o3VuLop7WuB2qVUh8prLoAeAe534nRtR34mFIqXPh/bs91J/c7cTgM9f72DPBJpVRJoXbzk4V1Rw0l/x7ESFNKnQX8EXiLPX05/pl8P6JfABPI38z/WmvdUriZ302+g10S+JLWeu1hL7j40FBKzQNu1FpfpJSaTL7GqBT4C/C3WuuMUioI/IR8H7cW4Ata681Hqszi2KWUmkl+IA8H2Ax8ifwvHOV+J0aNUmoZ8HnyI7v+Bfg78v0y5H4nRoxS6iFgHpAAGsiPFvcrhnh/U0p9mfyzIMByrfV/H87PcTASiIQQQgghhBDHLWkyJ4QQQgghhDhuSSASQgghhBBCHLckEAkhhBBCCCGOWxKIhBBCCCGEEMctCURCCCFEgVJqklLqi4fhfS5RSk0f7fcRQghxcBKIhBBCHJX6TDB5OE0CRj0QAZcAEoiEEOIoIIFICCEE0Fs78p5S6j6l1Hql1INKqU8opV5SSm1QSs1VSkWUUv+llHpVKfUXpdTFfY79o1Lq9cKfMwvrxyqlXlRKrSuc8+zC+q4+77tIKfVA4fUDSqnvKaWeB+48wPstUUr9Sin1pFJqi1LqWqXU/y7s87JSqrSw3wlKqd8qpV4rlO+kPu/zfaXUn5VSm5VSPZNZrgDOLpT3+gG+J1MptVIp9ZZS6k2l1P8qrL+g8P5vFcocKKxfoZR6p7DvysJ3sxD4v4X3OWFk/yaFEEIMxZH47ZsQQoij1xTgr4FrgFfJ15acRf4B/p+Bd8jPcv9lpVQxsEYp9XugEbhQa51WSk0FHgLmFI5/Rmu9XCllAuFBlOFE4BNaa08p9Z0B3g/gZPITTQaBjcA3tdazlFJ3AVcC/wbcA3xVa71BKXUG8EPg/MLxYwuf7STyM6w/AiylMKnvAcp3DVADzNJau0qp0sLElw8AF2itP1BK/Rj4WuHnpcBJWmutlCrWWrcppZ4Afq21fmQQ34cQQohRJIFICCFEX1u01m8BKKXeBv5QeJB/i3xzsmpgoVLqxsL+QfKzle8C7lZKzQQ88qEG8qHqv5RSNvArrfW6QZThYa21V3j9yQHeD+B5rXUn0KmUageeLKx/CzhVKRUFzgQezk+gDkCgz/v8SmvtA+8opSoHUa4enwD+U2vtAhRmaD+N/Hf3QWGfVcA/kJ+1PQ3cp5T6DfDrIbyPEEKIw0ACkRBCiL4yfV77fZZ98v/P8IDLtNbv9z1IKfUvQANwGvnm2GkArfWLSqlzgM8AP1FK/V+t9Y8B3efw4D5l6O576gHe74xBlNUA2rTWMwfxWdUA+/RHsXf5Bzy+UIM0F7gA+AJwLXtqqIQQQhwFpA+REEKIoXgG+F+qUOWilJpVWB8H6go1LlcAZmH7RKBRa30vcD8wu7B/g1JqmlLKIN+kbKjvd1Ba6w5gi1LqrwvHqkJNzoF0ArGD7PM74Ks9gz4U+iu9B0xSSk0p7HMF8EKhliqutX4K+CegJ5wN5n2EEEIcBhKIhBBCDMX/AWzgTaXU+sIy5PvmXKWUepl8c7meWp55wDql1F+Ay4B/L6xfSr752HNA3SG832D9DXC1UuoN4G3g4oPs/ybgKqXeGGhQBeA+YHuhTG8AX9Rap4EvkW+e9xb5Wqr/JB96fq2UehN4Aeg558+AmwqDMMigCkIIcQQprfet9RdCCCGEEEKI44PUEAkhhBBCCCGOWzKoghBCCNEPpdR84M59Vm/RWh+oz5MQQohjjDSZE0IIIYQQQhy3pMmcEEIIIYQQ4rglgUgIIYQQQghx3JJAJIQQQgghhDhuSSASQgghhBBCHLckEAkhhBBCCCGOWxKIhBBCCCGEEMet/w9YrRhRArH3tQAAAABJRU5ErkJggg==\n",
      "text/plain": [
       "<Figure size 1008x360 with 1 Axes>"
      ]
     },
     "metadata": {
      "needs_background": "light"
     },
     "output_type": "display_data"
    }
   ],
   "source": [
    "plt.figure(figsize=(14,5))\n",
    "sns.lineplot(x=\"measurement_cost\",y=\"true_score\",hue=\"model_type\",data=sub_data)"
   ]
  },
  {
   "cell_type": "code",
   "execution_count": 82,
   "metadata": {},
   "outputs": [
    {
     "data": {
      "text/plain": [
       "array(['startRNAL14_0', 'startRNAL14_1', 'startRNAL14_2'], dtype=object)"
      ]
     },
     "execution_count": 82,
     "metadata": {},
     "output_type": "execute_result"
    }
   ],
   "source": [
    "data[\"start_id\"].unique()"
   ]
  },
  {
   "cell_type": "code",
   "execution_count": 83,
   "metadata": {},
   "outputs": [],
   "source": [
    "import timeit"
   ]
  },
  {
   "cell_type": "code",
   "execution_count": null,
   "metadata": {},
   "outputs": [],
   "source": [
    "def get_top_sequence_per_batch(data):\n",
    "    top_per_batch=[]\n",
    "    for i in data.batch.unique():\n",
    "        sub_data=data[data.batch==i] #must also group by model type and landscape id\n",
    "        #print (sub_data.true_score.max())\n",
    "        top_per_batch.append(sub_data.true_score.max())\n",
    "    return (top_per_batch)"
   ]
  },
  {
   "cell_type": "code",
   "execution_count": 163,
   "metadata": {},
   "outputs": [
    {
     "data": {
      "text/plain": [
       "True"
      ]
     },
     "execution_count": 163,
     "metadata": {},
     "output_type": "execute_result"
    }
   ],
   "source": [
    "type(\"st\")==str"
   ]
  },
  {
   "cell_type": "code",
   "execution_count": 281,
   "metadata": {},
   "outputs": [
    {
     "name": "stderr",
     "output_type": "stream",
     "text": [
      "/anaconda3/envs/tf3/lib/python3.6/site-packages/sklearn/ensemble/weight_boosting.py:29: DeprecationWarning: numpy.core.umath_tests is an internal NumPy module and should not be imported. It will be removed in a future NumPy release.\n",
      "  from numpy.core.umath_tests import inner1d\n"
     ]
    }
   ],
   "source": [
    "from sklearn.metrics import explained_variance_score, r2_score\n"
   ]
  },
  {
   "cell_type": "code",
   "execution_count": 292,
   "metadata": {},
   "outputs": [
    {
     "data": {
      "text/plain": [
       "1.0"
      ]
     },
     "execution_count": 292,
     "metadata": {},
     "output_type": "execute_result"
    }
   ],
   "source": [
    "explained_variance_score([1],[1])"
   ]
  },
  {
   "cell_type": "code",
   "execution_count": null,
   "metadata": {},
   "outputs": [],
   "source": [
    "[]==True"
   ]
  },
  {
   "cell_type": "code",
   "execution_count": null,
   "metadata": {},
   "outputs": [],
   "source": [
    "print 1"
   ]
  },
  {
   "cell_type": "code",
   "execution_count": null,
   "metadata": {},
   "outputs": [],
   "source": []
  }
 ],
 "metadata": {
  "kernelspec": {
   "display_name": "Python 3",
   "language": "python",
   "name": "python3"
<<<<<<< HEAD
  },
  "language_info": {
   "codemirror_mode": {
    "name": "ipython",
    "version": 3
   },
   "file_extension": ".py",
   "mimetype": "text/x-python",
   "name": "python",
   "nbconvert_exporter": "python",
   "pygments_lexer": "ipython3",
   "version": "3.7.4"
=======
>>>>>>> dad4ff72
  }
 },
 "nbformat": 4,
 "nbformat_minor": 2
}<|MERGE_RESOLUTION|>--- conflicted
+++ resolved
@@ -768,21 +768,6 @@
    "display_name": "Python 3",
    "language": "python",
    "name": "python3"
-<<<<<<< HEAD
-  },
-  "language_info": {
-   "codemirror_mode": {
-    "name": "ipython",
-    "version": 3
-   },
-   "file_extension": ".py",
-   "mimetype": "text/x-python",
-   "name": "python",
-   "nbconvert_exporter": "python",
-   "pygments_lexer": "ipython3",
-   "version": "3.7.4"
-=======
->>>>>>> dad4ff72
   }
  },
  "nbformat": 4,
