{
 "cells": [
  {
   "cell_type": "code",
   "execution_count": 2,
   "metadata": {},
   "outputs": [],
   "source": [
    "import sys\n",
    "sys.path.append('/usr/local/lib/python3.6/site-packages/')\n",
    "sys.path.append('../')"
   ]
  },
  {
   "cell_type": "code",
   "execution_count": 3,
   "metadata": {},
   "outputs": [],
   "source": [
    "%reload_ext autoreload\n",
    "%autoreload 2\n",
    "%matplotlib inline\n",
    "import editdistance\n",
    "import matplotlib.pyplot as plt\n",
    "import seaborn as sns\n",
    "import pandas as pd\n",
    "import numpy as np\n"
   ]
  },
  {
   "cell_type": "code",
   "execution_count": 4,
   "metadata": {},
   "outputs": [],
   "source": [
    "import RNA\n",
    "RAA=\"UGCA\""
   ]
  },
  {
   "cell_type": "code",
   "execution_count": 5,
   "metadata": {},
   "outputs": [
    {
     "name": "stderr",
     "output_type": "stream",
     "text": [
      "Using TensorFlow backend.\n"
     ]
    }
   ],
   "source": [
    "from evaluators.Evaluator import Evaluator"
   ]
  },
  {
   "cell_type": "code",
   "execution_count": 27,
   "metadata": {},
   "outputs": [],
   "source": [
    "from explorers.elitist_explorers import Greedy\n",
    "from explorers.evolutionary_explorers import WF, ML_WF"
   ]
  },
  {
   "cell_type": "code",
   "execution_count": 97,
   "metadata": {},
   "outputs": [],
   "source": [
    "greedy_exp= Greedy(recomb_rate=0.2, threshold=0.05, mu=2, virtual_screen=10)\n",
    "#genetic_exp = ML_WF(recomb_rate=0.1, mu=1, virtual_screen=50 ) "
   ]
  },
  {
   "cell_type": "code",
   "execution_count": 98,
   "metadata": {},
   "outputs": [],
   "source": [
    "LANDSCAPE_TYPES ={\"RNA\": [],\"TF\":['SIX6_REF_R1']} #This will take very long if not parallelized\n",
    "#LANDSCAPE_TYPES ={\"RNA\": [0,1,12,20,25,31],\\\n",
    "                #  \"TF\": ['POU3F4_REF_R1','PAX3_G48R_R1','SIX6_REF_R1', 'VAX2_REF_R1', 'VSX1_REF_R1']} #for testing\n"
   ]
  },
  {
   "cell_type": "code",
   "execution_count": 99,
   "metadata": {},
   "outputs": [
    {
     "name": "stdout",
     "output_type": "stream",
     "text": [
      "loading landscapes RNA: [], TF:['SIX6_REF_R1']\n",
      "1 TF landscapes loaded.\n",
      "loading complete\n"
     ]
    }
   ],
   "source": [
    "evaluator=Evaluator(greedy_exp,landscape_types=LANDSCAPE_TYPES, path=\"../simulations/evaluations_test_33/\",ML_ensemble=[\"CNNa\",\"CNNa\",\"RF\"])"
   ]
  },
  {
   "cell_type": "code",
   "execution_count": 100,
   "metadata": {},
   "outputs": [],
   "source": [
    "#evaluator.evaluate_for_landscapes(evaluator.adaptivity, num_starts=1)"
   ]
  },
  {
   "cell_type": "code",
   "execution_count": 102,
   "metadata": {
    "scrolled": false
   },
   "outputs": [],
   "source": [
    "evaluator.evaluate_for_landscapes(evaluator.consistency_robustness_independence, num_starts=1)"
   ]
  },
  {
   "cell_type": "code",
   "execution_count": 176,
   "metadata": {},
   "outputs": [
    {
     "data": {
      "text/html": [
       "<div>\n",
       "<style scoped>\n",
       "    .dataframe tbody tr th:only-of-type {\n",
       "        vertical-align: middle;\n",
       "    }\n",
       "\n",
       "    .dataframe tbody tr th {\n",
       "        vertical-align: top;\n",
       "    }\n",
       "\n",
       "    .dataframe thead th {\n",
       "        text-align: right;\n",
       "    }\n",
       "</style>\n",
       "<table border=\"1\" class=\"dataframe\">\n",
       "  <thead>\n",
       "    <tr style=\"text-align: right;\">\n",
       "      <th></th>\n",
       "      <th>id</th>\n",
       "      <th>batch</th>\n",
       "      <th>sequence</th>\n",
       "      <th>true_score</th>\n",
       "      <th>model_score</th>\n",
       "      <th>batch_size</th>\n",
       "      <th>measurement_cost</th>\n",
       "      <th>virtual_evals</th>\n",
       "      <th>landscape_id</th>\n",
       "      <th>start_id</th>\n",
       "      <th>model_type</th>\n",
       "      <th>virtual_screen</th>\n",
       "      <th>horizon</th>\n",
       "      <th>explorer_type</th>\n",
       "    </tr>\n",
       "  </thead>\n",
       "  <tbody>\n",
       "    <tr>\n",
       "      <th>0</th>\n",
       "      <td>0d5d2846-3e2f-11ea-9140-f218984ddad3</td>\n",
       "      <td>1</td>\n",
       "      <td>TTTTTTTC</td>\n",
       "      <td>0.406589</td>\n",
       "      <td>0.678143</td>\n",
       "      <td>100</td>\n",
       "      <td>101</td>\n",
       "      <td>2000</td>\n",
       "      <td>SIX6_REF_R1</td>\n",
       "      <td>TF0</td>\n",
       "      <td>NAMb_ss0</td>\n",
       "      <td>20</td>\n",
       "      <td>10</td>\n",
       "      <td>Greedy_mu1_tr0.05_r0.1_rho1</td>\n",
       "    </tr>\n",
       "    <tr>\n",
       "      <th>1</th>\n",
       "      <td>0d5d2846-3e2f-11ea-9140-f218984ddad3</td>\n",
       "      <td>1</td>\n",
       "      <td>TTTTTTTA</td>\n",
       "      <td>0.483528</td>\n",
       "      <td>0.678143</td>\n",
       "      <td>100</td>\n",
       "      <td>101</td>\n",
       "      <td>2000</td>\n",
       "      <td>SIX6_REF_R1</td>\n",
       "      <td>TF0</td>\n",
       "      <td>NAMb_ss0</td>\n",
       "      <td>20</td>\n",
       "      <td>10</td>\n",
       "      <td>Greedy_mu1_tr0.05_r0.1_rho1</td>\n",
       "    </tr>\n",
       "    <tr>\n",
       "      <th>2</th>\n",
       "      <td>0d5d2846-3e2f-11ea-9140-f218984ddad3</td>\n",
       "      <td>1</td>\n",
       "      <td>TTTTTTGA</td>\n",
       "      <td>0.519039</td>\n",
       "      <td>0.678143</td>\n",
       "      <td>100</td>\n",
       "      <td>101</td>\n",
       "      <td>2000</td>\n",
       "      <td>SIX6_REF_R1</td>\n",
       "      <td>TF0</td>\n",
       "      <td>NAMb_ss0</td>\n",
       "      <td>20</td>\n",
       "      <td>10</td>\n",
       "      <td>Greedy_mu1_tr0.05_r0.1_rho1</td>\n",
       "    </tr>\n",
       "    <tr>\n",
       "      <th>3</th>\n",
       "      <td>0d5d2846-3e2f-11ea-9140-f218984ddad3</td>\n",
       "      <td>1</td>\n",
       "      <td>TTTTTTCA</td>\n",
       "      <td>0.494021</td>\n",
       "      <td>0.678143</td>\n",
       "      <td>100</td>\n",
       "      <td>101</td>\n",
       "      <td>2000</td>\n",
       "      <td>SIX6_REF_R1</td>\n",
       "      <td>TF0</td>\n",
       "      <td>NAMb_ss0</td>\n",
       "      <td>20</td>\n",
       "      <td>10</td>\n",
       "      <td>Greedy_mu1_tr0.05_r0.1_rho1</td>\n",
       "    </tr>\n",
       "    <tr>\n",
       "      <th>4</th>\n",
       "      <td>0d5d2846-3e2f-11ea-9140-f218984ddad3</td>\n",
       "      <td>1</td>\n",
       "      <td>TTTTTTAT</td>\n",
       "      <td>0.501330</td>\n",
       "      <td>0.678143</td>\n",
       "      <td>100</td>\n",
       "      <td>101</td>\n",
       "      <td>2000</td>\n",
       "      <td>SIX6_REF_R1</td>\n",
       "      <td>TF0</td>\n",
       "      <td>NAMb_ss0</td>\n",
       "      <td>20</td>\n",
       "      <td>10</td>\n",
       "      <td>Greedy_mu1_tr0.05_r0.1_rho1</td>\n",
       "    </tr>\n",
       "  </tbody>\n",
       "</table>\n",
       "</div>"
      ],
      "text/plain": [
       "                                     id  batch  sequence  true_score  \\\n",
       "0  0d5d2846-3e2f-11ea-9140-f218984ddad3      1  TTTTTTTC    0.406589   \n",
       "1  0d5d2846-3e2f-11ea-9140-f218984ddad3      1  TTTTTTTA    0.483528   \n",
       "2  0d5d2846-3e2f-11ea-9140-f218984ddad3      1  TTTTTTGA    0.519039   \n",
       "3  0d5d2846-3e2f-11ea-9140-f218984ddad3      1  TTTTTTCA    0.494021   \n",
       "4  0d5d2846-3e2f-11ea-9140-f218984ddad3      1  TTTTTTAT    0.501330   \n",
       "\n",
       "   model_score  batch_size  measurement_cost  virtual_evals landscape_id  \\\n",
       "0     0.678143         100               101           2000  SIX6_REF_R1   \n",
       "1     0.678143         100               101           2000  SIX6_REF_R1   \n",
       "2     0.678143         100               101           2000  SIX6_REF_R1   \n",
       "3     0.678143         100               101           2000  SIX6_REF_R1   \n",
       "4     0.678143         100               101           2000  SIX6_REF_R1   \n",
       "\n",
       "  start_id model_type   virtual_screen  horizon                explorer_type  \n",
       "0      TF0   NAMb_ss0               20       10  Greedy_mu1_tr0.05_r0.1_rho1  \n",
       "1      TF0   NAMb_ss0               20       10  Greedy_mu1_tr0.05_r0.1_rho1  \n",
       "2      TF0   NAMb_ss0               20       10  Greedy_mu1_tr0.05_r0.1_rho1  \n",
       "3      TF0   NAMb_ss0               20       10  Greedy_mu1_tr0.05_r0.1_rho1  \n",
       "4      TF0   NAMb_ss0               20       10  Greedy_mu1_tr0.05_r0.1_rho1  "
      ]
     },
     "execution_count": 176,
     "metadata": {},
     "output_type": "execute_result"
    }
   ],
   "source": [
    "data=pd.read_csv(\"../simulations/evaluations_test_six6/consistency_robustness_independence/Greedy_mu1_tr0.05_r0.1_rho1.csv\",index_col=False)\n",
    "data.head()"
   ]
  },
  {
   "cell_type": "code",
   "execution_count": 177,
   "metadata": {},
   "outputs": [
    {
     "data": {
      "text/plain": [
       "array(['0d5d2846-3e2f-11ea-9140-f218984ddad3'], dtype=object)"
      ]
     },
     "execution_count": 177,
     "metadata": {},
     "output_type": "execute_result"
    }
   ],
   "source": [
    "data.id.unique()"
   ]
  },
  {
   "cell_type": "code",
   "execution_count": 29,
   "metadata": {},
   "outputs": [
    {
     "data": {
      "text/plain": [
       "array(['B1L14RNA1'], dtype=object)"
      ]
     },
     "execution_count": 29,
     "metadata": {},
     "output_type": "execute_result"
    }
   ],
   "source": [
    "data.landscape_id.unique()"
   ]
  },
  {
   "cell_type": "code",
   "execution_count": 183,
   "metadata": {},
   "outputs": [],
   "source": [
    "sub_data=data#[data.model_type==\"nn_arch=CNNa_hd100_f50\"]"
   ]
  },
  {
   "cell_type": "code",
   "execution_count": 185,
   "metadata": {},
   "outputs": [
    {
     "data": {
      "text/html": [
       "<div>\n",
       "<style scoped>\n",
       "    .dataframe tbody tr th:only-of-type {\n",
       "        vertical-align: middle;\n",
       "    }\n",
       "\n",
       "    .dataframe tbody tr th {\n",
       "        vertical-align: top;\n",
       "    }\n",
       "\n",
       "    .dataframe thead th {\n",
       "        text-align: right;\n",
       "    }\n",
       "</style>\n",
       "<table border=\"1\" class=\"dataframe\">\n",
       "  <thead>\n",
       "    <tr style=\"text-align: right;\">\n",
       "      <th></th>\n",
       "      <th>id</th>\n",
       "      <th>batch</th>\n",
       "      <th>sequence</th>\n",
       "      <th>true_score</th>\n",
       "      <th>model_score</th>\n",
       "      <th>batch_size</th>\n",
       "      <th>measurement_cost</th>\n",
       "      <th>virtual_evals</th>\n",
       "      <th>landscape_id</th>\n",
       "      <th>start_id</th>\n",
       "      <th>model_type</th>\n",
       "      <th>virtual_screen</th>\n",
       "      <th>horizon</th>\n",
       "      <th>explorer_type</th>\n",
       "    </tr>\n",
       "  </thead>\n",
       "  <tbody>\n",
       "    <tr>\n",
       "      <th>0</th>\n",
       "      <td>0d5d2846-3e2f-11ea-9140-f218984ddad3</td>\n",
       "      <td>1</td>\n",
       "      <td>TTTTTTTC</td>\n",
       "      <td>0.406589</td>\n",
       "      <td>0.678143</td>\n",
       "      <td>100</td>\n",
       "      <td>101</td>\n",
       "      <td>2000</td>\n",
       "      <td>SIX6_REF_R1</td>\n",
       "      <td>TF0</td>\n",
       "      <td>NAMb_ss0</td>\n",
       "      <td>20</td>\n",
       "      <td>10</td>\n",
       "      <td>Greedy_mu1_tr0.05_r0.1_rho1</td>\n",
       "    </tr>\n",
       "    <tr>\n",
       "      <th>1</th>\n",
       "      <td>0d5d2846-3e2f-11ea-9140-f218984ddad3</td>\n",
       "      <td>1</td>\n",
       "      <td>TTTTTTTA</td>\n",
       "      <td>0.483528</td>\n",
       "      <td>0.678143</td>\n",
       "      <td>100</td>\n",
       "      <td>101</td>\n",
       "      <td>2000</td>\n",
       "      <td>SIX6_REF_R1</td>\n",
       "      <td>TF0</td>\n",
       "      <td>NAMb_ss0</td>\n",
       "      <td>20</td>\n",
       "      <td>10</td>\n",
       "      <td>Greedy_mu1_tr0.05_r0.1_rho1</td>\n",
       "    </tr>\n",
       "    <tr>\n",
       "      <th>2</th>\n",
       "      <td>0d5d2846-3e2f-11ea-9140-f218984ddad3</td>\n",
       "      <td>1</td>\n",
       "      <td>TTTTTTGA</td>\n",
       "      <td>0.519039</td>\n",
       "      <td>0.678143</td>\n",
       "      <td>100</td>\n",
       "      <td>101</td>\n",
       "      <td>2000</td>\n",
       "      <td>SIX6_REF_R1</td>\n",
       "      <td>TF0</td>\n",
       "      <td>NAMb_ss0</td>\n",
       "      <td>20</td>\n",
       "      <td>10</td>\n",
       "      <td>Greedy_mu1_tr0.05_r0.1_rho1</td>\n",
       "    </tr>\n",
       "    <tr>\n",
       "      <th>3</th>\n",
       "      <td>0d5d2846-3e2f-11ea-9140-f218984ddad3</td>\n",
       "      <td>1</td>\n",
       "      <td>TTTTTTCA</td>\n",
       "      <td>0.494021</td>\n",
       "      <td>0.678143</td>\n",
       "      <td>100</td>\n",
       "      <td>101</td>\n",
       "      <td>2000</td>\n",
       "      <td>SIX6_REF_R1</td>\n",
       "      <td>TF0</td>\n",
       "      <td>NAMb_ss0</td>\n",
       "      <td>20</td>\n",
       "      <td>10</td>\n",
       "      <td>Greedy_mu1_tr0.05_r0.1_rho1</td>\n",
       "    </tr>\n",
       "    <tr>\n",
       "      <th>4</th>\n",
       "      <td>0d5d2846-3e2f-11ea-9140-f218984ddad3</td>\n",
       "      <td>1</td>\n",
       "      <td>TTTTTTAT</td>\n",
       "      <td>0.501330</td>\n",
       "      <td>0.678143</td>\n",
       "      <td>100</td>\n",
       "      <td>101</td>\n",
       "      <td>2000</td>\n",
       "      <td>SIX6_REF_R1</td>\n",
       "      <td>TF0</td>\n",
       "      <td>NAMb_ss0</td>\n",
       "      <td>20</td>\n",
       "      <td>10</td>\n",
       "      <td>Greedy_mu1_tr0.05_r0.1_rho1</td>\n",
       "    </tr>\n",
       "  </tbody>\n",
       "</table>\n",
       "</div>"
      ],
      "text/plain": [
       "                                     id  batch  sequence  true_score  \\\n",
       "0  0d5d2846-3e2f-11ea-9140-f218984ddad3      1  TTTTTTTC    0.406589   \n",
       "1  0d5d2846-3e2f-11ea-9140-f218984ddad3      1  TTTTTTTA    0.483528   \n",
       "2  0d5d2846-3e2f-11ea-9140-f218984ddad3      1  TTTTTTGA    0.519039   \n",
       "3  0d5d2846-3e2f-11ea-9140-f218984ddad3      1  TTTTTTCA    0.494021   \n",
       "4  0d5d2846-3e2f-11ea-9140-f218984ddad3      1  TTTTTTAT    0.501330   \n",
       "\n",
       "   model_score  batch_size  measurement_cost  virtual_evals landscape_id  \\\n",
       "0     0.678143         100               101           2000  SIX6_REF_R1   \n",
       "1     0.678143         100               101           2000  SIX6_REF_R1   \n",
       "2     0.678143         100               101           2000  SIX6_REF_R1   \n",
       "3     0.678143         100               101           2000  SIX6_REF_R1   \n",
       "4     0.678143         100               101           2000  SIX6_REF_R1   \n",
       "\n",
       "  start_id model_type   virtual_screen  horizon                explorer_type  \n",
       "0      TF0   NAMb_ss0               20       10  Greedy_mu1_tr0.05_r0.1_rho1  \n",
       "1      TF0   NAMb_ss0               20       10  Greedy_mu1_tr0.05_r0.1_rho1  \n",
       "2      TF0   NAMb_ss0               20       10  Greedy_mu1_tr0.05_r0.1_rho1  \n",
       "3      TF0   NAMb_ss0               20       10  Greedy_mu1_tr0.05_r0.1_rho1  \n",
       "4      TF0   NAMb_ss0               20       10  Greedy_mu1_tr0.05_r0.1_rho1  "
      ]
     },
     "execution_count": 185,
     "metadata": {},
     "output_type": "execute_result"
    }
   ],
   "source": [
    "sub_data.head()"
   ]
  },
  {
   "cell_type": "code",
   "execution_count": 186,
   "metadata": {},
   "outputs": [
    {
     "data": {
      "text/html": [
       "<div>\n",
       "<style scoped>\n",
       "    .dataframe tbody tr th:only-of-type {\n",
       "        vertical-align: middle;\n",
       "    }\n",
       "\n",
       "    .dataframe tbody tr th {\n",
       "        vertical-align: top;\n",
       "    }\n",
       "\n",
       "    .dataframe thead th {\n",
       "        text-align: right;\n",
       "    }\n",
       "</style>\n",
       "<table border=\"1\" class=\"dataframe\">\n",
       "  <thead>\n",
       "    <tr style=\"text-align: right;\">\n",
       "      <th></th>\n",
       "      <th>true_score</th>\n",
       "      <th>model_score</th>\n",
       "    </tr>\n",
       "  </thead>\n",
       "  <tbody>\n",
       "    <tr>\n",
       "      <th>true_score</th>\n",
       "      <td>1.000000</td>\n",
       "      <td>-0.108419</td>\n",
       "    </tr>\n",
       "    <tr>\n",
       "      <th>model_score</th>\n",
       "      <td>-0.108419</td>\n",
       "      <td>1.000000</td>\n",
       "    </tr>\n",
       "  </tbody>\n",
       "</table>\n",
       "</div>"
      ],
      "text/plain": [
       "             true_score  model_score\n",
       "true_score     1.000000    -0.108419\n",
       "model_score   -0.108419     1.000000"
      ]
     },
     "execution_count": 186,
     "metadata": {},
     "output_type": "execute_result"
    }
   ],
   "source": [
    "sub_data[[\"true_score\",\"model_score\"]].corr(\"pearson\")"
   ]
  },
  {
   "cell_type": "code",
   "execution_count": 187,
   "metadata": {},
   "outputs": [
    {
     "data": {
      "text/plain": [
       "<matplotlib.collections.PathCollection at 0x1a4c2e8390>"
      ]
     },
     "execution_count": 187,
     "metadata": {},
     "output_type": "execute_result"
    },
    {
     "data": {
      "image/png": "iVBORw0KGgoAAAANSUhEUgAAAW4AAAD8CAYAAABXe05zAAAABHNCSVQICAgIfAhkiAAAAAlwSFlzAAALEgAACxIB0t1+/AAAADl0RVh0U29mdHdhcmUAbWF0cGxvdGxpYiB2ZXJzaW9uIDIuMi4zLCBodHRwOi8vbWF0cGxvdGxpYi5vcmcvIxREBQAAIABJREFUeJztnX+QHOWZ37/PzLakWYE1q2NzgbGEMHUnggzSwt4hRynnhC/IsQBvAFtHoJKrch11l9TVwZFNiRx3EoScVafygVPlSk7nODkHwq0A30ZY9olLJJfPioW98u4iC0s5g0EwIsf6pMGgHUmzs2/+mHlHPT3v2/329O+Z51Ol0u5sT8/bPd3fft7ned7nISEEGIZhmOyQS3oADMMwjD9YuBmGYTIGCzfDMEzGYOFmGIbJGCzcDMMwGYOFm2EYJmOwcDMMw2QMFm6GYZiMwcLNMAyTMQai2OkVV1wh1qxZE8WuGYZhepKjR4/+VAgxbLJtJMK9Zs0aTE1NRbFrhmGYnoSI3jTdll0lDMMwGcNIuImoSETPE9EJIvoREX0s6oExDMMwakxdJV8E8JdCiHuIaAmAwQjHxDAMw7jgKdxE9CEAHwfw6wAghLgI4GK0w2IYhmF0mLhKPgJgDsB/JaJpIvoyES2PeFwMwzCMBhPhHgBwE4D/JIQYAXAOwHbnRkT0ABFNEdHU3NxcyMNkGIZhJCY+7rcBvC2EeLn5+/NQCLcQYg+APQAwOjrKbXUYpk+YnC5j94GTOF2p4qpiAeNb1mJspJT0sHoaT4tbCPH/ALxFRGubL30CwKuRjophmEwwOV3GI187hnKlCgGgXKnika8dw+R0Oemh9TSmedy/DeAZInoFwAYAfxjdkBiGyQq7D5xEtVZve61aq2P3gZMJjag/MEoHFELMABiNeCwMw2SM05Wqr9eZcOCVkwzDdM1VxYKv15lwYOFmGKZrxresRcHKt71WsPIY37JW8w4mDCIpMsUwTH8gs0c4qyReWLgZhgnE2EiJhTpm2FXCMAyTMVi4GYZhMgYLN8MwTMZg4WYYhskYLNwMwzAZg4WbYRgmY7BwMwzDZAwWboZhmIzBC3CYSPCq0cw1nBmme1i4Q4YF6VKNZlnuU9ZoBhqr7Lz+zjCMO+wqCREuKt/Aq0Yz13BmmGCwcIcIC1IDrxrNXMOZYYLBwh0iLEgNvGo0cw1nhgkGC3eIsCA18KrRnNYazpPTZWzadRDXbN+PTbsOdri4vP7OMHHBwh0iaRWkuBkbKeHzd92AUrEAAlAqFvD5u25oBR69/p4EXvEJjl8waYKEEKHvdHR0VExNTYW+3yzAWSXJ0u3537TrIMoKl1apWMDh7bd6/p3pH6K6x4noqBDCqLcvpwOGDBeVT44gaYYcUGVMSEsqK7tKmJ4hSFYPB1QZE9KSOcbCzfQMQazirAZUmXhJy8yLhZvpGYJYxVkMqDLxk5aZl5GPm4jeAPA+gDqABVMHOsPEyfiWtW3+R8CfVewVn+D4BRP0GgsLP8HJzUKIn0Y2EqbvCRqtl9tyVg8TFWm5xozSAZsW96ipcPdzOiDTHc5oPdCwZPrBHcEppAwQTTqgAPASEQkAfyKE2NP16BhGgVu03iliUQldEgKalvQyJluYBic3CSFuAvBPAfxrIvq4cwMieoCIpohoam5uLtRBMr2PabQ+qhWMSa2MTEt6GZMtjCxuIcTp5v/vEtFfAPhlAN92bLMHwB6g4SoJeZxMxlBZr4DeN3hVsaBcmeiM1vuxzP0Q1X69SEt6GZMtPC1uIlpORJfLnwHcBuCHUQ+MyS4q63X8uVmMPz+rtWhN86SjErqkBDQt6WVMtjBxlfw8gO8Q0SyA7wHYL4T4y2iHxWQZlfVaWxSo1dsnYnaXgGmedFRCl5SA8sIephs8XSVCiNcBrI9hLEyP4MdKtW9rkicdVR5tUvm5aUkvY/yRdCYQF5liQkfnr9Zt64eohC5JAeWFPdkiDZlAXNaVCR1VTraVI4DQ5i6JOk87aauI6U2iKvHLZV2ZRNFZr6rXohTtpK0ipjdJQyYQCzcTCbrpf1yimVR6H5NtTGZppqmrUcLVAZmeJA1WEZMtVGmsD07MYOTxl9oWYqUhE4gtbqYn0VlFKwoWNu06yH5vpgPVLA0Azs7X2txsacgE4uAk05OkJUDKZIdrtu+HmxoWCxZmdtwW2ef7CU6yq4TpSVQLei5bNuC6CChuJqfL2LTrIK7Zvh+bdh3kjvEJ4+WjrlRrqfmOWLiZnmVspITD22/FT3ZtxeHtt6IyX1Nul4TfO6miVowele/aSVqKf7GPm0kFYeVcu+0nDdkAkiSyXjiv3R15LnbuO45KNT0PeRVscTOJE5b16bWfNGQDSOLOemEL34yxkRJmdtyGoUFL+fe0FP9i4WYSJ6ya1F77SVPD37iLWnHdb3/suGNdah7yKthVwvgiiul2WNanyX6cC4NkgDBu94FbUas4z3G5UuX0SAVpSPlzg4WbMSaqZeTd+p6dAlcctHBWEYDU7SfJZfFuZQHiPMfU/IwwP6tXSHPxL3aVMMZENd3uxves8tl+cH4BVp6M95O0+8CZ9TI2Uor1HBPQkbectPuEUyTNYIubMSaqgFo301Jds4ZiwcLypQNG+0njsvg4z7Gu9G5Sx8+Fwcxh4WaMWVGwlGlSKwrqCLwf/E5LdeLyXrVmvLotTemB9s+OakzOc6wrT5rU8XNhMHPYVcIYQ+TvdS+CTIvDyMpIU3qgJIwxmZ7XtB1/GmdAaYWFmzFGt/JQ97obQfOKwxCdNKUHhjUmP+c1bceve+jmiNjX7YBdJT1CHKviwpzGB50WR5Gude7CAh578TgemphJNP0rSDaD3/MaVuZEN9ef8z2brxvGC0fLHeOvC8G+bgcs3D1AXEGdMBvqhjEtDio6zvNm99+HdQ7jXmaehLuhm+tP9Z4XjpZx980lPPvyW6gLdTEwFu4G7CrpAeJKawtzah31ykETP6+u/rKkWqvjwYmZrtPSklhmHveKTKC760/3nkMn5rCoKTXNvu5LsHD3AG6r4sLOh1XlHndDlIExU8E0FYJypYqHJmbw6OQxX+NIIk88iYCj2/Wnu+7cZgZJPHyyBgt3D+B2Qae1oFCUgTFTwfQjBALA00dOYcNjLxk/DJNwWyQRcHQ7j7rrzk2c05btkkbYx90DqHzPTtLoI4xqSbGpYJqcNyfSD27ix00qTzzupdpu51F33bnFS9JeJyQNGAs3EeUBTAEoCyFuj25IjAnOoNfdN5dw6MQcTjfdAyp62UdoPx85oo7gFtApmE6BWGblcGFhEYuG3fy8HoabrxvG00dOKV/vJeTxPzgxo/y76rrzEuc01wlJA34s7t8B8CMAH4poLIwhuoi8nBKbrojrlcL6zvOhEm3dVFsKhNyHqWhL3B6Gh07M+Xo9y8g6K35mGCzO3WPk4yaiDwPYCuDL0Q4neyRRFMfLh+vlI5ycLmPk8Zfw4MRMagrrBzmPuuyQPJGxn9crw0SHm9uj31YCsm86Pkwt7qcA/FsAl+s2IKIHADwAAKtXrw4+sgyQVFEcL0Fwm4aqup9LkvKDBz2PuvOxKAR+smur0Ri6EVMvUUpjLZQoYd90fHgKNxHdDuBdIcRRIvoV3XZCiD0A9gDA6OiozwlnNkmqKI5OEIq2dku6aaiXZRmmNTg5XW7r3zc0aGHHHetaDxA3n7Sf8+hXIFUuIt0+8hp/eZ7I04r3WrA0OV3GYy8eb9UQLxYs7LxzXaaFjt0f8WDiKtkE4E4iegPAnwO4lYiejnRUGSGpqfD4lrUddacB4IPzC12nqEnCXAAz/txs22rEs/M1jD8/i0cnj7XlWauE0WSsEj9TdF2O9+brhpX7uPeWVcrXv/DZ9Z4C5ZaaNzldxvjzs22NHyrVGsafm01V2iaTTjwtbiHEIwAeAYCmxf1vhBD3RzyuTJBkupeqE3VtUXhaqW51mMP0R+4+cBI1RaSvVhfKJc0qTM+jnym624q9z991g3Ifo1ev7Hr67zbzqdUV58fgO2TiIc3Be87jDoCf2h1+LgKTbd9T1MUGvK1UXc5t2NN0t3GYiHY3lf6C+MNPV6ptGSa7D5zEQxMz2H3gJMa3rMXh7bcaj8UEt/OT9uBlmgUtLNLe1MGXcAshvgXgW5GMJIOYWnp+LgLTbbu19sMKIHndvG6WvZvfeFGISMXA67zFdcO6nR8/M7a4RTTtghYWaW/qwBZ3QEwsPT8Xgem2QSr1hV1VT3Xzjm9Zi/HnZjvcJVaesO2XVnWU7yxY+VhqQavGZeWodd7iumHHt6zF+POzHe4S+1i86FZE7WJfHLQgRGMG123LuDDPT1qs+bSncnKtkhjwcxGYbptkEXyTWiBjIyXs/sx6FG1tzYYGLey+Zz2eGLsh2QL+zriu7fe4btixkRJ237MeQ7ZMoGLBwu7PeAc9Jd0UsXIGZ8/O11Cp1oxz+aM8PzKgbQ8cJxWsTXuhK7a4Y8CPW8PPtirLOQ6Lxc/DRffZSaSNTU6X8fDe2Q43Ta1+KSAYZ8A56DnoRkRNStm6Wc9Rnp+d+453zNBqiwI79x2P/VoJs/Z8FLBwx4CfiyDIBZO0fzYt1ogKeW68Ug9153/zdcOtUgLSR19qdm2RNWK67fzS7cPVLZ9/066Dyv2bWMZu24QlaKpzoGpEDUD7epioxqPLMkoDJAwi/H4ZHR0VU1NToe83y4SdVaJCV6OkVCyEmhUhp7SqdL9SBBd4GEKnOzcS+zkybamlwsoTli8Z0PqMVStXu/Xvq/Zl5QkQaPtu7Pv3Og+A9/US9PvQnQO38/uG4QrYbgjzOwkCER0VQoyabMsWd0z4mRabbuu8gXQ3ZCQBFU1n97Ct/LBmEW7nwGkxOs//pl0HjeuY1OrCtfRrmME9VYbQuQsLHRaqff9epWxNrGe/Lh7ndTp/cUF5DnIEZZEvexwgCLoHTtozSFSwcGcUlaARoCzpGrYLQ7d4RBLmRR/WTaV7sBEBSwdybTnbzv0GefA5x+rWLWbTroO+rVeniF6zfb9yO10dG79ZJX55dPIYnjlyqnVduln7i6IxY7BfW1aesOOOda6fYRfkFQULREBlvv143AyAtGeQqGDhzigqQRNAh3hHEVAJ6icN47O8pvtOVJamlSOAvJsjuM1mTLAfw4qCpfXZhjFbMYk/xBUYnpwut4m2F9LN5scNY9rw2c0A0J2zFYVwLP0oYOHOKDpBE2jcAF4XfhA/pYmQhWXlay1lNI7Bj/sJQMeU3V4rBDDPmfd7DGiO99zFBddtu5lNOC1Op9XqfHibfvdyO3tA1h6YNcn5NhVte/cbP8dumiXjZlU/uW2DMmZz7uKCr2ssTli4M4pO0JyBJVnn2n6TAgjkNw7DT2rK+Ja1eGhipkMABKAUODdR8utWkNhF3y5ixYKFn52vuTZfoOYxyPe7uZgk0m1iGsh2WpxWjjA0aHW4C1Tb6757XXMK+b/JNeM26yoWLCxfOqAsO+zHoDCZCbnFgK4qFjA2Umqr0iixp4mmDRbujGKSlqW7SZcO5AL5jeP0k46NlIxbYvkNZAbNmd+066Bnqpqwfbap+4hwSZC8jkFlcdYWBQaXDGD6D24z2l713Zs0lrAv9lGJrdtsSVUXp5tAtK58gh05Jrf7pTKv/h7T6udm4c4oTvGUQRl7kE13k+puSD8XqZ8pbdD0sZJB/XHAfyBTN3MoV6oYefylVu1wHSbnq2R7CJi4mFQB5mqtjof3zgJAm+WsaxXmNjbT102vBSmuKrFVnV8CcN/G1cYPIS+Dwku0TRsQZ21tAgt3hpHiqbNU/PpkgwZjVAINBHPLAPq6HrL+uEnGhspXOTZSwtSbZ5QNfWXtcLdxegmxs2nCuQud/m0rR7hs2UDLraHbX12I1nkD4Pn9ui3ZNhEo04Bsnkgptjv3HcfMjobF73Qx7X/lHXx99p2OGVo36ay6h7r8m2kD4rSvlHTCwt0D6CwV3TRSly9LmtxsE6Jyy0gWVLW9FwUe3juLhyZmcFWxgOKg1eGnlOgeFm6Ne718nDqLUgaIvdrF2TsCSUYef0l7DHbXhJtouwmObszOzvMmAVm3RTOVaq3tYWnfl/345HUy9eaZrtJZdYLrd/GMl0WeNli4M87kdNnVSnPeXK43m0Yw3D7bq/1YULeMFD3djNgeLLNy1JFRYR+LSoS9xuH2d9ObXecvHlwy0BEQ/OC8e9bJ6UrVNVNDle3hnAndtHoF/s9rZ1r7EQBeOFrG6NUr26xTOXa3rBI3d4083yaZH8+8rE4btAd3VXQruDr3XTcL35IQeBbuDCNFTYcuL1Z3s/mtA63KOjDF67O8fLgqaouNTA+3POlrtu83CqBJVhT0dT8AM1+/qV9Z1zXIOZ73mtX8nKiW7TsXZpUrVaX4q/zopkLmFTw2eUjrLh97cFdHNys5u3XfpaUeOQu3hjQ8Vb1ws2S88mK9mth6ZYyYZB0ADXfA+dpix7bzLjmybp3ovTDJ8nAG0FT+c6DhUjp3ccFzgY4Xpn5lr4dUwcqDSO1OsFumzvOnSqVUYfeju6UfOu+LIY2L6qpiAZPTZeVszJSSD2NCNz6TGVC1VsdjLx4P9N449YHrcSvQNZRNWxNXN0vGzcc3NuLexNatXvODEzMYefwlI0u4YOWx4451+PxdN7TV5UZzv/ZzKvPNr9m+Hw/vne16sYspdtfJtl9apdzGyuc6BN2k3rU8jk27DjYKchk0M56cLuvKvwC49B3p3Fl2y9T0oarC7fh098X1V17eMfaClceanyvgoYmZrkUbcHeTmI7Ped/q7puz87VA741TH1i4FXRToD4JdO4GIuCxF4+3iYeTsZESDm+/FT/ZtRWHt9/q66bXBc+ARpaB82EwNlLC8qWdkzt5Tp03XJAb3Q/yJtQFKC8sLLq+z4lOOADg7ptLyDejv3ki3H1z+0xIt8qQADy1bUPrO9J953bL1MQ14faQ0L1fd1/Y/eVy304/ettnU2MBjrxOnA91iSwu5XwQ6jC9b01dgn7fG6c+sKtEQVaKzugi/0JcEld71N5eN1pXRzrIMVo5UnZwcQugnq5UA1mIQRDwLveqQnfz6oRj577juLCw2Lb60B4MdDs/Th+vSdqaSSrffRtX49mX31I+JHXH51Zmwfn7kdfPal0yTtcboHbdbb3xSqU/2Xkte127ztf9lDBQvdd0QViUsMWtIO1tiyTS5ZH3yOOr1up45sipNkvwacfvcloY5BgvWzagFG23AOpVzboqUaM7Q35F2y3VTncclWpNawmaBJgl0n8rUz3l351uMZVrxk6xYOGJsRvwhc+u93Th2PFzbXjNmpwzEpXr7tCJOeV583vtOl9XuQp1Vr/qvabbRgkLtwITn2QYqPyhfhkbKWHRwLXgtYUUEq+b3o1K089nP6bHXjzuatlsvm5Ye8Hb3S73b1ytvWG8sHKE+zau9h3oAhoiJ98nF5tIwXXi98YtV6rYuU9/fpwBY+mGAS6leqoCaFKYCpb69r59/ZVt25n2/gxybeiwxxqcrjvTB7rbtau7b52ft/POdcbv9bNtVLCrREFUyfjOKm7nLi60gl9B0oqClh2VnK5UO46dNIt1VAigrSCUyZgOnZjTTv/vvrnUmhIfOjGHnXeuaxvbVcUCKvMXce6i/sFQLFhtdTHWaApL6bh9/ZUYvXqlUQqY7jiWWTltXMAtC8Yuon6Xg8vMH9V3YPfp+0mlk9vt3Hc81HZiOoH2c12rrl0/962f96ZhsQ63LosJ0xQ3txZabuU33fatW5Hm9tmSa7bvNy7N2Q0E4Ce7thq1C3OuiHNroWbft2RyuqysNOhGngiXLxtQCpXqfD06eazlO84T4d5bVnUIv5/PvveWVXhi7Abt9+A8RjvdvMeEbuICbsjzGKRlnNxPGtN2TQm1dRkRLQPwbQBLm9s/L4TYEWyI/YdpAE5aH37Kb9r9nrLcqL0LiMkNoJvqhWXN68gRtfK57celahfmrEbnNS77vuV7/D6E6kJorUtVdcIXjpbbgpBPHzmFp4+cgsZr4fnZso6KVy646iHfzXtMRC/MmIS87lTX+wtHy7hp9Qocfu2M0b6c94iqnnjWxV3iaXETEQFYLoT4gIgsAN8B8DtCiCO697DF3Ymp5SqtD5PGv36anKqsGbfu5LqVd1GgarDrZhl7NZa1I6vRuVmt3eJcmdrtQpOhQQuDSwa0DyIClHVY5HcNqLMy7r65hInvv6VcXGTlgJoj29GtxodXeYNusLuxdNe7SdlWJ7IGjG6WE6QRcJQL80K1uEVD2T9o/mo1/8WTaNtDmFiudqtXt23ZZpE/vHdWWR9E5ff048tUrbyLUrxVDXZ1Lb5U1ejcEACeOXIKo1evDHX2YF9gIs9Lt2Imeyrq0szkQig7RGjlgutmJ/tfeUf7pTlFW75H15wiSHkDHZVqDTv3HQegt+K7+ayz8zXXoHg3Rc6A9Cx3BwyzSogoT0QzAN4F8FdCiJejHVbvoYp4y04lqoi+LsUv35z+P/K1Y9qLOuhUVtfPslQsdJWZ4ZdqrY6fne8U7YKV7+pGlt1yxresdV14YgpRY4yHNQtM/CAXmbilBKoQolEYanK67Lqaz6v2iRPVvqLMs69UGytol2l8Sd1WrHRbJAZ0d4+kaWGeUVaJEKIOYAMRFQH8BRF9VAjxQ/s2RPQAgAcAYPXq1aEPNOv4jUTrBKouhOeNFCSf1GuxzJPbNgTqv2iKU2/ktFrVYsoEmXUw9eYZXw1sVYQVz5cdzLsVRikaYc4kVP7vqKfX1VodOY1AFwZyEPA3yzLBfo/o6sg7X0vTwjxfIRMhRAXAtwB8UvG3PUKIUSHE6PDwcMd7+x2/vjGdZSsbAbtx7sJCW56xab6412KQFQWrlfvrRp4I929c3bImw8Sr7KkO2S3nibEb8OS2DZ6LlmKhqYhBbvzTlao2f7mbvHd7oLAcg2hLdBOD+WaBsjC/L11+vFzQM/78LMafm+1Y5KNrNJLEwjxP4Sai4aalDSIqAPhVACeiHlgv0U3RKt1ih/mLC56dauT0c3K63EqZs3/2gxMzuP73v9lR4OnBiRlXy8a06/UXPrseh07MdWUZux3TQxMzvqf+EruVPDZSUq4ajJvaomhZzN0im92qFtLsvHMdLJ0pqyDf3DapEgRu1IWAlSdfx2NHvsvpklT27KyLjuusWquDCIkvvJGYuEquBPBnRJRHQ+j3CiG+Hu2weotueunpFjucna/ByntfvHL/Z85dUIrdfG0R48/NYurNM8a5srIjDKCP9hcLVmSulCDW33u2c2hPoYw6Y8aLcqWK+zeu9pWvLLGLhtMVJ336ly0bMH6A1heFNkAaBoNWDvOqqGgTr++iVhcYGrTws+pCV/XfnTn3gL/ZTmW+hie3bUhFuWdegBMDQRZC6NKkli/JY/5iPRHR0aXjea0STJo8ETZ+ZAg/OPVeqixKmbqnK/qkIkfAh5ZZrRRK3YKlNB2nmzCbPkClyeL3utfda34WE6kWXIWJn3TAnqhVEkbNjygJUrRKZxHMX6zjyW0bXLM8ovLjqsQgT+RaLzpKli8xc3nUhcDh186kSsyAS4WTVKIt27E5WRRoq5P+9JFTylld3L78fI60gUY3sTUV4quKha5cS7r3mLo50tY4OPPCnYWmB0GKVrmJviyU89S2DUp/bVx1reVnPbx3NvYZwPIleRQHl8T6mU9t24CnYghwFgsWdn9mPXbfs771gPb7ibIYVVzUF4VnDMaO3+PZfN2w77TOHBqxIZVhNzZS0gbRVbXl00LmhTtNuZU6/FZhs2Mi+nL/3VbPc1Kw8th07Urf74vzQSE5d7Ee6ZJ8J4TGQhm3zi5dxs86eP/8Ah6amGn5q0vFgu8Ho7zW4si/l1Tma8af5/d4nn35Ld/vW0QjNqQz7Hbcoa7294XPru9oNJIWMl8dME25lW74bWhqZ+lArvVwkst5VSsjdx84Gbhqm+zO8kyzRkYWiDPAKBz/O8ehWpreLfYO9t0GfO3BszAKkZkgfe5B8+VVyL6Yuj6XJjhr3shqncusXKu+T9rrmWReuE0bsaYFP/ncqlok512i8mE8rOyFjbJCWuovqJamh0U3or10IGfUkk4GR8MQ2oKVbwVK3fZl5chXxoudaq2OhXqwOIXzYVip1lCw8nhy24ZUC7Yk866SuJoehIFff7xfN5DuYRXW1J3JFhcWFvHoZGNBlVdj6dGrV2LAIM3UjaFBq5Ud4/WguWzZgNJFYYqL/WKEquZNtVbHgxMzLT+4THpYs30/rn3kG1iTouSHzFvcaShqrkJlWfvN59bdbOVKFdds399xrKpC/laeUFdUh2P6A1lWVpd3L6V694GTyiqCfth645XGVvvZ+VrHvRvXVeqVJilXT0KgtQbC6bYC4i8sZYfzuCNAV27Vzb/YbY6pqrmA/YFx7sJCqN1KmN5DllEIogQFK4fztUVf+yg2K0DKh0o3JVxV+3zvfM21nkyxYKFWX3TtnORFFDndfZfHnTZ0lrUufcwtx9RrKumc3skUwSe3bQDg3hqLYQC0HvJBuLDgT7SBS9emvfFEEAiNfpBeA6lUa4FEG2hY3kmuHcm8qySNuNUWdlrebv54P1PJcqWK8edmW7/HUcGP6Q1yRNh83bC26YIKZxZKlyVklHRreQsAj714XFvLPUwIl2rjJ+E+YYs7AnTWiz2n1jSf296N2is3trYosHPf8dCKBN2/cXU6quj5RFYntOe1Lx3gS12HzCTy4+OO0h8dxPI+O1/Dz87Xui5GZYpzhHGvHWGLOwJ03b5lINHkqawKbqr266RSrbUVVArCE2ON8q1ZSg+0+/xHr17Zar92YSFgGkJGSLpoVhpYFA2f+0KXtXy6zRGPcyEYmyEREGSlJKBPGwQaqVteda79LDnWUSoWMDldxrPfeyvwvuKkWqvj4b2zuO9Pv9s6h/1Ev4u25NzFelfpjZuuXYnBJd3Zs3HOTjmrJIXoskmKBQvLl+qbykrY6mKY7gh677zhUe3T9bPDbBbMuGO6EtLPikldcLNSrRkFXVi0GaY7gtw7cdaDYeEOgGnXZ7/docPsIcgwTPTEvVqbfdw4CkfqAAAS6UlEQVQBMF2SrtvOnn9txyR/m2GYZNG1Q4sDtrgDYLok3a1OhMr6lv8/vHc2kVKpDMN4IxB9VxwdbHEHwG21mUl3aInKSh8bKWGRRZthUk25Uk2k6BQLdwBMOnHoukM7UVnlaS1NyzDMJR6cmGlVYYwLFu4AjI2UjKLQlfmaZxeSZVauo/bB5uuGwxsswzCR8cyRU7Fa3uzjdsEkha9kkAFiYjlXa4tttQ/Gn5/lcqwMkxEEoC3PHAVscWswbXrglQEiO4L4XcVXqwv0xyJthukN4myXyMKtwTTVz7m8fWjQQsG6dFqXWTl8ffYdrtTHMD1OnDEpdpVoCNKEeMHm4oiqByHDMOkh7gU4nsJNRKsAfBXA30ej0/0eIcQXox5Y0ui6dRcdBZ4enTzW1q6JhZph+ouhQQs77liXugU4CwAeFkL8gIguB3CUiP5KCPFqxGNLFF0Ktf31yelyKJ2xGYbJLueDdi7uAk8ftxDiHSHED5o/vw/gRwDS378+ILqa1vbXdx84yaLNMH1O3E0UAJ/BSSJaA2AEwMuKvz1ARFNENDU3NxfO6BJEF2iwvx5nFJlhmPQStxYYCzcRXQbgBQAPCiF+5vy7EGKPEGJUCDE6PJz9hSOqND9nAIJXNjIMA8SvBUZZJURkoSHazwghvhbtkOLHbaGN2wIck1ZiDMP0DkODFs7XFo0bfkeFSVYJAfgvAH4khPjj6IcUL161sr0a+QJo9TVkGKa32Xrjla1epiZNUaLCs3UZEf0jAH8N4BjQWsz374QQ39C9J0uty3RtwvyWa3SmBTIM03sUCxZmdtwWyb5DbV0mhPgO4FkELxOoXCJeC21M6pVMTpfxwtEyizbD9DgmrQPjoG9WTupcIrqFNlc1u5ybtBxTLY9nGIaJir6pVaKrPSJEZ61sGWwwrVfCaYEM0z/EXXtbRd8It05c36vW2opE2fvHmdYr4bRAhukfno659raKvnGV6DqnX1UsaLNH3N5jh9MCGaa/eHBiBg/vncW9t6zCE2M3xP75fWNxmyyo6eY9MnhZrdWR64kQLsMwJtSFwNNHTuH63/9m7BZ431jcJgtq/L7HGbxc5LQShuk75muLyqSFKPHM4+6GrORxm6T6uaHLAWcYpv/wu/bDSah53L2KaaqfG5xNwjCMhFuXxYBpqp8bnE3CMIwkTj3oW+E2TfWbnC5j066DuGb7fmzadbAtCOHVKJhhmP4g7kJTfSvcJvW2vTq92xsFR8Wma1diyNEujWGY9JAnaq39iIu+FW6TVD8Td8rYSAnjW9bCiigX8I2/q2L6D27DG7u24v6NqyP5DIZhumdRiNirA/ZtcNIkPdDUnbJz33HUIsoFlJ/16OQxPH3kVCSfwTBM9yQR6+pb4Qa8622brpyMsmLYikLDTfLsy29F9hkMw3RHEk0UgD52lZigcoFYOfL1RT21bUMgH3ilWsOa7ftRjyDfnmGC0qvxFzfHZ56oo65R3PS1xW2E8xtUfKNDmtKwQ4NW60t97MXjym0YJsv06jUt0Gia4JxNF6x8YmJthy3uJqq0v90HTqJWb7d0a3XRkeu99cYrlfvceuOVrcyUXr3AGaYXKRULmNlxW2vGnLSF7YQtbuhXUeqq/TmDk4dOzCm3O3RiDodOzHHVQIYJiWLBwvKlAzhdqaI4aEGIRmnmHFHX7kQC2rpX2f3WXnGwpGDhhj7tL6+5GJzBSV29Eq5jwjBAjtQF2HSv6yhYeey8c51SSJ3Glx8EGta0rpBc0o2BVbBwQ5/2VxcCBSvfdjGoosg6gWcYRi/OfkS75CGazvReP3ejrjhUGPWMoiJ1Pm63JeZRocvDlD4tLx8XizbDXKJYCCfTpFQs4I1dW/HUtg0AgIcmZrSa4LSMTcfgls4XRj2jqEiVxZ3UE07VwUZ+oSY+rpIm35th0sqma1fiyOtnURcCeSLce8sqHDoxF/g6JoS3ruF0parVhKk3z+DQibmWr/uD8wutRXDlShVWnpADsOjxGW7BRtMFeEmQKuF2e8JFKdyqVZSbrxvG7gMn8dDEjKtva3K6jPmLC5GNjeltli/J49zF+IPXnxldjWd+42Ntr01Ol/G7e2cCNQQJc+6ZI8LOfceVmvDMkVOtz1JlbDmzwVSUmm0LdZguwEuCVAl3kk84u2XtZfnLaVm5Uu2ISDOMH6x8DgULsWcePTgxg90HTrYZJFNvnklVF6e6EFrrPegwTVY86nrJlitVrNm+39PvHiWewk1EXwFwO4B3hRAfjXIwaXnCefm27F9miq5zJoNUqjXcv3E1vnb0bczXvCb24VKuVDH+/CyAhkHSL2UV8kS4afWK1oxaphVWqrVWokGpWMDgkpzrA7VcqeKhiRlMvXkm9obBnq3LiOjjAD4A8FVT4e62dZkqpSeJlUrXbN+vFGSC/uHCMEw8pHmW+8aurV2/10/rMs+sEiHEtwGc6Xo0PrDXt05ypZLWwifOzWaYpEmraAPAmu37Y/mcVPm4gXSsVBrfshbjz892BDg4649hmDQQWh43ET1ARFNENDU3p14CnhXGRkpYviR1zzSGYRgAIQq3EGKPEGJUCDE6PDwc1m4T470Ia2wzDMMEIXUrJ9NCGnI1GYZhVHgKNxE9C+C7ANYS0dtE9Lnoh5U8m68bdi2mzjAMkxSejlwhxL1xDCRNTE6X8cLRcqqj1wzD9C99H4FTlW1ULcBhGIZJC30t3H4bKLhBxOmCDMPEQ18HJ90aKKgYGrRQsPJtr8lewizaDMPkYgqM9bVwezVQsFOw8thxx7qOlZ2s1wzDSOIq0tXXrhJd3ZGSzdetallkX9kZ1xJXhmHSTymmNOK+Fu6gDRQAblvGMMwlvErFhkVfu0rGRkq4++ZSy6edJ8LdN/urlXLvLauiGh7DMBli07UrY6uz1NcWt8zXlhZzXQi8cLSM0atXtjVM0HV/fuzF48ruGwzD9BcFK9fRUShK+lq4/TRMsHfBAaCsHsgwTH9yPuYmGH0t3G6t0rxEnUWbYRhJ3LWN+trHrTvZVxULrqKehi7PDMOkh7iCkpK+Fu7xLWuV+drjW9a6ijpXDmQYRhJnUFLS164SebJ1AUhdqiCg9nHnAIDiS8JnGCZZ7t+4OvZGwUCfCzegb5XmJeoA2rJKigULO+9c13pPuVJt5XjrmpsWCxZuX38lDp2Ya/sM+z4YhomXUrGAzdcN4+uz76CiaKhCBNx3SzKC3RqDV5f3bui2y3sacUsJdNu2OGhBiEYnHfmz6iJQIS+c/a+8w+mGDBMBpWIBh7ffmvQw2vDT5b3vLW43dNUDAXSIt3Nbu+Cena/5Kj5TrlTx9JFTAUfPMP1NsWBpjaWsJxj0dXDSC6+UQK9t7bDfm2Giw2kXFaw8dt65Tls7JOsJBizcLrilBJpuyzBpoWDlYys7GicFK4/7Nq5uq9r5+btuwNhIyTVzLMuwq8QFXfVA1dNaty3DJEkOjcC4jM9MvXkmc264gpXH3TeXWkF8e/zIK+5kkmSQRVi4XXCrHmiyrZ0cpwn2LHkiXHGZhb99/6Lxe4YGLVTma22C+uzLbxlVmhwgQKCRsZQnwr23rMITYzfgvj/9Lg6/dqa13aZrV3bUz5CC5fyskk9Be3TymHK8MrvKbT8yiG/PvLJ/vp+EABNMK31mCc4q8SCMrBK/1o7MKpEWxoqChffP1+B3lf2SPGFwyUBHgGbpQA4XFhY90xVVLF+ShxAC883aDINWDksG8qhUa0b76Ubk5JgvLiwq92/lgN2f2QAAyvO/zMqhqqglIcdrHzcBuG/jagCXxE2K4+jVK12vBfv3v8xqnONF0UgfKww0xtArFh8TPn6ySli4e4iwLZW0fibD9CKcDthjmIijn9TFsMZSHLTwwfkF1Jo+IPmZz02dwpHXz7as1Y0fGcIbf1c1Fnev43WW1DWZnvv5LKDTJ6p6LaoHFD8ML8HnQg1b3CnHKchAw88uo+Zym4f3zir9o24LDey+RjuDVg533fxh5YpONz++X4YGLey4Y12HKI8/N9t6GDiPZfN1w5j4/luu1Rml68Pu/1XVT6fmv24KchasPG5avQLfff1MR+xiyLbgSrqjhgYtnK/V21w2g1YOS618m68bUJdakN+3yj9cLFggQtt+THzFdj+1/Vwlge4B6nXt9xLsKrER5IntZo2VK1UQXerurhIh3X6SXhXpx6fN9DcyHmJKHNeWzhjxG4/aue94W/zH7R7u5jP8ErpwE9EnAXwRQB7Al4UQu9y2T4twq6xVeWE5A4BOS8X5pZpi5YCYa6ozTN9RapZe9mOd62aYdqw8Yfc967UGWJQzgFCFm4jyAP4vgH8C4G0A3wdwrxDiVd170iLcm3Yd9JVbLfNFXzhaDs0dwDBMuDit+oKVx9KBnNLQkta5SnR16Cx6nZ6EVffEj3CbrJz8ZQA/FkK8LoS4CODPAXw6yADjwu9qxmqtjmdffotFm2FSisoVU63VPWuSeJWkUL0n6OtRYiLcJQBv2X5/u/laG0T0ABFNEdHU3NxcWOMLRDf1CEwWQDAMEz+lYsG3/1xqgB9xdWui4uf1KDERblV1g47zJ4TYI4QYFUKMDg8PBx9ZCKjqFHiRpx4s5sAwGWfTtStxePut2qJRQ4OWa00SU3G18qStY5Kmuicmwv02gFW23z8M4HQ0wwmXsZESPn/XDa0v20uSC1Ye996yyrfYM0wQfv7yJRi0uN6bxFkIy750XyeeO+5Y17rXnYWmdO9zMjRoaQOTQLueqD4jTkyCkwNoBCc/AaCMRnDynwshjuvek5bgpBNVWp4uq0Rut6JgoVZfxLmL7f4xubDk1Xfeb6X1DVo5CEC5vJqJD3nfh+n0GrRy+MO7bsRzU6fa6oEAjTIA8xfrHZ8nFwZ96dDf4G/ePdd63Vn4ye3Gf3TyGJ45cqpt31YOWBCNVFSvXHUJAfiH167ED05VOq5Pe50Q5+ctX5LHP7uphInvnerIlirYlvU70dXmUdUk0dUs0dFtSl7aF/NEkQ74KQBPoZEO+BUhxH9w2z6tws0wDJNWQl/yLoT4BoBvBBoVwzAMEwrsWGMYhskYLNwMwzAZg4WbYRgmY7BwMwzDZAwWboZhmIwRSVlXIpoD8GbA3VwB4KchDCcr8PH2Nny8vUtYx3q1EMJo2Xkkwh0GRDRlmtPYC/Dx9jZ8vL1LEsfKrhKGYZiMwcLNMAyTMdIs3HuSHkDM8PH2Nny8vUvsx5paHzfDMAyjJs0WN8MwDKMgceEmok8S0Uki+jERbVf8fSkRTTT//jIRrYl/lOFhcLy/S0SvEtErRPS/iejqJMYZFl7Ha9vuHiISRJTpTAST4yWizza/4+NE9D/iHmNYGFzLq4noEBFNN6/nTyUxzrAgoq8Q0btE9EPN34mI/mPzfLxCRDdFNhghRGL/0CgT+xqAjwBYAmAWwPWObf4VgP/c/PnXAEwkOeYYjnczgMHmz7/V68fb3O5yAN8GcATAaNLjjvj7/QUA0wCGmr//vaTHHeGx7gHwW82frwfwRtLjDnjMHwdwE4Afav7+KQDfRKP8+UYAL0c1lqQtbpNGxJ8G8GfNn58H8AmizPYX8zxeIcQhIcR889cjaHQcyiqmjab/PYA/AnA+zsFFgMnx/gaALwkhzgKAEOLdmMcYFibHKgB8qPnzCmSkc5YOIcS3AZxx2eTTAL4qGhwBUCSiK6MYS9LCbdKIuLWNEGIBwHsAfi6W0YWPUeNlG59D4wmeVTyPl4hGAKwSQnw9zoFFhMn3+4sAfpGIDhPRESL6ZGyjCxeTY90J4H4iehuNev6/Hc/QEsPv/d01Ro0UIsSkEbFRs+KMYHwsRHQ/gFEA/zjSEUWL6/ESUQ7AkwB+Pa4BRYzJ9zuAhrvkV9CYTf01EX1UCFGJeGxhY3Ks9wL4b0KILxDRxwD89+ax9mpvv9i0KmmL26QRcWubZv/LFXCfrqQZo8bLRPSrAH4PwJ1CiAsxjS0KvI73cgAfBfAtInoDDb/gvgwHKE2v5/8phKgJIX4C4CQaQp41TI71cwD2AoAQ4rsAlqFR16NXia2xetLC/X0Av0BE1xDREjSCj/sc2+wD8C+bP98D4KBoRgIyiOfxNl0Hf4KGaGfV/ylxPV4hxHtCiCuEEGuEEGvQ8OnfKYTIasNSk+t5Eo0ANIjoCjRcJ6/HOspwMDnWU2g0GQcR/QM0hHsu1lHGyz4A/6KZXbIRwHtCiHci+aQURGo/hUYX+dcA/F7ztcfRuIGBxpf9HIAfA/gegI8kPeaIj/d/AfhbADPNf/uSHnOUx+vY9lvIcFaJ4fdLAP4YwKsAjgH4taTHHOGxXg/gMBoZJzMAbkt6zAGP91kA7wCooWFdfw7AbwL4Tdt3+6Xm+TgW5bXMKycZhmEyRtKuEoZhGMYnLNwMwzAZg4WbYRgmY7BwMwzDZAwWboZhmIzBws0wDJMxWLgZhmEyBgs3wzBMxvj/hk+XEEBdztgAAAAASUVORK5CYII=\n",
      "text/plain": [
       "<Figure size 432x288 with 1 Axes>"
      ]
     },
     "metadata": {
      "needs_background": "light"
     },
     "output_type": "display_data"
    }
   ],
   "source": [
    "plt.scatter(sub_data[\"true_score\"],sub_data[\"model_score\"])"
   ]
  },
  {
   "cell_type": "code",
   "execution_count": 189,
   "metadata": {},
   "outputs": [
    {
     "name": "stderr",
     "output_type": "stream",
     "text": [
      "/anaconda3/envs/tf3/lib/python3.6/site-packages/scipy/stats/stats.py:1713: FutureWarning: Using a non-tuple sequence for multidimensional indexing is deprecated; use `arr[tuple(seq)]` instead of `arr[seq]`. In the future this will be interpreted as an array index, `arr[np.array(seq)]`, which will result either in an error or a different result.\n",
      "  return np.add.reduce(sorted[indexer] * weights, axis=axis) / sumval\n"
     ]
    },
    {
     "data": {
      "text/plain": [
       "<matplotlib.axes._subplots.AxesSubplot at 0x1a4cb5d630>"
      ]
     },
     "execution_count": 189,
     "metadata": {},
     "output_type": "execute_result"
    },
    {
     "data": {
      "image/png": "iVBORw0KGgoAAAANSUhEUgAAA0QAAAFBCAYAAABXS2+0AAAABHNCSVQICAgIfAhkiAAAAAlwSFlzAAALEgAACxIB0t1+/AAAADl0RVh0U29mdHdhcmUAbWF0cGxvdGxpYiB2ZXJzaW9uIDIuMi4zLCBodHRwOi8vbWF0cGxvdGxpYi5vcmcvIxREBQAAIABJREFUeJzsvWmUJNlZpvlcW30Ljz0ycqnKzKqsUm1SlVoFEmegS9CAAGkAScCR0EAzPTQwwAHODDAHsQlooebMTHPoZgBJSGw9IBCMUDfQQHeDxLQGJJUEqFbVqtpyz1jd3ba7zI9r5mHh4REZuWdU3qfKjm3XLcw9zc3va9/3vVcYY3A4HA6Hw+FwOByOGxHvWp+Aw+FwOBwOh8PhcFwrnCByOBwOh8PhcDgcNyxOEDkcDofD4XA4HI4bFieIHA6Hw+FwOBwOxw2LE0QOh8PhcDgcDofjhsUJIofD4XA4HA6Hw3HD4gSRw+FwOBwOh8PhuGFxgsjhcDgcDofD4XDcsDhB5HA4HA6Hw+FwOG5YnCByOBwOh8PhcDgcNyzBtT6BC2Vubs4cOXLkWp+Gw+FwOBwOh8PhuI75zGc+c9YYM3++dntOEB05coQHH3zwWp+Gw+FwOBwOh8PhuI4RQjy3m3YuZc7hcDgcDofD4XDcsDhB5HA4HA6Hw+FwOG5YnCByOBwOh8PhcDgcNyxOEDkcDofD4XA4HI4bFieIHA6Hw+FwOBwOxw2LE0QOh8PhcDgcDofjhsUJIofD4XA4HA6Hw3HD4gSRw+FwOBwOh8PhuGFxgsjhcDgcDofD4XDcsATX+gQcjhsFY8z5GuzmIHYuBMJzzzMcDofD4XA4LhUniBzXhLU//3P6f/dJjFKbd1Qd/qE4MGCquSl3meGuTQvabCwPXz7meNUxyuOaLcetr5f7x7QxjDuGRhmNppzXJxTKmHLZoI2qLWuMMejyP7ts0FqhsX+r2m8wqMBHRwG6EUEjRjQbeK0WXqtF0O4QTHRpdKaIJ6dpTc7S7EzRiidoRx3iqInvh3i+j+cHdjkI8ISHJ5zIcjgcDofDcWPhBJHjqqKl5NS7383K733osh7XiGpJbJoZACHKJVGu1/aV60O5NDxObRtm02vMptcbTPn60fiOEZv/xujf9LCTGbOvWheAEaLcJMr/BYE0xJmmUYz5MMaggZUITkSQRpBFHlkkKGKPIvKRkY+MA1QcohohNGNoNhCtJqLVImh1CLqTRJ0uUWeSVmeKdnOCdtihFbVoRR1acYc4bOIHIQKB7/l4eAghnNhyOBwOh8Nx3eIEkeOqIVdXeekHfoDBJz/Fc689zB+/vkHuKRSawmiUUEgUudEoFIVQSKOQaArKduXcipzLg49HgE8gfMJyHuATCp9QBPh4hCIgGM63tg2ER4BtE+Dji41j+niEePjGJ8Ab7vMRm/bbYwXlsXx844+8zUrYWXIg0xqT5cg8QWUZRZEi0xSdp6g8hSwvpwKR5Ygsx88KgkwSZ5KgJwkzRZgVRJkmkrtI2wO0sMIqiWCpFFlpJEgjyCOPPPKRDR8ZBchGgI4jdDPCNGIrstotvFaboDNB2JkgbnVpRW1acZtOaMVVK+rQitq0wzatsEXkR/jC3xBYpdiqtjkcDofD4XBcDE4QOa4K2TPP8MJ3fw/Fiy/yn792kfff+yJz8SyxHxF6Ib4ICL0GsQhpez6BCAi8wAoQLyAQAaG3eTkUAb4XlKLCL/f5+F4pRERgxYew+3zhl5OHL2ybqmPNRhCpnAsEwkaHGN1nozTGmOGy53mI8rhVB90XPp4QeNU6/jBq4vmelUSeN2wvAE94CIRdF8J2+hEI4YEQ9nh4YEAbiZYSoxVSFugix0iJKjKMkqi8QMkcmWdoVaCKHF0UKKNsYp42SCNtCp5WpECqNBQSkWWQF5isQOcpMkuQWYbOU3SWWZGV54g0x8sKOlnBZFbg96zYCjJFlBUEuxRYSkASl8IqtCLrpVgMRVcV1SpiHxn7yDKSVYks3WrYtMF2G7/dJm50aERNGkGLdtSmFXaGYqsbd+lGXSbjSVphi9AL8cp/O094+J5/+b8ADofD4XA4rlucIHJccXof/zgv/fCPoGTOe982xV8fOce3H/0WvuTWr7ANxvSZRZkeVtXmDMXJiHCpogX1FC3Pq3Vuhb+xT3gEIkB4VpzU2wGbog6iFER1gbJJrIzs20sYrUEp+9nWlrUsUNqKLK0VqijQskCrAlOUgkoWmEIiZWb35TlS5iitSmFV1UppUq3QSkKaQWHFk8gLyKWdZzkqS1F5hs5STJZDltHMc1ppgZcVeOs5fipLkSXxhzVnyY7vUXobEaxKUCWRYCWGQQy9BgxiQdIQFK0Q1Wyg2w1Mp4XotPEnJmi0J5lodJmIu3TjSbqNaaYaU0w3poeCKgoiAhE4QeVwOBwOxx7GCSLHFcMYw7nf+A3O/JtfJJ9u8643+xyfy/nRe36Am+Zv41DnEO2wvUlg1MVJta1aHytI9pgYuR4Qngeex+gn5wPhRR5zk8hSCrQeLhulkSrHKI1SBVraSJUuilJ0lUJLSrQskHmOVjlK29RJU86V1hR5js4qAZVakZVJKAq8vLBRq7xAZwVkKc0so5FlkGaIrMBbzfGSnCDJCfJKXCkg3fKepAf9BvTjct4QPNuAh4fbBFnDRzYjdCtGd5qYdgtvooM/0aXdnGQi7jART9JtTDIZTzHVnGGqMUU36jIRTRD4gRNUe4RN17bW5dyAVpg8R/X76H4f3euhej1Mv4/q9dH9HiZJEEGAaLfxWm38VsumjbY7eK0WfqeDaDXxggCq76cQ4Psby/XtDofD4bisOEHkuCLoLOPku97F6kf+mKVj8/zom1ZoTUzzU6/5IbqdOe6cuZO51ty1Pk3HZWI7kVVxMTeasSJr2BHVGKXQSqFUlSqY20hWnqN1gc4lWpWphEqhykiWMrY2TcucouzEqmQAgwSR5pDaWiuSlDBN6SYJ3SSBJMU7l+EPcsIkx1Maa1dRAP0t55+GtWhUA1ZjwfGGFVeDGPpNQdEIUc0I1W5g2g3otBETE0SdLu1Gl4l4gsl4iom4y1Rjmm5jipnmDN24SytoDaOc1eQElWUnga7zHD0YWOHS76PX1zeJF90f2P2DAWowQCcDTJKg0xSTZZi0EuQZJssxaQpSXp7zDgJMHEIUYKIQE0WYajkOMWE5b0SYOLLzRoxu2GXdjDHNGNNsYFoNO29GmDiGwMMIgfawNZjlZARoYSPyePYbPOq8WaUOa3TtZO12bfRwvd7W1EL/pnTlHLdty9+pHcdgEEIwGU0y25xlNp6lE3eGqdO+Z6/7YUq0u/YdDsdF4gSR47Ijz5zhxR/8QZLP/j2PffE+fvb1Z7mrc4zvuv/7ieIWd8/dzWQ8ea1P03Gdcz6RdTEMO8pK2bnWGClth1kqijxB5RkqT1FZhs5zlMzQWY6UGYWRaKWQqkAWme1EJwP0oA9JjsiyUkzliDQlThOiQcJ0kiCSDH85w09ywrRAGANk5bS+6Tw1tqaq36iiVIKTDXimFp1KGh6yGaJatoaKThM6bbzOBHG7SyeeKOulbOrfVGOabnOa2dYsE+EEkR9dM0FlKvt5ozFagdQoIzFSYYz999FaofOiFCl9VK9nRcz6OrK/Rt7rofo91MAKWiteUkhTTJohcmsm4uVFaSYi8XKJL/X5T7CkCERpEiLIyimNBFkXkrBKxfQYhBFJZOiHhkGkScMNo5EkgjyASEJc2KlRGLucQ6OwU5xDXCgahbJt8rJ9bmj0q/1l+xyC3b8NALIAsvK8srBaFnYe1rdBGtrtWTS6T2ysl/vy0DphXi0afoNO1KETllO0MZ8IJ5hqTDEVTzHbmGWmMcN0c5qm37QiqiacKkHl3C8dDgc4QeS4zAweeYTjP/CDFCdO8GdfO89v3nuWr5n5Ur7x3ncQx03umr2LVti61qfpuEEZiqxwfHLgTimDwxRArUHKLeKqyFJbU1VY8wmZZzaVKs9QRY7UEqVlOVfkg14ppgboQYKXldGpNLOpgGlKezCgmSTMJSneeop/qp7upwHJuHqqerrfoAG9huC5kfS/vEr3a8aYdhPTaSI6Hfxul2ajQyfaEFTdhp3wfIoiJZMZhczIlJ0XqqAoEtTARtpUf4CXpDBIEWmKSGyqop8V5SQJcutwGOSKMNeEuSbKNVFuiHJNnBuiXQRe/HLKfSiGjoeUokSQdOvrkEbeSBusK2LsUYTWgl7FPioK8P0NV8lgxIEyqIxcyin0QtpeSNcPCLyQIAjwvZAgCPG9wNZFGm3HS9MaT5vhMlqD0QgFGI1WhoExJGzUUA6vYcAg8JTGyxV+IfFzjS8Vfl5OUtl9ucQvNrZ7hcTPFc1c0s6l3Z9I/FU5bO/lsox+7h4VluOiRT4qDOxy6KPiEF3bp6MQXRmixKFdb0boKEI3Q1QzRrdC60rZamAaEcqDvkoYqIS+GrAuB/Rkj/Wix1q+zsn+CdbydXKdjz03T3i0w/YWAdUO20yE9hqfjCeZacww05hhrjXHRDhB7MdjI1CBCFzaosPxMsQJIsdlwRjD2n/6T5z8qZ9GqoJfedsEnzi8ynce+hbuf8VXMBF3uWPmDiI/utan6nBcFEIICALbNY22Xsfnu5kOo1JlXRV6Q0xpKZFZgi5yijRF51kZmcrQRY5SkkIXKF1a0RcpapAMU7tIU2utnmZDQRUOErrpgIkkZXGQ2HS/JCcYFPi7TPerIlTrseB0DIGy0YlGbmgWMJ3b9WYO8QVkjRU+ZFEVffHIY48iCkgnynGx4gAZ2Y60igNUFJSdadvZJgrRYQhxCFEIcTQULxs2+h6+8egIjy6eFSnlIMS+H+IHIYEf2YGJwwDjexD6GM+36WS+QHi+HU/M82w6mfAQvk09wy8jC2McKOs1kKP1kBsX1PkuGIPQDEWUMKWAMqWAqgkqYQxIhVAapE0RRCpQEurbVNlm9DxMOcZZ+R60VMMIG1JCYev0yAtEISG3y5TLfp7jl0YplQMlWQ6DHLIUas6UXKDYIgohCDBhOQU+JgygXCboYMIpVOhRBDaylQeGJIQk1CSBph8o1gPJur/Cmn+aFS/lRS8jCw15AEVgo3h5AMoXRF5IJ2hvTGGHibBDO+rQCdpMxpNMxdNMN6eZac4x25qlGbaJw3hLBKruPOpwOK5fnCByXDKmKDjz3vdy7ld/jXSmzbve4nF6VvPO27+PxUN3MNua49jUMQLPXW6OGxfh++D72/aDd3pUsGOqn1KoLEPlGTJPbJpfbtd1nqGUROrCmlRoidIFRZGiegNUv18zp8ghyYb1U3GSECYDpgYJXpLhreT2aX8colu21kU3IlQU0YtD1qMI4hARxYgowotjvCBCxCGEke3ENkJMFCICH7TVFC0DrdoYWwasgUDggefbTq/v2WP5PiII8ILQmhSEAV4QWGt738fzfYQIEIFvozKBj+f5eF4wtLqvzFjqndShkyQbpgWVeUtdzAy3Vfb3pQCqm73shY7vdk6T1fXEcFljlLSivShsPZZSGCnt9VcJfCkxSg2vbWM2hoqrlk0lHKVEpzYdFSkxeW6X83y4bPK8rNGyUVaT2/rAalln9to2eY5OMky+PmxDnluxdpFoT6ACTREUFOEKWQC5b0hDQxqYoXBaD+BcuCGkCAK8MESEEX4UEYQNgrhJEDeI4xbNpjVa6bZn6Hbm6EzM0GhP4rfahI1mGUn08X0r3H0/sB+c51khLthsrOGMNhyOy4rroTouCbW2xol3/Qzrf/ZnnD42y4+9aZXJzhw/d+8PEk3NcPPEzdzcvdnlaTscl8BlSfWrial6yp/Kc1szVRSoLLHrRSmmihyttRVURqGNQQBiGPWwURQrUHz8MLZCxfcQQWQFSRjZbdV2L8DzrVDB86zI8Urh4gdW/Iw4SroO3+XlStTnAZtMT9hheSjoR8WVVBhZbLpOdWlYIcAaOYgyWmvMMDgHG4JLIIbHN0VRHiO347IVqb2m83x4fcvK+r/IUFmKzgtMkdt0QlnQzOVGVKywQw2Yvo2OiaLAKxReofBlgY24Dnb1WVWtwaa4qtBDBR468DGhjYJ5YYgXxgRRTBg18eMYL4zwomg4F2GEHzfwGzFe3EDE5bzRQLRbRDfdRLhvH16rhYgiO4Wh+045HCM4QeS4aLLnn+f4D/8w6ece4qEvnufnX7/Efa3b+a7XfC+yGXH79O0sthev9Wk6HDc0w1S/YPzt/kJS/TDGRrmqp9O+SwVybHBFhVYVtTKmJrDKFMJt9pkqZVBJdPkAYCi8tLL7dCW+FEZJe8zSPU8JjVbW8EMbjTL24YDUNoW1UDbimury+FohCoVQyh6vkOQyJStSMjmgyFPyIkNmKUWRIPMMVWSoMvJFXuAVOZG0JhyhhCg1RH2ICoilIB7uM/jqvB+d/Xdpt/Dn5/Dn54kW9hEs7CO6+Sbio0cJDhywNvCVWIoi++/ocNxgOEHkuGCM1vQ/9SlOvPOdFCdP8idfO8vv3LfMN0x8Kd/wmm8j8w33zN7FTHPmWp+qw+G4WIztbAo0eKYmfMoBkinrWCjTd4ZzNuYOx2Vg2EHfIeX0cmGMGQqsLSLLMKzhqos0jEHKAiVL90llB7JWMqeQuRVCMkMWGbLIbcqqKsr6L+z3SRuMEEijSCnok9EzKatk9ExCT6esm4R1M2BNJ6ybhJ4ckOYDhJRWRBUMxVQkDZ3U4+haxMEVn8XlJWaeOkXnwc/Yv1nRiPHm5vDn5wgWFoj27SM+dDPR4cOEhw7iT0zYSFQUIeLYpv46HC9DnCByXBA6z1n96Ec59Qu/gFSS/+ttHT55uMf3LXwTr77nK1GBz32z99CJOtf6VB2Olw9VJ83ozROj28a00wqMsnMta8vVdlkuV+3LNsac97S2xRY8lGPd2BoIKKNKVNtq+6r9o9uqdbzaa8e02SLKRsXZdvt3Ma+O4UTeDcGm+hzO731RcaGdKWMM0kikkihVIGWBVDlSFeQqIy9KJ8eiFFMqL8VZZbChoLA1XoUuGMgB/WLAQA3oyQE92WdN9XghX+Hv5Srn9BpLOkMon4UVWFw2LC7DoRXNoZWzLDx/hql//By+ro0VFQaI2ZmhWAoXFogOHKB55BbCI0fwu12bvldLxXM49ipOEDl2jer1OPurv8bSb/4mg5kW73qLYHlW8FOHv5uFo68kjKytdiNoXOtTdTiuLHqcGNFjRIvZ3G4oQkrhMRQjakOM1NuYmnCpGFaog+2ubRgSbLRho81QQFQd/WrZ2+joCwFeWBMglygAqve93fJQuKnaNsp2ZuPch6+t7d9yvPr7FjXXN7H5cxh/ort/T7sVecNtI6LO80GUkxfYdT+ofd5jROLYyYmzlwNCCEIREnohhM1dvUZqiTKqdJuUw4Gmc5mT6cza4euCXOXk2g5EDVi3wUKis5TeYJWV9bOsJOdYTpf5glzlQbVmBZNcpbmaDcXS4rJi//IZDpw8x/xjjxHKje+L9j3U9AT+/BzRwj7ChQXCxUXiI7fQPHyUcGYGr9FwdUuOPYMTRI5dkR8/zqn3vIfef/4vnDw2wzvftMp8Z5F33/7d+PsXmWxOc/vM7fbm7nBcSYZixNSiJHXhYcbvH90+FCCV8JAb8/q2YTSl3LYlelIXJON+8Gu+zFtEST3iURMjng9+ONL2MmGMfV8yhTyxc5mBTKAYXa5P2cZ7HI3gbBJSI9tHRcQFtR/5W+P2jTuG8C+s/aYI1A7nQyWyhLXhrgRpJbyqa0xuI/KMAerCeeQ6qluzDa+dMQh/Q2B5tUmUQssrhZZXW/f88f8Gmz6TkcnVklxXBF5AQGAH3toF2uhavZMVSolMhlOqrMlE3U497a+ytn6OlWSJZbnG502P/0+vcU6uUqyu0ji3zsKyKUXTGvuWVll8+mma+caIaFpANtVCzU4Szi/QWjhAtLhIdPPNNA7fQjw/R9zu2hS8Siy5a81xjXGCyLEjRinSRx/lxM/8DNnDj/APr53lFx5Y4Yuad/Dd93wXg6kG+ycOcHTyqHOSezlgdisuRoXIGMFRLWu5cax6NASzITYwtWjIuMhLPU1slJEIifB2HxUY2/Ed05EOopFO8RV+0qklFKVY2SJMatt22icTK2KKMctjP8cd8AIIYqCKTpXOYVs695eQZrfXOZ/Y8mMIGxCUU9isLTcgaG6zP97a1i8FkB8x/K5KCSZl7L+J0TVxBtsLd7aKMlETU0PxFbAp0lUXXZUY2058jU7VZ+Y6xJcdT3hEfmTH/9vmWeVQMJWiKZMZAzkgUQlp2idL+lYsFTlikKIHCb3BMiv5Gsumx9+bPktqlcH6Ct65FRrn1pk+l7O4nLBvZcDiiydQ6T+SYAXTKtDvRiQzbczcFNH8PjoLB+kePkZ89Ajx/CJxZ5Kw0cSrBNPVrluqfs/cNXlD4QSRY1t0lrH+8b/h1Ht+HnnqFB/9uml+995Vvrn1ZXz9q9/Baqy4ZeoohzqHXCj8aqEkFH3bsa0ExZZ6kbqAqFKvquhGrbM0FCJV53ZM3cim9CwY35Gq7dryxLu+7JXrlbAojz+ubsPzAH+b/dcBVYSlGCdE6utjRIlMN8TOdpGZeorcbhD+SGe6ttyYKjvUcbmtXN7UCY/L7SMd8Oo4ux1DbFRMb6lz2m5fvQO/TerhrtqP/K1x+7Yc40Lb11636/NR5XWQbFwfeQ/6Z2vXS3l9XJCoFOMFU9Dceh0Ml2vCa1zb+rE8f8y/nSrF106f16jwquY7RL6qyN6maFZNYMFGFG94jyiPXY+8Qk2M1u4Zo3Vq1d+s14ltOh5j9u2m3XmOd6GvucL3vMALCLyAJmXanqn/+xm0VkhdUKh8KJwGxYBB1idNVskGPXSWIQYpJClekpKkfVbFgHNmwFOmT2+wilpaxltapXG2T3cpZd/yMouPLjM5eBaww0P3gV7bZ306Jp1pwkyXaGaOycWDzB+5jdb8PGGrRdxoEkUxflw54o15AIAZk03ANu2qhzkjUVtRPnSo7pd+be4FNuXVq6bQCag9jhNEjrGotTVWPvLHnPl3/5ZCFfzy2zo8eDjhh6beyqvv/SrWA83dM3cz15q71qf68sUY20kqBpCswOAsZOub22z5sYdhdGO4vy5Eap0J7zoWHBdDFY1SeTkVG8syB13Od0wRK5fPF33R8sLOTXhbhUi13JgcEwmIx0QMasuj6/51kqo62jF1XBjGgKoJ6E2Ce5ygTrdvm61d+nXrheOjVuPE1dj9O0TA/Gjz/WacmDbSfmc3RbfM5k5r/bXU2tVfMy4FcThS7HYPger3wp3asUM7s027nV4z5tjVfbxa3vI9E5u3w4YorEfuR0XCUNDWxcDm8/GACEG0RcSW7eIIGQUU7QaFURRa2ihTnpAmCVmekA0G0CnwFnJEJlHCsEbO8yLjITWgWF3HLPcIlvs0llIml1Pmnx0w+7lzwLPAp0mAMw1Yng7oTUdkU02YbhPPzjC1/wD79x1henLWiqW4QRQ1COIYIUY/N3/kd270c6tfk9VDRgnp6kYK9TAddtiw/LDKSHoQg1/dxxs2w8ALxkzuPnk94QSRYxPGGIpTpzj3gQ+w8ru/R3+myU+/RdCfC/mZhW9n3x2vJgs97p17Jd2oe61P9+VFFf3JyifH6bLt1BsgCGyHojV7fYqWoRipiZDRSY4RKmOFS1Fru91UjD/mRadsiTGdvFKUxN3xUZNx4mS7fZVhwV5jnGmE3bGL1+76j1zedpfijndJxztfu1p0YttUMrFx3TB1iSc+hrGpmDUxtV0kc7Rtugby9Ob9Kjv/39/0cXi7SBmMNyKUm2qmAjbXT9XWt9RV+eNfv93xRGV2MfL6y13LdyGMfu/GpaduZ15SUUXX/HFiYHT5wgjKaTtrCGMMhZEUWpLLnCJNSAZrpNk6WW+NYn0VsT/FyzKEUQijSMl5SaX01nrkq33M8gB/OaW5nLPwUsL0YwM8cw54HvgHBhE8Ny1YnfJIJj3UpI/fDehMh8xPNNjvRewPIiJhS7A8NMJoROW+WTe50dJ+Xs1p+5s7bmpOb30QVdWlysw+yBya5NQFdu3fxA9ttKn6famW/WijjrQuoPbib8gewgkixxCjFOmTT3L63/1bBv/1rzlxbJp3vmmNAxMHeeehb8c/ehgRxdw7exetsHWtT3dvs2P0R0AYQ9TeXapS5da1o4jYRkDs2Gab/duJl8tRP+JHtSks0xVq26LO+DZVOy/c3L6+f9huJEoz7mn1XqSesqTr6ZFj6rKAzU/AYfPT7PLp76anmWVHcQvj0ol2aLMTY1OTzne8Hdpd1PF2anYRf7dqV3WWVMGGYYe0kctqedx5bYkwmI2/UZlHjDOr8HyGUYTqfLwA4gk7XW6MrgmpSljV6922i2qNicqmK5sjXnXr+Autf7uc7EZQeSPCbLTWajuBdqmvHxWDokw7HO3ob7u+076RdSVt1GRXx1UIVRBpSaQVbS254N+KEFgop5JCwZk04uwgZL0fkvUC4jWfm095TDwJvt74DmYBPDsNfzcF65OQd4GuIerCZEuwzwvYLwL2ezFdP0LEHTxjEL0ziDOft7/R4865MVkTSTMjoqm2vp3zbvVZycSm0A5rbMcJKLHx+zWMPJUP7vywdh2EG+l8jgviin5iQoivAX4JK8h/3Rjzr0f2HwY+CMwDS8D/YIx58Uqek2M8Ok0ZfOaznPw3/wfFI4/xmdfO8r+/foUvbdzDd976Dgb7p2g1utwxc4ct0HRcGJca/emdhpOfgxOfg1OP2A5DXZRcjk7CecVIG/zpbYTGmPbjxMimNiP7b7QnYNuJlU01G2oj9aeylB6mtIxJs/ECEOWPoR9t/nH0wtoTxxHHsXrNxqb1G+jf41oz7jrYUhNYm1RRdqiKzR1VXW4vso1O69jUrmqxllZVrY9z69viwjeSeiQ8+5Q7bG4fKrgsn1PdIXLceFq1Mbc2rY8s18fk2uIouc3rdxrTa9P66LHLGrJdn2v99VdZAA7NM0Yehuy0Pozi7aLtpo777v+OFh5KaQqpKJQizyQqSWimKX6SkWuJFAA+AwNmUKBW18mXV9FL1uzhtnN9Os8Fu4XZAAAgAElEQVRkBGpDcEgPTk1J/nFa8RfTGeemAwbTMWqqgz91kPbi3cxFXfaHTQ6KkINCMC9zwqKHn63iJyt4yRIsfwEGS4yt/wzb0N5GLNXXG5Pb33Or3wOtIO/blNjKEZUxAkqURi5BNGLoEm/+7Ou/CTc4wlzu9ILqwEL4wBPAVwEvAp8G3m6MebTW5sPAnxhjfksI8RXA/2iM+badjnv//febBx988Iqc842KWllh/WMf5+Qv/SL61Gk+8jWT/P69fb61+U/5utu/gZXZiH3tRW6dupVgt8XVNzK7if7sVKhuDKw8vyGATn4OeqfsvrAF++6Gzr4dxMg2QmSnKMpeTem6mowVK7VC8y1WymMiMHWqp7l+WKbplPNhvnlNzAyFSiViRoWLj8tHd2yLrl+79UF4RyOJ5bahsNopcqDGd/62jI1VE1qbxmgajXCNpA86LPWO8AULKr17oVIZBOzBz94YgykkMs8ospQ8Scj7PbJejyxZJ5cFmbKGEEaA6Gd4awPE8jpyaRVzbpXg3DqNpQFBvlmAZgGsdGClDSttwUob1joeeTtEdmLoNAm6XZrT08y1p1kM2xzyQg4YQVenhPkafraGly4jBkswOGcnlW99I368VTC1R9P1ZiDeQThtfCjbXx+bIs+lmBJeLfpUi0AN+wgjEag99HsjhPiMMeb+87a7goLoS4B3GWPeUK7/GIAx5j21No8AbzDGvCisTdmqMWbHwhQniC4fxhiK48dZ/tM/Yem970NqyS+9JeRzhw3f33kT997xelYnfG7u3szh7mHnJLcdu4n+7JSSpSWcfcoKn5Ofg5MP2QJOsHnKi6+ExVfB/lfBzK3uSc752NEdrEpH0GwuLoat6Un1e2PZefPrnYlwI/JS/VDUOxWVacVY8TJa2Otw7EHqjpVjBdeIEKtHtZSsddxrIqtKx9pEJbDOk/YoxhguQO27Vomu6pi1uplhYf04g4KRtqNudY7ds8nhrb6+05yN+3YVMd9SJzXuGrHbTCHR5VQkffJBQpEMKAYpmUzJtCLXkkzn6CRH9BK8tRSvn2LWU3RvgOkleL2UsJcTJePNSdYbVjwtdwSrbeuYl3VCVLsUTpNdWjMzTE7Ns78xwU1+xIIxNGWfIF8nKIUTg7M22jQ4Zx+sjuIF0JzZOdrUnrMOo7vtLwy/x6PRUs3GQ46aWBwaSJSue8MhAcrfw+b0dfMbt1tBdCUf9x8EXqitvwi8dqTNPwJvxabVvRmYEELMGmPOXcHzcgBGSrKnn+bMH3yI9Q99mP5Mk596K+RzLX62+xb23fUaVhuG26dvZ7G9eK1P9/rBmNIyt3/xtT8yhdOPbUR/Tj1itwFMHICbX2cF0OKrYPLQdXNTuSyMtWI+j23xkHGfw5hUoKH4qOXT+xGbcu/9qCZmXPqYw3FRDK2yL/NDmrFppGM6yqM239u1GXuvGY3sqtpDkpH2uv7aWlStulcN01l3esBciSoYK9qoXl9rs8XwQGyIuS3W4fV9NTFXP7apCYrR8eMq57TqMx2+ndq5Dt9n/T2N1reJMa+pr9ejgqM1cD745byqg9syWPCY+/Wo9fqIyBXCwxcCH0EoBK2aBbspJKZQ6CJHZzmyt07RXyPvrSPTBK1yMjkgL1IKlVIUfdbyPvQGiH4fr58g+jmqP0D1BnTWEyZ6KeHxnHg9J5ASOwLTCnACsGl6K214qg0PdgSDjk/WrgunGdoztzN5ZIH9E7Ps9yNmTUEk+wT5Gn62ikhXrGBaO24fomZrWy8n4VlRdN46p5nyN9Fj2wGrRqnEUzWEwKZxBIGjX2rTZ/cQV1IQ7ab38sPALwshvgP4G+AlYIv0FkJ8F/BdADfffPPlPcsbED0YkDzyCKd+4wNkf/Vxjh+b4sf/+3WOdI/wQ9NvJXzFbQwiwStn7mK6OX2tT/facjmc39I1OPXwhgA6+4R9AoOAmVvg9q+x0Z/FV9mnOteKLYX3YyIsFyxWRraPFSvxhljxyxqYehH/bgd4rLdxOBx7l0posQei4XVRcV7Rtl2bHfZphY1o18VY7R5dDZBciTZ0rWOqx9wza5Frb3R7LZVx07AMI+M6bRmuYXTcp3GvuT7vzSKIEU0qU3PqFdJGa4yUUBQYKTFKoYsCkyQUWYJM+hSDHnKwjiwScplSFAlF3kPKhEE+wOQpXj9DDHIYpBSDAbKfYHoJ3V7K7HpGfCKn2U8Qm4TT5wEYxPBMG/6+LRh0AtJ2iOpE0GkRdru0p48wdWSRhflF9ocxEyYnKNYI8nW8fBXqqXpnn7D1x+Pq0uJuKZDmdhZPlcjxyu/nuK9of2/GNK6kIHoRuKm2fgg4Xm9gjDkOvAVACNEB3mqMWR09kDHmfcD7wKbMXakTvhEolpboP/ggp977K+hHPs+nXzfD//nAKl/RejXfse/rSY8uIqOA++ZeSTtsX+vTvbpcjugPlAYID23UAC0/a7d7AczfAa/8ZiuA9t1zcW5PRtv844sSK+Oe6FW7/PFipZ5z7sSKw+FwbDAUCI6XG8LzEFEE0VYjqXhk3SiFUWqzeMpziko09deQg1WKwTp5bkVTUQzIiwGFTCmURGQSkRSoQUI26Fvh1E+hlzDdy9l3OqO1ntDIB1jhtNGl1gKeacFaRzBoB6TtANlpIDpNwsku7ambmNq3wNzCQRY6bZomJZQ9/GINshVEuoxISuF04gU7H+d8Gba2EUy1abeundcZV1IQfRq4TQhxFBv5eRvwrfUGQog5YMkYo4EfwzrOOa4AxhiKF19k9W8/wZlf+RU4fZY//LpJ/ujeHv+8/VV89f4vZ+3QFM1mhztn7qSxnU3ky4l69GdwDpKlC4/+GAOrz8OJhzZqgNZP2n1h04qeW7/cRn8W7rQ5txeK0daCtkgAY4VFPGEHfttkuerEisPhcDgcVxvh+wjf3yKexnnyGqVs5ElKjJTooqBI+8jeKnl/GZn0kb018v4yedYjlwMKmSF1QWYMWSERaU6WpKTJgKKfYPoJopfg9zKmejnNMxkT/QRfLzMSi+D5ENbbgn5Z4yTbMaLTIpjs0pm+m+7sPuZuPcjMTJfIz4iKHiJfLYXTCiIthdOZx22tU5XyXxG24Eefubwf8FXgigkiY4wUQnw/8BfYoNoHjTGPCCF+FnjQGPMfgNcD7xFCGGzK3PddqfO5kTFFQfrkkyx9/K9Z/fUPoIziF9/e5NEjih9rvZV7bv4ilve1mGnNcvvM7YTedTLq/eXkckV/tIRzT9UE0EM2BA02V3fxVXDPW+189tbzH2/suerSpS5lKIBaMzB1GBrd8jz3QCqJw+FwOByOTQzFU2wfkPpAyPh0+bp40mlCkfXIkzVkfx3ZW6Hor5D3VsgGqxRFn0JJCqMRBnpoTJrTTwckSULRT9CDBHoJfi8lXs+ZPJfTeT6hk2yOOKXlWq8p6Hf8MlXP1jiFE11a07czObfA7LGDtGe6NNoQyB4iX4FsdZiCuJe4Yi5zVwrnMndh6H6f5NFHOf3n/5Hk9/6I/myLn3xLhlmY5Uda38i+Y/ewNOlzqHsTRyeP4r1cXHOq6E/et7U/46I/uxmMU2Zw+lErfE58Dk4/UkZqgIn9pftb6QI3edPFRVkqASTTspDWK0PPc6UA6uwpi0uHw+FwOBxXFyMlJk/RaR+Z9ijSPkWyilxbpuivkPVWyJI1iiylUAVFaZsvhCCVBb10QDLoUyQDVL8UTv2MaD2j0Svo9BRTfYjGZNJJj1I4BRSTDR747T8h6l7Dmuga14PLnOMaU5w9S/+hhzj54f8b81ef4KXbpviJN61z29QxfqD5RuLbb2OpLTg2dYwDnQN711b7ckV/wL7u5EMbNUBnPl8zQDgKt73B2mDvfxW05y/ufLUqR2bPSgHk2wjQzC02FS5sOwHkcDgcDodj14ggQAQdvFaHgH2MLXwwBlSByRN0NkCmPfLBKjJZoxisUqwtkyVrZFlCkaYURYZUEoSHFh5nyFnNE5KkR9G3dU6iTNeLejmNXgFZD6nk2HTB6xkniF6GGK3Jn3+e9Uce4tQH3o/36JN88nVT/OID63zNxOt4R+sB5CuOsNaAu6fvZK51faj4XbOb6M/5an8q+mdK97dSAC09C5jSAOEV1gBh8ZV2uhgDBNgQQEXK0H2nNQsz804AORwOh8PhuDoIAUGECCL81iQ+Ww0iKtGEykHl6CyhSFYpBivIUjxlyTpZOiDLUvIsQ2YpRVEg8NBCIry994DdCaKXGTrPyZ54kuWHPsPSe9+Pd3qJD71xgo++KuFfdt/El0/8E/q3LKIaAffO3U032nEc3GvP2OhPj6Gl84VEf4yB1RdK97dSAK3bcQEIm7BwN9z/eit+Fu60A41dDFrZwdRkZtdFYEebnjlWCqCWE0AOh8PhcDiuP0rRRGBjPF4L4umDm4WTMUPBZMVTgckHFINlZJ7Q7Mxck1O/FJwgehmhej2Shx/m9N//Lcmv/w7GaH7h7RFPHhH8ZPdt3DF1O2uH5wgbLe6ZvYtW2LrWp7yVnaI/fmCFS2tmd9EfLeHc0xsC6NRDkCzbfY0pK3zufoutAZo9dnEGCNXfKZLNAqgzZ2uA4gkr2PZqOqLD4XA4HA5HHSGsa27NOVcA0ezRPZcqV+EE0cuE4tQpBo8/yvGP/yXmQ/+B/lyLH39zQbS4j3e3voH5+SMsH+oy2Zzmjpk7CP3rwEnuckZ/oDRAeGzD/e3UwzUDhEU49EUbJgiTN1+8SBkVQH5oxU97zhogOAHkcDgcDofDsWdwgmiPY5Qif+451p76PCc/8vsEf/1JXrhtkp96U4+7Zu7k++M3EB04xNJCg8WJ/dw6eSv+tbZs1sqO1XPuaVDZxUV/wBognHp4owbozOMbA4lNH4XbvtoKoMVXQmfhEs63FEBFZh+B+CG05q0Aijs2Bc4JIIfD4XA4HI49iRNEexidZaSPf57l555g6Td/g+DRZ/jb103ySw/0+Prpf8q3iNeijxxkaTrgyORRbp64+do6yRlj0+DOfN7W2DQnoXEBRgX9s2X6WymAlp7BjtPjWwOEe77Jur/tu8faVV8sWyJAkXWUa8/Z6I8TQA6Hw+FwOBwvG5wg2qOotTWSRx7h1BceJfm138A/s8zvvrHDn96b8b3Tb+VLxTHyY4dYb/vcMfMK9rX3XdsTTpbhzBN2ENNGF+LzWFYbA6svlulvZQ3QejloWNCAfXfDa77DCqBLMUAAK4DygS0OBCuAOgvWCS7q2MiVE0AOh8PhcDgcL0ucINpjGGNsvdBjj3Li8c+if/130UbzC28Pee5oyE9Pv51j3iLJbQfJmgGvmr2bqcbUtTvhrAfnnoLeaYha26euaQVLT5fRnzICNDRAmCwNEL7RpsDNXYIBAliThiKxc4wVU50FWwcUtZ0AcjgcDofD4biBcIJoD2GUInv2WXrPPc1Ln/gvhB/6M3pzLX7izQWt/Qd598RbmImnWL9lH6LZ4L65e2iH7WtzskUCS1+wNtdBDJ2RiJDMbM1PJYBOPWLT6AA6++Dg/Tb6s/gqmLoEAwQoBdAAZGFrgIKG/Rut2bIGqHnxx3Y4HA6Hw+Fw7GmcINoj6DQlfexxlk8/z5mP/CHxxz7NF27r8tNv6vPquXv5nsZXEU1MsnLTNO32JHfO3knsbxlu68ojc5vqtvS0jeK05zaLGS3hsT+Bz/7WRgRo+ggc+8oNAXQpBghgU9+KpCaAmtBZrNUAOQHkcDgcDofD4bA4QbQHUCsr9B95mFPnnmfwm/+e+NFn+W+v6/LLD/T55tmv5Bt5NczOsLR/grnOPo5NHyP0rrKttlawdgLOPQlGQXMa6m52xsAX/ht86n02arT/Xviy/9WmwjUmL+1vq9xGgJTCpsA1YWJ/rQboEuqLHA6Hw+FwOBwva5wguo4xxlAcP07v84/x0qmnEL/27wnPLPM7b2zxl/dKfmj+7XxxcRP64AJLczE3Td7MkckjeMK7midp64POPmHT4Bpda0td59Qj8He/ai2ypw7DG34ebv6Si0+DkxnIxA7iarC1SRMHSwHUdgLI4XA49ihGG0yhMYVCpxKdKIQHohniN3xE6CPCq/gb53A4bgicILpOMVKSPf0Mqy88zYtP/j3N938YKQzveXvA8Vta/Oz82zmcTVAcWWR1OuK2qdvY39l/dW21B0tw9vN2PKC4a+tx6qy+CJ96Pzz7cWjOwJf9MLziay7cEEFmNgVOlxGgqA0Th+yYRXFn00jJDofD4dgbGKkxhUbnEpMqdCLRmSp3gvAF+AIDmF5BOcocwhN4rRCvFeDFTiQ5HI5Lxwmi6xA9GJA8+ihnl1/izCc+RusP/pK1+SY//uaU6f1HePfMNzOZeaS3HWQwEXL39J3Mteau3gmma3ZQ1f4ZK07aI4YJyQp89rfh0Y/aaNFrvgNe9S12/J7dMBRA5c9f1IbJm6wAitpOADkcDscewmizIX4yiUkkOpEYaWydJ1b8iMDDawXjH+xF/qbj6UyievlwmxNJDofjUnCC6DqjWFpi8MjDnEhOkfzRR2l//DM8c/sEP/PGAa+dfw3/U+erCZVH/4796FaD++buZiK6gMFNL4V8AMtfsDVAYXO8c9xDfwj/8Ls2pe2ON1ox1Jrd+bgyszVAWmMjQB3rLNectstBdIXekMPhcDguJ0bpMuVN24jPoMDkCjRW/Agg8BCRj9e4uIwG4QlE5J9fJPkCr1kTSZGPCJxIcjgcW3GC6DrBGEPx4ousP/k4LwxewvvAh2k89gx/87oOv/JAwjvmv46v8+9D+CGrx+aI2xO8cvYumsFVcEyTOaw8D8vPghfaiNAm5zgFT/4lPPhBGzU6/N/BF38XTB/e/phFAnnfLscTMHUEmlNOADkcDscewBgDUqNzjcnLdLeksFGfEuEJROghmttEfcag+gXyzAB5JqE4k6DXMoK5JuGBDuGBDv5kNPZYTiQ5HI5LwQmi6wBTFKRPPsnKS8/y4tmnaf3aHyDOLPNbb2zyV/cZfmTft/PqYj+m3WT55mmmOnO8YvoVhKPmBZcbJWH9uB1Y1ZitznEAL3wKPvlea7M9fyd8xU9YB7ltj5lDugphGw682jrMXen34XA4HI6LxiiDkQqTa2t0kEpMoqwoKhGBhwh8vHh3wscYg+5Z8VOcSZCnE+SZAXogh238qRh/IiL7whrp43aYBq8VEO5vlwKpTTDbRHjj/+aOIqlf2N81nEhyOBxOEF1zdL9P8sijnFp9kbNPPUzn/R+hEIp//XafM7dO8K/2vYODgwZ6forlxQ77Jw9yy+Qt+KPC5LKelIb+aTjzBKjMRm5GjRDOPmmF0EsPwsQB+Gc/Dbe8fnvnOK1sbZEXwMI9MLEInvvBcTgcjusFG/Ux1uFtGPVRmEIN2whPIAKBaPp4u4z6GGPQa3kpfKrozwCTlscV4E83iG6aIFhoEcw3CeaaeKWQMcagljOK4z3y432KEz2yp1ftSyOPcL8VR+GBNuFCC+Fv/9uyIZJq56cMOq2JJAMiEHjtEK/hRJLDcSPgBNE1pDh7lv4jD3OiOEv/E5+g8wd/yepcg594i2L+wK28e/5b6PQU8uA8K/NNjk7ewk0TN105Jzlj7GCpZx6HrGcttBsj9Um9U/DpD9oUuXgCvuT74a6vB3+bNDdjbERIS5g5BlOHXETI4XA4rjGb7a2t+DGpxOgq6iMQgY38eNHu79nGGNRKhjyTbER/ziSYyj3Og2CmSXx0kmChRTjftFGeHQwQhBAEMw2CmQbNe6yBkFrLKU6UAul4j/y5NdvYF4T7WsMIUrjYHgqrbY/vC4S/uY1RBj2QqPUCjAYjEGFp3OBEksPxssMJomuA0Zr8+edZe+pxXlDn8D/yF7Q/9mmeur3Dz70p4csWXse3T76BoJeQH9nP+lTMHTOvYF9735U7qXTVpsb1z0Hc3mqYkK1bs4SH/9Cu3/s2uO9brSjajmwdZArdm2DmiDVicDiuMMYYW8BtjO3clZMx2GXB0IFqu1Qbh+PlxIa9tcKkpcNbphhKn8roIPbxLuA7YbRBLael6BmUIijBFNo28AXBbJP42JQVPgstgtnGjhGc3eJ3I/zuDI1XzACgE7kpgjT4zCl4EBAQzDcJ93eIDrYJ93fwmufv+uxKJGGjZV4rxGsGeHFg7ytOJDkcew4niK4yJs9Jn3iSpePP8EJ2ks4HP4r/2NP89evavO+BjH++7xv46vg+GGQMbjtIPtHg3rl7mIwnr8wJ5X1YehbWjtsBTUeFkCqsffZnf9sKnNu+Gr7oX0BnB3FWJDbC1J6F/ffZSJPDsUvOJ2iM1rZwWxmM0sO5UXYbxlSlAQjAbPN3hADRCDY6M5FnO4VXcywvh+MystneWpX21oX9bpRU9taiFew65Q2se5xcSoeipzg9QJ5LoDJRCATBXJPGHTM25W2hRTDdsGMJXcL72HTekb/tQwyvGRDfOkV86xQAOlcUJ/sUZQQpefgsyT+eAcCfjgkPdIgO2Fokf2J3Rj47iqS1gupu40SSw7H3cILoKqJ6PQaPPMyp1eOcWXqeyV/9I8zZJX7jjTH/730e71z8F9xtFkFKercfRHTavHruHlq7Hb/nQpAZLD9npyCA9tzm+h9j4JmP2YFV14/DwdfAa78H5m7b4Q3WDBMO3W9NGFzn8objaggaIQBPlKqmrAvwBYS7FzSVS5ZaSuyfZcxYJi4lxnGdssXeOpGYTG58Yer21hcYCTVSI8+ltZS3AfJsar/LgAg9gvkmzbvnCBeaBPMt/Kn4oiKuw7olqTHa2GGJPGG/g9MNvNi3Rgi9HLVeoLUBIfBCb8c0Oy/yiW/uEt/cHX5exekBxUtlDdKTy6SPnLNtJ0IrkPa3CQ927HvZ5X1kKJJqw+NZkVSMF0mtAC9yIsnhuN4QdZeYvcD9999vHnzwwWt9GhdMcfo0648+xEvyHOkTT9D+9f+HQije842alVvn+ZED38ZiEkMcsnJ4lvbEDHfO3knsX+ZBSJWEtZdsehxYwwQxclM+8Tn4u1+FM4/BzC1WCB36ot0ZJszd7gwT9jhXTdAIUYoaK0Qot13LNLbhk2lpNlJiQg+/HeK1QkTk2XQ7l2rnuEpUwr2K+uhUogcSI2vRE89GfQjEBUc4TaGRZ63JQVX3I5dSew8AROzblLP51jDys5319a7+XiXkyqiVoIrUBnjNwD6E2ObBhtEGkyvUQKLXc3QqrYA6T/Ro7HlogzyXDCNI+fE+JrEOd6IZWHFURpCCue2d7C7ofUuNkbAhkuxAtEORFHmXJZ3Q4XBsIIT4jDHm/vO1cxGiK4xRivy551h55nGeY5nwE5+l/ft/zvJ8g598i+LQgVfwcwvfQmu9wEy2WDrUZb67n9umbyMYdXa7FLS2hghnn7CRnHHOcSvPwSffB899wkaMHvjfbIrcdo52zjDhuuRaCRrhC/tEeg+LhfEOVBq1niNXsuE2L/atA9V5OnAOx4VgjQ7URtQnlZhU2e9meXlZe2uBF1/4vVbnakP0lOP8qOV0+CUXzYBwvknr8KQVQQtNvIlLED/bPWCYiC7qAYPwhBVPjQBmGhhZ2oBX0SNlbHQpFIjwPEYKniCcbxHOt+De+aEZRHGiT/FSj/xEn+yZ0sku9AgX24RlDVK4r3XB0R3hl2JnUyRJb40khZ5NtXMiyeG4qrgI0RVEZxnJ449z7tQXeNEsM/GRjxF87JM8cXubd78p5Z/t+zK+dfqr8FZ7qPlpVhYnuGnqMIcnD+ONRm0uFmNgsGSd44p+Oe7PSL704Bx85rfg8T+BoAH3vQNe+Va7vB3OMOGaYJTBZBKVKvvU+GUWobkQjNKYTNlaidrc5NY1y+Sj+yQm1/iTMeGBNtGBDsFC84I7G8aUYrLYnOIjmrYeyW+4VDvH+TGyHNC0UOjB9vbWF1vXplM5FD2VAFJ1Ud8ObcRnvklYWl177fDixU8VyZLlAxiubgqqMcZ+1xOJWru06FGF6uWbIkhqKbU7vMrJrhwPabGNF1+eoTA2Ikm1uq+6SKpqkpxIcjh2xW4jRE4QXSHU2hq9hz/Hyf5JlrIluh/4j3iPPcV/fV2LDz4g+c7FN/NA+15YXac4OM/afItjU7dxYOLA5TuJZMWOF5QsQ9zZKlqKAXzuD+AfP2TNE+76Bvgn326jR9tRN0yYvc0ZJlwFqvFA1HqOHhR2jIyXg6AxNv1lrKjZTugMt8mNYu7t8ARew0eUHTEvtpEceS7d6BhehEXv2Pcyrgi8XjMQB/ZJ+EUUmDv2NkbahxWmsNevHtTtrQ3gIXwuqZOrE2lNDmpW13otH+73JsKNlLdy7rcvLZq/JfVtaFIS2EFOr7FJyTB61C9Qa7k9z11Gj7ZDJ7I0arACSZ4Z2Gi8gGCuORwwNjrQxmtdvmyJ0c8a7PXitwJEMxze25xIcji24gTRNSQ/eZL1xx7mBXWG/OwZOr/6YczZJT74tQGfvK/J/7L4Dl4RHID1PtmRRQYzLe6cuZPZ5uxlOoE+nHsa1k9C1ISos3m/lvD5P4cHPwjJEhx9AL74X8Lkoe2PWTdMWLjTGSZcQYw2mFSiBuUPednJFmUR8fWSmlUVQ1fRF2vpOy4yM0bglELofIjYChpvm7kVOsHmbdXyDk+i9aAgP7HhQCXPJqWrQtmxKQVStP/iOzZGGYxUm570erE/FEnO+vvlgdEGlH2ib5RG59pGIzM1jCJWDO2tLyG1VPWKWsqbneteMdzvT0ZD0VOJoN3YTJ/vPZqiilpUqV1+WVtXSxu9Tq/l6uGLdYO7PNEjAFMoipMD8uM9ey851R8+qPGn4mEEKTrQvqTUw7F/ezuR1A6tMHUiyeEAnCC6JhilyJ59luVnPs/z3hLhky/QeP+HyYXm59+sGNy6nx/Z/23MqSakGf1b9qEnJ7h77m4moh3G89ktRQrLX4DVF2wtT9zd6hz3/N/Cp95n25whSicAACAASURBVO27B173P8O+u7c/pjNMuCqYQqESiV4v0P0cYwzC8654/rhRZpOAqaIvJlM7Cpxqjt75/iFCb3OEZpxwqeaRb3/IIx/RuLp1OTpXyJMD8hNlx+Zk36YfUuvY7C87Nt1LqKkoo0hVJ1kIhql2XvXed3DOclwbTCV4pLYiN9fD7wiF3pSWKgS2o+17dn4JKWi6VyBPbwxuKs8M0AM5bONPxwTz5eCm5eTFlyh+aiYOVO6Lfs1GurH361q2RI+0fRriRRefogilNfmZZEMgnegPH/x47XCTQPJnGpf9/jZWJHmifJjmbzxUCzwbrfbLubd3MgscjgvFCaKrjE5Tksce49TpZzkZ9Oh84mGCD/0pS/MxP/WWnKMH7+F7930TjdLFZvXoPHF3irtm76IZXGL9jSpg9SVYegr+f/bePFqS7K7v/NxYc3358m21V3VX9b5q6W61uiUhkACxSICEQaxmFfjIzPGcA2PmjD3MGLDxmTNmGAZhCWFLZpCw0YCPWOzDJqSW1LtEt9St3qqqu2uvelvusd47f9yIyMy31VvyvXpVFd9zqiIzX2RE5BZxv/f7+32/iJWd4y69oJ3jzj2jlaAHfg5ueNvqKk9umLCtUFLXu8edQF+QA5kEhm5MBVIqmbkdUmOi1RWagf6adAZ7TRhiDWVmJYJjDROcq7RETMWS6GKvT5BWGtjs031I5uTmBzYrDj4H+y6ugcHn1QCt8qisf2M1lUf35Al9ejVFYrm89c9GKUXcDDTpudi3ulZeoqIKMCcKCfFJSt+mipsq71y27+ucpA+pR60A2Yv6fYHu1hwllVLEc54mSIlZQ0pohWsmKnQF+0AZa6q0LefL1Fgn+46vMomV5VPlxCnHNYacEO0g4sVF2s99jbPtcywYXWp/8nmMzz3GC7eU+Dff7fOde7+FD0x8C0ari3JsFm+YZLw2w631W7G3QjJkrMviZl/WxKVYW+4c1zwHT/4eHP87KIzDm38Cbv/u5esNIjdM2BaoUJORuBUg2wEq6QVab6Nx3AzwTyzin2wSt4Ksr2bV5NEEwjEQrrVOhcbUA6CE3GzGxvdaRDawOadL7MKzHWRHlykJ19QOVFswahjaV1qelBhkQL8UJrf+3jwy45GkYV36UaZ+rqnyjHgQmLqZRReHra5VkExOGAJrspD1+9gJ+RmFGcGaZZzF3V/6thNQUWJv3g5Gqh5Bn/im55DwbJu4kfR6WQb23hJO2s+4p7yjRDQnTjnWA+1iq51slUxMnGI17GCrFNbE1q3qR4WcEO0QgrNnabyg+4Ui36fy+3+K+MYr/PVbi3zymyQ/v/f7eahyNzRayLEKCwfG2Fc/xNHaUczV7KwvB6WgMwuXXtTGCMXx5eqN14Sv/gE891+1WnTPD8C9HwSnvPp2c8OEkSLLzOiEyGagy2tIbHOd9V1YowUP/3gD/8Qi0cUeAOZkAWuyeHmC45rX1cB5md240rczy3H6rnuXS71fz75kKyBIBjXhuQ7xwmiNGob2t1J2S+o6Vcitv2Eg4DN16QrlcDnokMqTGJEkKg/G9hB/GcTECz7RvJf1/USzvb4yawrdszao/EwWRqY6qVBqAph+/02h7eJzo491YU31aEQKeNwJ+wTpXFsH4Cb7sGaKmiDt04q0UbjySSnrIU5Zf9ZS4pSS7Zw4XXGkZEZ/lvQ/UzngWpuWCcdpVIcccrFNMehmK4SeeCncNL5p85JRIydEO4Qzf/MXvK7mcedbFD7yadTsPB//DouvvKHCL+77UY46+6DRJJqqs7ivwo31YxyqHtr8xbe30HeOK4wtt8aOfHjuT+Gr/68mS7e8B+77SShPr77N3DBhZNDhicnFsxXqXqANqEBKKaI5D//4Iv7xRmbzau0p4R6r4R4dxxofcVjvLoFSgyRmYCYqeSwb1An6J+TkTjpIwRT9kMqsj8NAWCAMPduP6qfeZ4PkERhWyF6UuU+F59pEl1YwathXHokDVTb4jwZKnQyRhDza225xfKWg0uysZSqPhCgeulALgR5wpb082zTw0uQ4JFrQ7oXxgke0oJeD/T5YxlCvjz1dwqwXRjKoHrKCj5dYwZdzK/hRYUg9aiXOdQiELUY2ISH9SJfXnU3+XexmvZrWZKE/0bKvglnZvWXsOXHaGQy9z+l5IM0cHIzmSN0uI30/s8ZngMwM3k6da9PJIoN1u9jKToh7tJYTou3GbiNEj//pRyldbGB+9NMEIubXvk8S3XSIX9z3I9QpQ7NFcGCG1nSR2yZvZ6Y0s7kd+W2YewXaF8EpLVd6lIRX/hae/LgOYD30ILzlQzBxdPVt5oYJW8ZQcnrTRyY1/yKxdl3PyUMpRXShi398Ee94Q9vlCrD3lXGPjeMerWFWnctuZzdgRZUmldVXyEYanllKTrqmDp4Uhl6mxEaXLyUnakNs6kS99FhVIJFeiGyHyE6oj1EIjOSivBXslFFD9nqWWn8r/T3U/UipNe/uVgSygX20usqz7KK9zSpPdmyhJFr0iBd8XfK2oG9Hi96QBbxwTW12MF7Qy7pemjV3ZIO6Zc3zAgxnwMEwVwy3HcvVoxhQWbjzqH5nKpSEF3QfY3C2TXS+m/3GzZqjg2ITswazNlonu51ATpw0ht6HodsD2VRx4miZ/vZjpc+ZAoRauXp+iNgsJTnbhKuVEF15/fUqh/3oP2D++ReYm3b4lfdLbj34Bj408304MdBq0bthD/5EhXun7qLm1ja+g7CnHeEWT4HlQmUFpefMV+Dxfw+zL2li803/HA68afVt5oYJW0LqUKR7gRKVQQgMx1j3jJ2SivBsOymHa+h+FEPgHKzgvnkP7o1jI82xWC82pdIkWKrSGI65qkqjSQ19InMFLmRC9A0jqBX6Rhe9CNkKiNMeIUNsytjAcEycw1Wcw9pBcqlRg3+8gff8vF53BEYN6UCMgfI8FStkYt+uV1ph4LwFC+jNYEjliROVx9cz70tVHiAzLhCuibHNx6mU0gPcVOVJCFC04CFb4dC6xpiDVS9QPFDBqruY9QJW3UUUrdHaK6+YcWUkpW9XB9G9FqHPH7r00KoXtOW6FyfOdT7SG436LGwD52AV52CVMvr3E832EjW6jf9qA++F5DxSsvoK0v6KLr/c5QQpO/9fZr2UKEg/gu46iZOT9DftEHFaNiG4hNjISGaB6mkJmlZwkucyPEmYvS6R/DdwzRSWAQ4Yu/zzvZqQK0SbhJKS87/6qyx++o94/pYi//a7Q753/7fxvvF3ILwA/ID2sT0Y4zXunLyTkl3a2A6ioO8cJ8zEOW7JF3/+BDz+UTj1OFT2wP0/Aze9a7nD3CByw4QNI01Az1SgxG1so30oKpYEp9q6HO5kQztIWQL38BjusRrODWNbtsxNj/dqUWl2M7LymE6oy2PCxAnQWr/6t+b2lxo1nOtkeTKjNmoY3GdWWpWoLQiBKJojcxUbUnkSW3cVSGSQuLbFV07lyY4xlsSNIFN54gWPKCl3y8wNSMwsxvtkx6wXsMZdzHF3W8rPrtdSyGsNmfrcDYnbQd9ZbsTqUbqveN5LFCR9LsnOI7aBUbExKrY2Zak4mBVbk+nksVET+CuNDStOqZq6EnFSS4wDlBogM2qY2ERy5X5V0nOdQAjFskD19PY19BnkCtHKB/Ee4LcAE/i4Uuo3lvz9MPBJYDxZ55eVUn+5ncc0KgjDYD5q8lcPOnz6nfDh/T/KfeXbod0FAYs376U8Pskdk3fgmBsod5KxdoabewVUpPt5lpovdC7BU/8RXvrvYJfgLT8Pd36fVpBWw6Bhwr435IYJl8HqKefGhhLeVRjjv9bCP9EgeLWBCiTCMXBuqOEereEeqW7opJGWaahIrTyTBGuoNCIjObtFpdnNEJaBaenP254p9V0C21oZlLG+uG22f0AI3VBvTRXh7qklRg26Dyl4rUkHho0a0gbrTRg1CCG0c+DAgDptvo/nelnlV9Z8X0ya75coZKlqMaTyJPbvKpAsnWgTqUW1s/0qzyBkL+qXuS30y9zipj/04zEqNmbdpXDrxFCZm1G2t7cMbyWzjIKl952bZVy1GFSfV1KPlJf0b4ygd1EIgTVZxJosUrxr+DwSXewi2yFxJySYbyO74fKLhqF/62ZCnPq3nYREJe6WV4kCuWHFyYugs7qrXrZdho0D+hOCZCYbiOtDsVGxRHaj5F+I7CXL5DEVSaaPbqIi6gpj2xQiIYQJvAR8K3AaeBL4IaXU8wPrfAz4qlLqd4UQdwB/qZS6Ya3t7haFSCrJD/7ZD3Bp8Sz//OBPcNjdC80W0nFYOFJnZuIgN43fhLWWvfUglNJE59KLOmC1WFtexhZ04JlPw7N/rHuG7vw+eOOPrk1ucsOEdWFVN6FNuJFJPyJ4tanL4V5vQqQQBVMToKPjOIcqG57tl0E/M8isOphVJ5tRv5ZVmt2Koe9LO0T29EBjIwYa68HljRoG+pBGWGKZWX9Himx+0zYRtliRkIsBEr6VMNLNHmvcDIgHenpS8pPl+ACYAnO8T3asRPkxx92R5Pms5zhV1LelBXI79esQO6keLdu31CW0shPq81Z78HaQ3U57HQdhlKwBwuT0VaYBErVbFIEcG4f+bkTIXtgnOt1hopPeTjP5lkK4pp5EK1nM/JN7d833YTcoRA8AryilTiQH9EfA9wDPD6yjgHQ0XwPObuPxjBSGMPh33/ybvPBXn2G/swcWGsTjVRYP1DhUv4EjtSMYa5WuDaI7r/t//Ca4Y+BWhv8uI/jGn8HTnwRvEY69S5fHje1bfZuDhgkzd+WGCSsgm7VbIW/CKG2sjEB2Q/yTTfzjiwSn2yAVRtmmePsk7rEa9v7Kxpv+I6nds5TEKNlYU0XMkp2Xy+wCLO8fUCg/Guo/StW6rQxyjKKljTWOjQPLjRp6X5+j98wsMFqjBpGEUjIgOqd9P8I2MdydH7RnFtZLy9wW/cyFC0AULay6i3tsXJe5jetyN6Pq7BjZ6DdB0yc/aeBu3cpL365jrKketXxUT6HEaNSjZfs2BGbFwaw42HtWXkcphUqPJyNMmizJdkjcCAjPdlYcFAvXXEFtcvqPlW1EwcwVzx2CkgrlRbrcfwViM7gcmjwagLCNrGTXmihgHLT7Jbwlq3+7aGXnszSj72rDdhKiA8CpgfungbcsWed/A/5KCPELQBl49zYez8hxqHqIM0YRFhqEMxM09pW5eeJW9lf2r28DXhPmjmtlyCkvt8ZWCl59BJ74GDRO61K3B38epm9bfZu5YcKqGJqZS1Qg6M/MGRsctMatAP9EA//4IuG5DijdaF26dxr3WA1rT2nDJ/70BKYkCMfAninqmbgdmMHOsXkIUyASNzcmi0v6jwYarAfr1DeB1Y0aOplJxyiNGoZfo6ELm7cRSilkOxwmPYmr29BFVoBZczHrLu4NY0PKz05mteieH636DJbc6EFEUnLoaNODPOQ4x0oQpoFZ1kqhNV3U16heco3aQfUoOx6R2LUXLV3OuwpUGA8QpkG1SZOnaLY3bDufwhQDfUxLeprS2yU7V0pXQUZY11BwMpWnF61sPWeJjNBY4y5GUmGQEZyijVHWy50MB77S2M4rx0rf5qUfzQ8Bn1BK/Z9CiLcCfyCEuEspJQdXEkJ8CPgQwOHDh7flYDcNx8bfN0V3psrdk3cyUZy4/HOCrnaOa57WOUIrOced/7p2jrvwdRg/At/+r+HwW9cud8sNE5ZhWe123C9V2agKBBAt+toU4USD6EIXAHOiQOm+PXpGehODztS0QcUSYRi6jKfq6GDVfAB1VWKw/8iaLup8Ki/Sg4Z2iFRJ/5G1tfwSYRpZTxFvmskarAcDY/2XF/W6jjFg0VvGnimNxKhhM1ChJGr4/TK3JMMnWvAhGjA1cPTvwTlUTXp7kjK3MWfHjz1toE6bqyEZqBZMzIoeQOrm7NzxLcfmMKQeje+serThY7VNrLoJ9cKq66Qul2kfk2wHGYmS7ZDwfAe/HQ4pvHrj6AF6ZgaxpKcpNYS4RhTWdAwwTGp0D/PS/hzZC7Vp0lKYA+YrVQdrppyQmkE1J3EXzfsSV8R2EqLTwKGB+wdZXhL308B7AJRSjwohCsAUcHFwJaXUx4CPge4h2q4D3gyi22+EYok3TN5FxalcZuUAGqe0O5xhQ2lqOcFpnNaK0MkvQHEC3v6LcOt7dOnbasgNEzKkDeKyp80Qls6wGYWNk5V4zsM/0cA7vkg8lwSlzhQpP7hPK0FrXBAud5ypc5lZdbBqLqJg5TNj1xiESL57jgljbpZdJXvRcA/BCPqPBhus1zJqAEZm1LAaBi2sh3J7FnxkKxhaV1tYuxT3b6+F9XqPe6nTGwyUjhSSkjfbACsfWOTYPixTjwavbcns/2ZjAXYCwhRZz+tqdSpKKVQvSgjTsOIUd7QTpDzVGrKdz7ZfMBNVyRkmTwPGEMK5/G9UKm1/HUcRMo6QUhL5ATpXysAwkm0kS0HqEmckt0VmjS2EQAijfx7xNNFRvZVUnT7RWUYKAQz6SnNSNr+sVC25LZx8AnWr2E5C9CRwsxDiRuAM8EHgh5es8zrwLuATQojbgQJwaRuPaeQ4OHmUveW9FKw1BsVxBK2ziXOcWtk5rrcIX/kkPP9ZXeL25p+Ee35gbZVn0DDh4H3XrWFC1r/R1rNohP1ZtM2oQEopootdbYpwfJG4oQdv9v4yxbftxz06jjm2uaDUtJQKBUbZwp4p6ZnlXXgxy7E90KqCHlgP9R91Q2Qr7OcfbcLQY9m+hMAccymOuRRv0+r1UqOG7tMXtmTUkFpYZ+Vtq1hYYxlYdRd7Xxnrjoltt7BeD9RACGwKIVLVJ3F6s4085yfHFcfgxIpV0+eNzAm15aO8eGTOdTsJIQbKjVcolkkhg3i4LG+QPHVCwotdVG+FEj3LwKgkpKFoQtFAuQLlKGIrJrZipCWXjZ2MrOdaW2lnBmSRAl8hQsCXCB8IFAQgfAWByh4TKyg5SgCOQLgCXAPqArHP1b1VRROKJkZBxyCIgi7lF8LU5GuQjAkBwkAKkCpChHHymF5HEzRj4LEcl8O25hAJIb4T+L/Qlef/QSn160KIfwU8pZT6bOIs93tABX1J/p+UUn+11jZ3i8vcuiAldC7CpZcg9nWW0FKlJ/Lga5+Bf/iUvn3bd8ObfwJKa5TeDRomTN1yXRomyHSGvRVkVqJbmSlTUunyoqQcTrZDMMA5UMU9pi2yN+vipWJtjiCk0in24y5mxbmuanNzrB8qlEg/yvKPiLa3TEYGMdGFLsFZbdQQXuiQ+m8PGjXYe0soLx5QelaxsC7bQ9bVVurkVtleC+u1sKrqY/VVHz3YzFWfHFcfhiojWuHwNdHSygbGtZV1A1rZkXGMjGJkHBH7IWHTI275emzQCVE9qYmKp/TSB7FSXkXRgIKBSJbYAnwFvkR5EnwJng5RXREJwREFQxMd10AUEtJTMBBuSsQSC+8kBF2PwfW/occUqPQx+vlGfaQpR7BiBsfQqklsiBAIw9TVCEJPtmn1y9BxHEJgGHodEBiWQKDX66thZCpYEmSXbC+J80AguxGlmyeuOpe5PJh1O6AU9Bbg0gu6lK0wtjwjSMbw8l/BU78PnVk48jC85UO6X2it7aaGCZM3Q+3AdWOY0HdL0S436YzuVgaJKpYEp3Ujun+yoWeXTIFzuKqdvW4Y23SDtpJJX5BUCEtg1nRfkOHujhNEjqsD/YFO0n/UCfSFUQgMW2zL4F3FkuhSb6gPaZmjlJFaWA+Hlu6UhfVaUGlgYij7s6KJ6mMUBnp97N1ZZpQjx1YxWDUh/UgrtbHMzh1ZD1yaobM0wmEXYCnZkVFEFIbEYUgYBMShj1yhzMwwDAxTKyqGaS5z+1VKKzz0YlRPkxzVk5D8U56EXqyJj7OU5Ij+7YTkUDC04rPLS92VUijSgPY+4Uq/C/oxnY+FTNZNCJnmZEmuRBb2Tn+J0rEfCbczHJP9D9+NXVwjG3MHsRtst69PeA1dGteZA7e83DBBKTj9BDz+Ud1LNHM7fMv/CvvuWXu716FhggrjxMY4HQjqel7hGBjuJtWaUBK83sQ70SA4mQSl2gbODWO4x8ZxDlc3PaBLXexUJBEGmGOuNkfI+4JybBJD/Ue1fv9R3NX23sM9cqMZ4AvTwN5bxt47bNQQXuxiFO0dt7BeDUolafHhUtVHYBRsxHi/10dYm3f2y5HjasOQ62WC7PcSK02OYoUMJYQxMpCoMAY/Xu5vMBhCao6GNG2Y7CQKyCDZsQvF9UebDL0eAQWhCU195XVSwnAtnTMGy+1WQvqakWgJTaHJT0p0QD/XBqzEcdQ2tAJpJjmISdh7r93adkfS7UBOiEaFoAPzJ6F5FuxVnONmX9bOcWeehup+eNevwNF3rt33cx0ZJqSqStxJcoECbTggbEPbgG7yJCyDOAlKXcR/raWzVFxTq0BHaziHqlvqYVDJBQXQGQ81R9tV5j0HOUaMwf4jJpa4ULUDpJeUylhb7z/K9jlo1HCFkIaaEsmhi7NwTMyaO+DwZlwzzlM5cowSQght/W5BOlpdOmZdnTTJfji4H2uXzKFtk5EmZajMpGCzys5myc5GEQY+neYCneYC7eY8ncZCdt/3Oli2k/xz9dLRSzt9zOn/zR74e/ocO7lvWleuXBiSz1UyrO4M1til1XcpuXGN5LsiMpKTkp7doiBuB3JCtFVEPiy8pv9ZFpRXcI5rX4Anfx9e/mtwq/DQL8Dt71u73O06MUxQYYz0Yl3v2w4yVVa4JkZl8+WAshfhn2zgH28QnGrpoNSSRfG2Ou6xcR2UugXCkvYFIRVG0cLeW7ymbEBzXB0YdKGyZ0r69+QnYcOtMBt4XC2N1tmALJKZRT7oGW+jmKs+OXJsJy5HmqSMicIQGYTEfkTsB4SeT9j1iDo+secn10VIarIAMEwDw9AOmpZV0L16OzC4Dn1PE53mIp3mPO3mAp3GPJ3WIp3GPL7XHVrfMC3KY3UqY3Wq9SniKCQMfaIwwOu2iZLbYeATRxsJHxUJoXKw7UHSpEmUPUS6EjJlu5i2gz1Aupaub5hmVqaGTEhPqvQsfWutpC/K1qRniOwY1z7ZWQ9yQrRVnH5Sk6LyBCyd0fBb2izh65/R9+/9ILzhhzUpWg2Dhgkzd12zhgkqkgRn2kgvKfmxtqYCAcTtJCj1RIPwTFtL7FWH4j1TFI6NY+3deFDq0DGnfUGxQtgG1lRRW3vmoak5dgmEbWLaJmbFwdqTBBF7utFadUJdDSH0elfa1GNF1Qc9GWJWteuS4Zq56pMjxw5AyljbTkcRcRQlio5P6HtEfkDke8hYLhtoG6aJYVqYdQvTdDEMo19+FfeVCRVpY5Psn69W8AFISrrWOUgPvB6d1gLtxnym7Gi1RxOfwO8NrW9aNuWxOuWxOpN7DlIem6Bcq1Op1inX6hRKFW0OsA4oJYnCUJOkICCKNFGKwoAoXYaBJlRBkJEp/c8nDAICv0e33cieE4YBMl7BKW8VCMPAsgZIkpuoVo6L5brYrovl6sdtJ/nbwDp2sl7/vl4a5vU5pskJ0VYR9rQqNIg4hOf/K3zlDzQpuvnb4P6fgsqe1bdznRkmRLM9pB9jlrf2GuOGj3+8gXdikeh8EpRadym9eY/OCJoqbo0EqQESZAjMmqtDIfPQ1By7HEMhj7VCvyS1GyJbAXEn1GObbc4xWVv1sRC1AXvrXPXJkWPkkHFMHK+H7AzblWVkxzRxSuUBK+q1oa2e0aQmfWyF9VSqasRKk6Y4IUuhQoWKoNWh01rI/rWbC3Tbi5rwtBYIA29oe5btZIRnat9hKgnhKVfrVGoTuMXyyK7bQhjYCamgvLHnrljCphSIRIULQqLIJ1IhURwQyoAoDonjhHiFviZjUUK2Ap/I17fDwMfrtYkac0OPKblSmuvKMCxLlwG6riZXGclyEmI1QKLc5G/JY7bjEscxB++4c2Nvyi5ATohGCaXgxOfgiY/r3KED98Fbfg6mbl77edeZYULcCYkWvE2VxKUN3v4JXQ4XzeoZIGu6SPnBvbhHx7EmNh6UuhQyiLMeJrPq9PsU8sFajqsUwhBahS1aMFnMMrHSHBPpaSc5YQmtIG3iuz6o+qRtBoJU9dEGI4bTL3nLkSPH6CFljNdu05y9hN9ujZTsjApKKfxeh87iAp2FedoL83q5qJedhXlC3x96juW4VMYnKI2PM3PoRsqVOuXKuF5W67iFcuIEvTGladSvKyM7qRNbQnaGX0y/fA07MawwBaYBplHCHeExK6WQcawJUhgQ+r4mUYFP6CeEKiFW/b/1Hw+T53UXF/U6QZBtawU/cJxiiXu/7TtGcuw7iZwQjQrnnoHHfldbbU8cg+/8P+Dg/Ws/5zoyTEihYkl4vq1nhNf5Y1dKEV3qaVOE4w3iRX2StPeVqTy8H/dYDXNs6/aOWWgqYBQtXRJXyvuCclybEJaBafX7j2QQawUpDT2MdUOfsMWK/UeptbWKIR1oZaYPNTfp9UnITz6RkCPHtiPwerQX5mnNXiKOImzXvSJkBxLC0+loorPYJzyDpCcKgqHn2G6BysQElfoke47eTKU+Qbk+QXm8TqU+gVNcuew9U5rkgClEVp4HBHJ43J7e3kAPzZALW6rsLCUDCt10ZWorbqykJ8tMndiS/ezw+VAIgWlZmJaFu1E5aw0opYjDMCFJCYnyfXqt1sj2sZPICdFW0TgNX/xNeO1LUJ6Gd/4y3PStYKxRg5kaJjiVa9owYSVEcx4qUhjltU/QSirC8x2dEXRiEdkKQYB9sELx3mnco7Utl9tBP69BKd14bs+UMCv2rgkUy5Fjp2A4JjhayVFSaYOGbqQJUi9KmnX7tq3CTlUfE8M2tatdPnmQI8eOQsYx3WaD5uxF/HYbYRi4pfK294EopfDabToLcwOqzsIQAYrDYeMBp1iiPF5nbHKafTfdPiptNgAAIABJREFUqgnPeJ1yfSIjPJuBSIlNcnJaszwvWWolewlpkkuevNScwABsY2UXtitEdq4khBBJ6ZxDgX5vfLfZvIJHtXnkhGizUAr+8pd0sKpVhAd+Fu76/uUBrIO4TgwTVoPsRURzHkZl5a+dihXhmTb+iUX8Ew2dsWIKnENV3Af24t5Q0+U+W0TWFxRJ7dI1oUNThZP3BeXIAYnS41oYroVVL/QnDqTKVZ8c2444lkR+TNCL6LVDpALHNbCdxDTEEhiWgWkKjOswXFcpRdDr0V6Yozl7EaTCLhQp1cZHtw8p6bVb/XK2xWHC01lYWOa05pbKlOsTjE3vYf8tt2dEpzw+QblexylcuXaA5aTJ0FlIcUQcx8goQsVyIHA0LXMTWvUxWDZxLaJkPCGELg0WAiESNT3Ja0rv676q5DFj9zt+Xo/ICdFmIYRWgW55DzzwISiucSK6zgwTVoJWfNoId/hEoCJJcKqF/8oi/qtNlB/roNQjY7jHajhHxkbi4qaUDnAkTPqCxhzMMTcPTc2RYx1Igx5z5Bg1lFJEoST0YvxOSK8TEnqxNhwTYFoGQkDXi5BS6dKlNKlTCQxTYDmaLFkFU5Mmy8AwRba8VgafcRTSbTRoXLpA0OthmhaFcnVTJXFKSnqt5pLenYUhAiTjeOg5brlCpT7B+J59HLjtzqykrZIQHtvdev/uKCFlPwspjmKUGjYWMC0Lu1DALVdxCgUs101Ky2xMywIhUFKilA5/VkrqsYRc6X4SNitl5thHrG9LGSdBtJFeL1l/UIESCIZ99/Qf01VWJlsDj4mBx66jifZRIidEW8F7fgNe+Zu1ydB1ZpiwGqJ5DxnIrMwtONOm97VZgteaqDAJSr1hDPem8S0HpQ5CJYFyAEbZxpop5aGpOXLkyHGFIGNJGMhE/QnwO5Fu+kdgmGA5JsXq+sm3kgoZK/xuSK8dILMMHAFC6bIe28xIk10wMW0D0zQwLIFp7m61M+3Fac1foj0/D4BTKFK+jBqklKLbbNCZn0sIzkKf/CzM020sLCM8hUqVSn2Cif0HOHTn3QM9PBNU6nUsZ+u9uqNESkJShSeW8UCFm8IwTKxCgUK1ilMsYtkupq3JjmnbGGu1NiQQpsnyCNsRHLtKCNUycqX6JGwVsiXjSPc8Z2RLIqNwmGwtfR0MWmoM1wIOkqthspU8dp2QrZwQbQVrzTplhglT141hwmqQfkQ018vK3aJFn8XPHkc4Ju4tda0EHaiOjKQMhaYWTOw9Jcyyc8VzV3LkyJHjeoJuupaEQYzXCfHaIUEvzuJmTNvAKZgIY/NDEWEITENgrnJ+1w5bitCP8bsRUsqhXjgA0xJYroVtG9iuieVc+bK8MPDpNhZpXLxAFARYtk2xUr3sgDQOQ1599qu8+OgjzJ85NfS3YnWMcn2CyYOHOHL3vcMlbeN1LMfZzpe0YaTuaDLWduGawA3KKgLbLVAolbFcF6dY1JbRlo2RmAjsVmiCYa7db75J9MnWUnI1QMJSsqUUMooysqXiRM2K+2RLxVFGyFQcrzz2zRiXYoWAqasCu/fbcrXiOjZMWAm6VK6b5YsopWj9/SmEKZj4wVsxN2G9vdp++qGpAmuygFlxMNzcHCFHjhw5dgJSKt3740V4bV3+JiPdi2EYYNkmhcr6HUZHAe2wJTDXGO3IWCLDmJ4X0WkkZXkpaVIMl+W5JrZr9hWmEZblpX07zdlLdBuLCCFwS2XcdZgNdBYXeOnxL/HKk4/idzrUZvbw5u/6Xsb37NPGBeN1THv3lb3KOAmETUjPUtiui+0WKI0Xs3DRTOExd/a7dLWgT7ZGv+0hsqUUSsbDZEspUArL3l3kej3ICdGocJ0bJqyGuOEjvSgrlfNeXCA83ab6zoNbJkNKKVQQoyKFMMCsFTLXq/wkmSNHjhzbiyiMiXyJ1w3x2gF+L0om8AWWJbBdE6O4+8/FhmmsOVG/YlmedqVHKR3aPViWZxVMLMvQCtM6yvJCz6OzuEDj0oXMLrs0VrvsdUwpxcWTx3nx0Uc49fzXQCkO3H4nt771Hew9dvOuuA6maoMOho1RckBhEGBaNk6hiO1WsYslLNvWPTxJadtueA05+lhOtnYfyd4sckI0CvQWr2vDhNUgg5jwYjcrlZO9iPYXz2DvLVO4c3JL21WhrpHNQ1Nz5MiRY/uhpCIMEvWnE+G1A+JQ9/4IAyzHoFC2tzyAlbFk4VyXS6daXDrVpnmph1u2KNdcSjVHL8ccyuN6ae9AFcB6yvKUVETBCmV5ChAK0zSwCv2yPMMEv9uiszhL4LWxLGvddtlREHDyH57mxUe/wOL5czjFEre/7Z3c8uDDVOqbv7ZuBkpKTXayPh7Zr0ZUYNoWluNSLNdwCi62U9DqTlLadi33pOS4upAToq3CLkFx4ro2TFgJSinCC11t35sQlfYXz6ACSfWbD274oqlDUyUolYem5siRI8c2I+398bshvU6E3wn1+F6BaQss28ApbH0IEYeSubNtZk+1uXSqxdyZTkK0oDpZYOpgBb8X0bjY4+zLizoweABOwaQ07lIecyjVXMo1JyNO5ZqDPYJjvByE0OGb2hRi5XWkVMgoptlo0Wks0FmcBakwbQfLcRFCYjldLNvATNQmw9DKlVawBO2FOV567Escf/IxAq9Hfd9+Hnz/B7nh3jdtW/9P2seTlrXJtKxNaLZnGCaWW6BQqmAXi9iumyg82q1tu/OQcuQYFXJCtFUcegtrFidfp4hbAbITYFb0STp4vYX34gKl+/dgTa6POCqpUF6EkiAcA2u6iFmxR2LDnSNHjhw5NFL1J/TjpPcnIA5kYn2tyU+hPJrypdCPmTvdzhSg+bMdHZoJjO8pcfTeKaYOV5k6WKGwJHxbO65FdBo+3UYwtGzNe5w/2czIVArbNfvKUs1JCJMmS+Wai70DJdZxFOF1mrTnLxL5HsIwqdbHhtQRpfTnEHgxshvq8NDkD3NnTnD6+ceZff1lhBDsu/lOjj3wMDNHjmrVSgikVBibqJLoGxckCk+8pI9HCGzHwSkVcdwidqHQd2pL7alz5LgGkH+Tt4qcDC2DCiXR+X6pnAolzb8/hTnuUn7znrWfm4amxhJhGJjjBcwxB+HmfUE5cuTIMQrEkSRMgk+9dojXDVGSfmmXY+C4o7m2+d2I2dMtrQC93mLhQlf33xiC+t4Stzywh+lDFSYPVi6rOAkhKFRsChWbyQPL/64DSyM6jYBuw0+WmjB1Fn0uvtYkCoYJk+UYfWVpoBSvXHMpjzs4xc0RQX0sHbqNebrNBVDaIKBQWdlxVggSlUkABlHgc/obX+W1Zx+jszCLUyxz7L53cPD2+3FKVVSsWLzQHd6Gqclr2s9k2WayPYlAIpXUWThqOO/Gclxst4g9VsNJCI9l2xhW3seT4/pBPprPMXKEl7p6ZjGxKu08eR7ZDBj/vptWLHFLQ1NVGppadbBqeWhqjhw5cmwVSimiQBMgrxPgtSKCIEIgEEITArc0ukFvrx1k5CftAQIwLMHk/gp3PLSPqcNVJveXsUas9mtXNhu3ZDOxr7zs70opQi9eQpiSZdNn9nRbh8IOwLSNhCANluT1FSZ3iXIWhwG9doP2/CXiMMBIeoOEWF95d3thlteefYwzz3+VKPSp7TnAvd/6AfbefPdl1RgpdU+P3wtpz/cIgwAQOoDUcXHLJYqVcUq1Ek7RxS26OAUH08knHHPkyAlRjpEiagXEzQCjrL9a4aUu3a9epHDHBM6BytC6ui8o1ram5aQvqGxnRCpHjhw5cmwMcSy19XUvotcO8TqhLkkTYBha/SlVR9NvopSi2wi4dKqvALUXfEATrckDFQ7fMcH0oQr1fWXMK9zzKYTAKVo4RYv63pWtrEMvotNMlKVFn26zX5o3f65L0BsuKTNMQanmUCibOG6M5YS4JUF53KVcq2C7l7fkVkpy8dWXeO2ZpCzOMNl3813ccO9bGd97cAOvTxGFPeIoojg2xszkUexCCcMwsjwmGUn8nsLrxkAPlO71tV0Tp6DfG8sxMC0DyzauSAZTjhxXAjkhyjEyqEgSXehgJDXZSipanzuFKFhUHto/tK4MYpAKe6aEWbERdt4XlCNHjhwbgVKKKJSEXozf0bk/oZcEnwowLQN3hA6cSina877u/0kUoF4zAMAumEwfqnLsTdNMHaoyvqe0qZ6WKw27YDFesBifWZkwRUFfYWrOdWjOtmnPd/DaPo2LEPrpml2gizCgUDb6/ypmsjSwbJ+LJ/+BU197nG5zAbdc5eYH38Xhu+7HLVVW3P9KUFIS9LooJSnVJqjUp7ELw726/TwmY5lRsg7nVPRamgSm+ZoITficgoXjmthFE8s2MW1NmK7GzzdHjtWQE6IcI0M010NJMJJZwN7XZoku9hj79iMYA7Xhuk9I4t44NvR4jhw5cuRYHTKWhIFM1J8AvxMhY219rR3OTIrV0cU+KKVoXOwNKUB+Vyskbtli+nCV6Qf3Mn2owth0cVvKrqTUQY+7RakwTHCKAUF3lkqtTXXcwC5UMze1OFJ4HYnXjpOlpNeReB3J3NmQoBcg41li7x+Ig+eBCNM5QG3/2xjfexumazN31qRYCSmUDdzy6sRDxhGBp0sSK/UZyvXJTQViCiEw7ZVtxaVUxGFMuxeh5hWKfv+RZZvYhURZKlgJUdKkKy/By3G1IR+N5hgJZDckWvAwEleguBXQeewczpEx3JvGl6wbY00WcjKUI0eOHKtAKZVZX3udEK8dEvQS9Qfd2+IUTIQxuvOojCWLF7pcSsjPYE9Nqeaw92iNqUMVpg9XqdTdbRn0pnk+UZQQIctACIi7+rXrlcgMIIzEiEAYly9N2woCr0uvuUhnYRalJJazskGCaQnKNZNybbjqQcqYiyde4OQzj7Fw5iTCsJg4eCfV6TeDmMFrSxYvSC6c9IY3KMAtakWpUDYoVgycosKyQ4pVi8mD+6jUJ7bN7c0wBIZjrmgnLuO+OillIikl/1uuqcsTXRPb7atKV7psMkeO1ZCPSHNsGSpWBOc7GIkTnFKK1t+fRimoftNw5pCKJMIEa7JwBY84R44cOXYXpFS698eLEuvrEBmlvT96Nr5QGa3jVxxJ5s92tAL0epvZM+1+BtBEgYO31Zk+VGXqUIVyzR3ZfgeRmj5EoUzc56BYdahVbdyijeUYWQl2HEtkpIgjSRRJIk9bhYdBTBzGmU01QiDQTnYpYTLMjROmQbvs0OthmBZOsbShMNGg1+HUc0/x2teewGs1KFRr3PrQt3HozvtwisvL8mSs8LuSXlurSl4nxmvLhDCFXDg56BAXAK9TqJxb1fShXHe3rbRN5yMBDJO/tF/Jbwd0G0o7GNLvY7NdQ5OlgjVQgid2jQqY4/rEZQmREOIW4HeBPUqpu4QQ9wDvU0r92rYfXY6rAtFCDxXKTB3yjzcIXmtSedt+zLHhaSXpxdgHKrlxQo4cOa5rRGFM5Eu8bojXDvB7UaJ8CCxLN7kbxdEOZKMgZu5Mm0uv6xyg+bOdLOi0NlPkxnumMgVoaQbQqJASoCwvSEChbFObLuIULexVIhaEIbAMk2UNMAPbTclSHOvth74mTFEg8T1tN60n7RKba6MfepoSJu1E16XTmKfbmM/ssovV2oZeZ+PiWV579jHOvvgsMo6YPHiUO97xXey58bY1CZVhCopVk2LV7L9fvkcUxrilMcoTM8jIodeKhkwfOo2A+bMdTr+wkOU6pe9bdcJlbKpIdbLA2GRB354orFgiNwqs2a+UENtuI6C94CdkScO0BY5rYRd1GV5q7GBaRu44m2PbsR6F6PeAXwI+CqCUelYI8SkgJ0Q5kF5ENNvLyJD0ItpfOI01XaR4z/Twur0Io2pjVrbnQpsjR44cuxFp8GngRXidCK8dJIRAIAztyFYo2yMv+Qp6EbNJCOrs620WzncyMlDfW+am+2a0AnSwglPcnoKRtPQvCiVKqixLaGyqiFuysB1zJIPdtfpg0uOQsSZMMlJEUTxEmLrNLr12g+7CHFHga6vqYgHT1KYU6fu2FmQcc/74c7z2zGMsnHsd07I5eMebOHLPW6hOrp3Bt/x4JUGvh5IxhWqNiQM34BT7VuKVOkwfri5/nlT02iHdhk97wac559Ga81i80OX0iwsMtABRHncZm9IkqTpVzMiS7W6fydFaxFZKRRTG+L0QKekfqwDbSfuVTGxX9ytZloFhbW+pZI7rB+s5A5aUUk8s+cJFq62c4/qBkorwXAcxkGHQfvQcshdRe+/RoYuckgolFc50KT955ciR47pA6Md0m3pQKiM9ujNtHZ55uRDSzcDrhMyeamUKUONikgFkCib2l7ntrfuYOlRh8kBl2wa9fQKksgDQQtmmOlHAKdla+boCs/2DqoWGjZISr9OmNTuHFy/guoryoTGEaSNjmShZMWEgibyIoTxTNEEyTEHodTj1/FOceu5J/E6LUm2C29/+HRy8403YbnHZsawFKWNCr4eSkvL4FOX6FLa7/hJzYQhKYzpkdurQMGGKI0l73qM559Gc7WmyNOtx4WQzUwqBhLAWGJssMjZV0MpSQmC38/rd71dauQQv6EX0WgEohUKAUsOW4QUTyzV1r5JtYOaVKDk2gPWckWeFEMdIuLoQ4vuBc9t6VDmuCkSLPjKIMRN1KDjbxntujtIbp7Gnh2ujZTfC3lPCGHEQX44cOXLsJsSxxGuHtOY8/G6IMAROwcQojn5w1m0Gif21VoBa87oh37QNJg+UufMd+5k+VGVi//ZlACmV9PQEUqsogFOyGK87WgEqWLvOnjn0PDqLCzQuXSCOQmzHpTRWu+xgP44lKlbEsSKOYmZff41XnvwS517+OkrGTB68idve9l4mD96EEAZKQhjEeqBvGKyVzRpHEaHXRQiDyuQeyrU65iYc49aCaRnUZkrUlliKS6noLPq0UqI069Gc6/Hq12aJgn5Nm1MwtZKUqEopYSqOOdtKlPpklmVEPrMMbwd0FlWm5Ck0WbULFq6r1SXLyS3Dc6yO9RCiDwMfA24TQpwBTgI/sq1HlWPXQwYx0cUuRkl/hVQsaX3uFEbVofzA3mXrGq6JuU1NuTly5MhxJaGUnr1uL/p0FnyUAts1KI4oADXdR3vBH1KAuo0kA8g1mTpU4cZ7dQ9QfW9pWxvUU/e7tP/DLZnUpou4JVuTv104My/jGK/donHxIr12CyGgUK5gmOvP+zFNg1iGnPnGV3nhy48wf+YUtutyy4MPc+uDb6MyMaVtqiNdERGFcWIYEROGMSoelpiEABmHxJGP5TqM7zlIcWwcw9xZvyvDEFQnClQnCuy/ue8Kq5Si1wppzvb6ZGnO48yLi5wcCKg1baPfmzRZyNSl7TR0SLFWqaRKLMM7XoTMLMMFoLCspAQv6VuzbCMjS3kVy/WJNX91QggDuE8p9W4hRBkwlFKtnTm0HLsVSinC8x2EJbKyuO7TF4kXfF0qNxCymmYOOTeO5U2ROXLkuKYQBTHdZkBzvkccSAzTwC2PpqxIKUVz1tP216d0CKrXDgFwSxZTh6rc8sAepg9VqU0Xt/X8qhWgOLNWtl2T2lQRt2xjF8xdXZoU9Lq0F+ZpXrqIVBLHLVCubcwgAaDTWOTlx77Ey08+it9pU5vZw/3v+36Ovum+oZI2wwQr648ZbpSRUiFjqR3YOl28bg/bcSmMH8CySigFfleBCAGFYNglb6eJphD98ru9R4ffM78bJkqSJkqtWY+LrzV57etz2TqGKajUtaHDYJ9SdbKwI/bbwhDLyu9SyFibbvjdEBmT8iSESCzDE9twy+mTpc04Fea4erAmIVJKSSHEPwX+i1Kqs0PHlGOXI274yG6UmSNE8x6dpy7g3lLHPTKcy5BnDuXIkeNagowlfjeiOefhtQOEEHqmubq1c5yUisUL3UwBmj3VIkgygIpVm5kjVW2AcLhCdaKwrQOzjADFgFDYrkVlskCx5GgCtMuzZOIootts0Lx4Eb/XxjQt3FI5C09dL5RSXHz1BC9++Qucev5rKKU4eNud3PrQ29l77JYNfwZCQBx4RFFAebzGgdtvplCuZNuRUiEjSRzrZRRoS/HQl4R+RNyLBw6OHc9iGoRbspk+bC8zdgj9mNZcb4gsLTN0EFCuJYYOAyRpuw0dBnFZy/BuSLcV6D645LiH+pWKFpZj5P1K1xDWcwb/ayHELwL/GchIkVJqftuOKseuhQpjwos9jMSRSGcOnULYBtW37R9eN88cypEjxzUAbcUc02n4tOY9lFRYjkmhsnlnuDiSLJzv6PK311vMnWln/RqVusv+W+pMJxbYpdr29mjo2XKpFSClsB2LSr1AoWLjJI5eux1KKfxuh/b8HK25WVAKp1iiXKtveFtREHDymad58cuPsHj+LE6xxG0Pf1NSFje54e1JKfE7HZSKKY9PUJvZi1tankGUmQqssp2VsphCLyLy5YpZTKAJk7mDbmy2azKxv8LE/uFSxDiStOa1iUNzgDAtNXQoVu3EHryYEabqZGHbDR1SrGkZnvYrtQI6i/5AAd4q/UoJWcr7la4OrIcQ/VSy/PDAYwo4OvrDybGboZQiuNjVs1Cm/oF7z88Tnu1Q/ZZDGKUl5QF55lCOHDmuYsShpNsKaM15hH6MYYJbtDZVnhaFMXNnOsy+rsvf5s62M+e5sekiR+6azEJQR9l7tBIyB7Uk+NW0BZVxl0JFl8BZ9tVjfhMFAd1mg8bF84S+h2U5FCvVDYWnpmjPz/HiY1/k+FOPE/S6jO/dz1ve/4PceO+bsZyNfyYyjvE6bQBqMzNUJ6c35Bi3FJvJYgq8CL8b4Xci3UOjBEKgB/22sWNleKZlMD5TYnwlQ4cFn+Zc2qekVaWTz872s6oAp2glZXcDZGly+w0dBrFWv5KUChnGtHuRdtUdJKWWdpXUtuFWlq2U5yvtLlyWECmlbtyJA8mx+xG3AmQrwKzoC0PcCWl/6Qz2gQqF2yeG1s0zh3LkyHE1QkpdLtOe9+k0fYQQOK5Jsbrxc1nQi3j9uXlef36O+XNdHZgpoL6nxLE3zjB9uMLUwQpuaXvPk1IqIj8mjiUoPagrjjkUK462Kr7K3D/7dtmX6CwugBC4xRLOJtQgpRTnX3mJFx99hNMvPIcQgkN33M2tD72DmRuObmqwHYchfq+LMAwm9h+gXJ/Esrf/Wng5g4EoksSBLr/zuxF+L9JOiAIUCsMQqw7UYxnR6M0RxcHoD9wGey9M7IUJLKAKVFFSJX1XauB2DKqNRxuvCbQSZS0pGTSSCdtdocqkwlcAygca/fK7FEIIEAl3EiLLusp7lTaOQqHAwYMHsTf5W7ssIRJC2MA/Ad6RPPT3wEeVUuGm9pjjqoSKJNGFblYqB9B+5AwqVlTfeXDox6szh8CdyTOHcuTIcXUg8CI6TW09LGOFZRsUN1ESp6TiwskmJ5+d5ezLi8hYMb6nyK1v0QYIkwe3LwNo8BjCICaO9Ay7YRqUqg7Fqu4Bsq8yApQi9D06i4s0E7tsy3YorsMue7VtnfjKk7z46CM0L13ELVe4653v5ua3PEy5Nn75Day4TZ/A62I5LlOHjlAer2+4b2m7IAyhw02TUs9qUvknYx2aGwVaTQoSoiRjHRwMuhysHc9Snxxnoj5xxa/rSiYqWKRVTh22m5R8DiAld4bVJ3q7yxhBZdlWejlYhKfJUUbyBgjT7jn+3QOlFHNzc5w+fZobb9ycjrOekrnfRQu0H0nu/1jy2M9sao85rkpEsz2UIpPX/ZMN/FcWKT+4F6s+XAKQZg6Jq6jsIkeOHNcf4kjSawc0Zz0CL8I0jE3bRrfmPV59dpbXvj5HrxXiFC2OvXGaG+6ZYnzP8n6RUUJJRRTERKFWoAxTUKzYFKuOLtFxrl4r4cwu+9JFeq0mQgjcUhm3VN7U9pqXLvLiY1/kxNNPEPoeEwcO8dA/+mGO3P1GzE3MLOv+sh6B71MoV9h77JZNl+xdCRimgWMaOAUojfXLAnW4bkwUSoJuRGM2ZLxWRylQSpOlK6VmpO5xKwW4anLUJ0xRKJGeHFrPMI2sT2iQMO38b2TwPdT308dTsqSkIhqya9fug8LQ77vIyRKgX/fk5CSXLl3a9DbWQ4juV0rdO3D/74QQz6xn40KI9wC/hbbx+LhS6jeW/P03gW9O7paAGaXU5qZmcmwb4k5ItOhhJAGsMohpff405kSB0htnhtbNM4dy5Mixm6Gkwu9FtBc8Oo0AUNiOSWkTfTuhH3P6hQVefXaW2dNtELDvaI03vHuK/TfXtq0/QymV5NtIbRVsQLHqUKvaulfBNa/qgVEchfidDu2FeTqNBZRU2G5h08qNkpIzL32Dlx59hLMvvYBhmhy+6w3c+tDbmTp0ZFPvlZISv9sljiJK4+NMHzmKWy5f1e/7IMzEatpFO8KdXzRwixaoJE5D6VJMXcrWV5OAZGDO0GM7ASGE7n9bwmtT57iUJKWEKfSHC50MQ2BYaX9Pcjtx8Nvp17KcLPUfHyRLy7Kt0IQxI0zXEVna6utbDyGKhRDHlFLHkx0eBeLLPAchhAn8DvCtwGngSSHEZ5VSz6frKKX+x4H1fwF44waPP8c2Q8WS8Hwbw+07vHQeP49sh9Q/cMOQYUKeOZQjR47ditCP6SYlcXGkMC1BYROZQUopZk+1OfnsLKdfWCAOJdWJAnd/8wGO3DVJsTJ6Q4SUAGVN5gIKZZvadFEHSzrmVX/ODQMfr92mPT+H126CAstxKJY3r7YEvS7Hn36CFx/9Iu35WYrVMe5593u4+YGHKFbHLr+BFTBolFCdnGJsahqnuL0K4G5B1u+SkINUn0kJEkolJCkZrNNXZgQDvTJXgCilitAwdIiujCVx2Dej8HsRWS1bgrTcbunyipIlsdKetaGDikiCaNXQc7SqRGbRnn4c1zpZWg/WQ4h+CficEOIE+r0/AvzkOp5hkk62AAAgAElEQVT3APCKUuoEgBDij4DvAZ5fZf0fAn5lHdvNsYOI5jxUpDDK+kQSXujSe/YSxbunsPcNlyzkmUM5cuTYTZCxpNcOac17+J0IYYBTMHGKGx9gd5sBr35tllefnaOz6GM5BofvnODGu6eYODBaZUAplZQsSZRUCCEoVGzGpoq4xUQBusoJkFKK0PfwWi1ac3MEXgcd+upSrG6uLyjF4oVzvPjoI5z4ylPEYcD0kRt5w7d9J4fuvAfT2tz1KY4i/G4HBNT27KU6OYXt5JUQMKBEIJJsH42UKKWua1pNgkFngf6APLu37bj5lmM8+uXHmZqa6ltsD32UiptuuYkvfv7L1GsTmbokY0XohzQai/zJZ/+Yn/yxnwUhMhUpK78z9VIbO1xpsjS4/0GytIKqZwiMhDBdL6rSINbjMve3QoibgVvR794LSil/Hds+AJwauH8aeMtKKwohjgA3An+3ju3m2CHIXkQ052FUksyhWNH63OsYJZvyg/uG1s0zh3LkyLEboJQi6EW0F306Cz5KgeUYm3KJiyPJmZcWefXZWS6cbAIwfaTKnW/bz4Fbx0fmztYnQCohQOCWbaoTBZySje2au8M1a4tQUhJ4PXrNJs25S0RhgEDgFIqUxrZWLS/jmNMvPMeLX36ECydexrAsbrz3Tdzy1rczeeDQprcbBQG+18U0LSYOHKRSn9w0qbrekBGlge9uGnQ6SJbkSkTpCqlJyd4RgGWbKzhAKha6F/jkp/4DH/7wh/uleAlZGt5MQpbS0ruBpRY9ryRZWkqUkn4lNagq6ecY10m/0npc5j4M/KFS6tnkfl0I8dNKqY9c7qkrPKZWeAzgg8BnlFIrluIJIT4EfAjg8OHDlzvkHCOAkorwfBvh9hsNu89cJJr1qH3HDRhLXJLyzKEcOXJcSURBnGUGRUGMYQod5rhBIqGUYuFcl1efneX1b8wTejGlMYc7Ht7HDfdMUR4fjSoQhTFRIFFJVZFbthivO7glC7tgXRMECEDKGL/bpdtYpD0/h4wjhDBxikXcEZSaeZ02x596jJce+xKdxQVKtXHe8O3fzU33P0ihXLn8BlZB4HlEvoflFpg5cpRSrYZh5EZBW8XSsrsUg2V3Sib9SSrJ80Hx6muv8r7veS8PP/QQjz/xBPfcfQ//+Mf/Mf/qV/93Ll26xCc/8Z84duwmfvbnfoaTJ09SKhX5yO/8e+65+x7m5ub4sR//ES7NznL/ffcn29T4w0/9Ib/zkd8mCEIeuP8Bfvv//n8w13QGFPzLX/kXnDx5goff+SDvfte7OH/+Au9//wd433vfi4wVP/4TP877v/cDzM3N8+d/8Vk8z+f1U6/y/vf9I37xn/0yAJ/50//Mxz/xUcIo4L43389v/bvfxnYtDPNKkKXVzB1guF9piaoEGUm6FsjSeqY5flYp9TvpHaXUghDiZ+m7zq2G08DgtMxB4Owq636Q4eDXISilPgZ8DOC+++5bjVTlGCGieQ8ZSMzESCFq+HSeOI9ztIZ7bHgmL80csrY5TDBHjhw5BiGlwu/okrheKwAhcArmpoJNvU7I68/NcfLZOZqXehiW4OCtdW64Z4qZI9UtX+DjUBIGMTIpgXMKJrXpIm7J3rSz3W5FHIX43S6dhXk6iwsoJTFMC6dQHJkN9fzZ07z45S/w6jNfJY5C9hy9mTd/1/dy8Pa7Nr0PrS52icKQQqXK1KHDFCpb/+xzXB6DZXeYy/uTLNvk+PFX+PSn/oiP3HYHD73tQT79R5/m7/728/z5n/8Zv/Fvf4NDhw7yhnvfwP/3x3/C5z73d/zUT/8kTz3xNL/267/KQw89zL/4X/4lf/nf/oKP//7vAfCNF77BH3/mv/D5zz2Cbdv8wv/wT/nUpz/Fj/3oj615rL/+q/+a5557jqeeeBqAL3zh8/zWb/8W73vv+2i1mzzxxGN84j9+gk996g/56jNP89Wnn6FUKvLWhx7kfd/zXgqFIp/9b3/Kf/+zv8EQFr/0P/8z/tMn/4Af+MAPZe9FVnq3pBRPXCmytAKJzUrwJIm5Q2IXDldlWe96CJEhhBAqodSJWcJ6rjZPAjcLIW4EzqBJzw8vXUkIcStQBx5d91Hn2FZIPyKa62WZQ0opWn9/GiEE1XccGFpXxf3MoRw5cuTYbmib45hOw6e14KFihZVkq2x04CpjyfkTOjPo3CsNlFRM7C/zpvcc4dDtdZwt9kPKWBJ4MUqCXTAZmypSKNvYBRPzGiJAoEvLvI42Reg1myihsG2HQrkyMgtqGce8/twzvPjlR7j02klM2+Hom+7n1re+nfG9+y6/gVWgHeM6xHFMpT5BbWbPpm29c4wWKVEyTeP/Z+/N4+Q46zv/9/NUVd9zj84ZHbYkW5Jt2TGOD0QMxAYCOBA7jtdOBDYOgWTZBZYQfhA2iXFCIMEsG70cB7JxNrC/tWycwNr5JQ4/AjZOCPEBNjos27Ks+5x7+qqueo79o7p7uufQjKQZSyPX+/Xqqe7qp6uf6aO6PvX9fj9fzjvvPC5/w2VYa7n44ou5/m3X4SUcNmy4hH3797J//z62bHkIYyxvfvNbGRwYYGRkmH/513/hmw8+DMC73vluOjqiBr6PP/59nnvuJ1yz8WoAyuUyCxYsOOk5Xnvtm/noxz/K8ePH+T+PfJsbb7wRt5pWed3PX09XV9T06Zd+6UaeevZHuK7L1m3P87Yb3lJ/3p7lS8h1JCMHPB31V5rMMrxJLI1bvvYCZPJ6pfH9oOYLM9nbfwf4phDiq0Ty7zeBf5ruQdZaJYT4T9XHO8BfW2t3CCHuBp611j5aHXob8KC1dn6+gucYUapcCeGK+per8vIQ4YE8uTf34oxzUDLluOdQTEzM3KNDQzkfMDroE/o6MkhIn1pq2UhfOeoZtGOASlGRzLqs+dmFnLehm9bu9GnNsybYtLJIV9C2IE2mNTnnzVjPBKHvUy7kyQ/0E5QbTBFaW2c1qlLO59n19A/Z9dS/Uc6Pkuvs4vJ3vZdVV1x1Wml3Rmv8UhGspXXBQlq7FuCl4jrYs5VkMkpXFUIgHUk6ncZxJYmUh9Ya13XxEi5eQkbpd7WIk4381prtwaPoxqZfex+f/6M/Pu25/dqv/hpbHnyAbz78EH/5tb+qrx//PRBCnPh5J2TkNjjhNSxVqDH+OMvt8WKpwREvjnJOz0wE0f9DVL/zW0SfpP8f+KsTPqKKtfYfgX8ct+73x92+aybbinlt0CMVjK/qqXKmrMj/yyHcxRnSF3c1jY17DsXExMwl1lgqJUV+0Kc4WkEISCTdUzJICHzFgRcG2bt1gMEjRYQULF3dxsoN3Sw+v/W0U9Z0aAgqGmst2bYkLR2pU6phOpuppZSVR0fJD/YTBhWEkCSSqdM2RRiP0Zqju1/m1eeeZf+25zFas2TNWq666T/Qc8G604o66TDELxWRjkPH4qXkOrtwT6Epa8zZxbXXXsuWLQ/we7/3ezzxxBN0d3fTvbCTa998LQ//7YP87u9+lsf+8R8ZGhrCGnjLm9/CzbfczH/+Tx9j0cKFDA4NUijkWbFi5Qmfp6WlhUI+37Tu/e+7nY1vuoZFixdx0fqL6uu/9/1/ZnBwkHQ6zaN//yj/42v/g3Qmw80338THPvpxFi5cyODgIPl8nhUrVkzybGIKJ7yx/kozEktyaoOHWCxFzMRlzgBfBb4qhOgEeqcyP4iZ35hAEx4vNdlmF354CBtoWt+6rOlLE/cciomJmSsCX1EaDcgP+mhlcD1J+hRS4qy1HN+bZ+/Wfg6+PIRRlrYFaS69rpflF3WRyp7eQbA1lsBXaGVJJF06l2TJtCRwvHMnHe5EpgiJ1OlF0yY8l9Yc3b2L/dufZ//2rQTlEl4yyZor38gF17yJtgWLTmv7KqhQKZVwk0kWLFtBtqNz1mqaYs48d911Fx/4wAfYsGEDmUyGr3/96/X1t912Gz/7s1fw5je/meXLl5NIu1z6Mxv4wz/8Q37xPe9CG4Pnufz3r2xm2bIV1YhS5Po43ha8q6uLa655I5ddfim/8I538MUv/CmLFi1i7dq1vOc9722a0xvfuJEP3Hk7r+zeza3/4Vbe8IYrqnO6m3fd8E6MMXiex+b/vnkKQTQ1jf2VphVLVSc8VdEEZjKxVEu9q4ml6PbrSSyJ6TLVhBBPAO8hEk/PA33AD6y1n5jz2U3CFVdcYZ999tkz8dTnNNZagkMFbFnVa4eCA3mGH9lN5opF5MbZbOuiwu1I4sW1QzExMbOAVga/EDA64FMpKxwp8VLylCI3haEKe7f1s2/bAKXRAC/lsHx9J+dt6KZ9cea0f+RVoAkrBiEg15Ei25EkkXLOmYOHWs+duTRFqGG05tirr7Bv23Mc2LGNSqmIm0jSu+5iVmy4jKVr1uKcZvQmKJcIgwrJdJaOJUtJt7TOWl3T64WdO3eybt26Mz2NOWcyW/D6ctzYRme2UqnM5W+4jKf+/Rna2toA+MY3vs6Pf/Jj/uy/b35t/4lpqImlWm+lmljSKup71oiQDal341LxptrfGWNJnCFThck+p0KIH1trr5jusTNJmWuz1o4KIT4I/E9r7R8IIbae4lxjzlJ0PsAUgnqNkFWG/BMHcNqSZK9oPisX9xyKiYmZDayNUuKKQz6F4QCweEmHzCm4xKlAc/ClIfZuHaBvf5TOsui8Vja8tZelF7RP0qX+5IgMEgzWGJIZj+5lGdI575xxh5vMFMH1EiSzOeQsiwejNcf2vMK+rc9zYMfWZhF0yaUsuWAtrnd6rqXRZ6uIVopMaysLVpxPMju7DXRjzj2msgWHcdbgDT2UvvvP3+PDv/kbfOyjH6OlpaXqJAmRhDr7yuMbI0vjaRJLVYOHqCGtJjCqeTtVsVTvrVSvV3qt/pPZZSaCyBVCLAFuAT47x/OJOQPY0KCOluqRIYDiM0fRIwHtv7QKMe5LE/cciomJOR3CQFMaqUQ9g5TBdSWpnHtKKXEDh4rs3drPgZ2DqMCQbU9y8bVLWXFJN5nW0z+oDisaFRocV9LanSLbdu4YJNRNEQb7qRSLUTPKZGrWTRGgQQRtq4qgYhE3kaB33cUsv+Qyls6CCIKocL5SLGCMoaWri7YFi0jMQr+jmNcfAwMDXHfddRPWf+9736s7xwG8811vZ/++fZH8sVGanTVRXdH7Nt3e5LpWy7w7c01nT8y0YqkmkqpRJaNsVDtZVk3b6OrNnYX/3YmZiSC6m8gp7l+ttc8IIc4Hds3ttGJeS8K+UvQFrQoc1V+m9NxxUus6SfS2NI2New7FxMScCkYb/KIiP1CmXAiRTtSLJ5E+eWvrcj5g3/YB9m4dID/o43iSZWs7WHlpN929udPvGaQiu2ywpHMJunvS54RBQmSKUKacHyU/0I+q+NXeTSmybbNrigA1EbSb/dueZ/+On9ZFUM/ai1hxyWUsvXDdrIggGEvzA2hbuJiW7m68RGz4E3PqdHV18fzzz087biyqBLU+SjUmpODV+vbUm842bKf656wWS56YtEYyEktVkaTtWTj76ZmJqcLDwMMNt18Ffrl2WwjxGWvtF+ZmejFzjcoH6NEAma32HDKW0ccPIJIuuTcubRob9xyKiYk5Gay1BL6mOFShMORHDRYT8pQiN1oZjrwyzJ6tAxx9dQQsdC/LceE1K1m2tgM3cXpRm0gsaIw2uAmHziVZ0i0e7jxvKWCMJiiVKY1GpggqVEgpSKTSJOZIBB3fu5t9W59n/46tVIqFZhF0wTrcxOydUFNhQFAqIV2Xzp5ech2dOG7sGBdzdnCyKXh1wUSt/1BVZjXUK529YsnB8c7tPkTT8StALIjmIVYZ1LEisqEYuLy9H3WsROvbVjSl0EHccygmJmZmqFBHLnEDPirQSEeccoRl+FiJPVv72b9jkKCsSLd4rL1mMSsv6aal8/TrGBsNErIdSXLtSRLpk0/fO5uomyKMDFEcGsJqg3QiZ7hkZvb338YYju/ZXTVG2IpfKOB4CXrXzY0IAggrPqHv4yZTLFh5Ppm2NqSMf5ti5g+1prOTCZwmsWTAVFPxjIGxuiQbCa2zOKo0n5gNQRS/A/MUNVDGapCpKPyp8wHFHx0hsbyF5AXNZw5NoJFpN+45FBMTMynGWCrFkPygTzkfVFOxHNKnkF5bKSn27xhg77Z+ho+VkY5g6QXtnLehm0UrT9/q3xhLWNZoY0imXbp7s6RaEjjzuC5ShSGVYoHC0AClkRGwFsfzSGays26KAGMiqJYOVxdBa9ez/JLL6Llw/ayLoCjiWEYFFVK5FhatWkM61xI7xsWcczSJJWcsC68pBQ/q9UqRgDKNWzjrU/DONmZDEM3P2NjrHFMKUYM+MhelFlhryT95EGstLW/pndhzKDAkVubmfQ59TEzM7BL4iuJwhfyQj9UW15OkTqFnkDGWY6+OsHfbAId3DWO0pWNxhp95+3KWr+88pVqjRqyNenCEgUG6gpbuFNnWJInUbPwMnhnCio+fz1MYGsQvFrDW4iVTka30HES4jDEc37ub/dt+yv7tP8Uv5HE8r54O13PhOtw5qNuxxkSOcdqQa2+ndeX5pLK5WX+emJiznQkpeOPqlSam4NUsw+dXvdKZII4QvQ6x2hIcbU6Vq7w6QrBnlNwbl+K0Nv+gmZLC7Uw1NWyNiYl5/aJDQzkfMDroE/oaISGRdpGncMIkP+Czd1s/e7cN4BdCEmmXVZcvYOWGbtpnoV6xbpBgLemWBJ09KZIZ75Tmeqax1hL6ZcqFUfIDAwSlMkJGpgiZ1rY5eU5jDH17X2XftuebRdCF61mx4WfmTARBtT6oXAYsLd0Lae1eMOvNYGPmD0IIPvGJT/DlL38ZgHvuuYdCocBdd91VH3PppZeyfv16tmzZUl93xx138M1vfpNjx47R0hIZRX3sYx9j8+bN9PX1USgUuOGGG9i+ffusz/kLX/gC999/P47jsHnzZt7xjnfM+nPUmHEKXoNleJSCNy6ydJbXK80Vs3GE+/D0Q2LOJtRQGRsaZLVLu6loCj84iNudJn3ZgqaxUc8hEfcciol5nWNN1DMoP+RTGh3rGZRuOfkC9rCiOfjiIHu2DjBwsIAQsHhVG+dt6GbJ6rbT7u3TaJDgJCQdizNkWhKnbbxwJrDGUCmXKI1MNEXIts++KQJURdC+Pezb+hz7d2zFz4+OiaBLLqNn7fo5E0FaKYJyCWMNiVSart7lZFrbZj39Lmb+kUwm+da3vsVnPvMZuru7J9y/c+dOjDE8+eSTFItFstls/b7Vq1fzyCOPsGnTJowxPP744/T09MzpfF944QUefPBBduzYweHDh7n++ut5+eWXcWa5ufFMmEos1VPwaLAMrwsmaEwCO9ejStMKIiHEBcBfAIustRcLITYA77HW/hGAtfaP53iOMbOI8RWqv1wXQwDFHx3GlBVt7z5/Qkpc3HMoJub1jQ4NxdEKo31ltLI4riCVPbWeQX378+zdOsDBl4bQoaGlK8WGt/ay4uIuUrnTdwZTgSYMNFhBriNJtj0ZmTnMM4MEozV+sTDBFMFLpUhmstNv4FSesyqC9m97nn3bfxqJINejZ+16ll9yKT0XXoSXnBsRZLQmKJcxRuF4CdoXLyXT1hZHg2KacF2XD33oQ3zlK1/h85///IT7H3jgAd73vvexc+dOHn30UW677bb6fbfddhsPPfQQmzZt4oknnmDjxo089thj9fuVUtx+++0899xzXHDBBXzjG98gk5k8Qv3pT3+aRx99FNd1efvb384999zDww8/zOc+9zkcx6GtrY0nn3ySRx55hFtvvZVkMsl5553H6tWrefrpp7nmmmtm/8U5RebGMnx+MpMI0f8Afgf4GoC1dqsQ4gHgj+ZyYjGzjzWW8EgRkRhLlQuOFChvHyB96QK8Rc1ffuPruOdQTMzrkJpddmGgTGEkAKj2DDr5EyOlkQp7tw2wd9sAxeEKbtJhxUWdrNzQTefS7GmLFWMsQVlhtcVLu3T15EjnEpM2Fjybea1NESCKPvXt21NPhytXRdDSC9dVI0FzKIKMISyX0SpEui4t3d1k2ztIpDPzTsC+3vjc3+/ghcOjs7rN9Utb+YNfvGjacR/5yEfYsGEDn/rUpybc99BDD/Hd736Xl156iXvvvbdJEK1Zs4ZHHnmEoaEhtmzZwqZNm5oE0UsvvcT999/Pxo0bufPOO7nvvvv45Cc/OeE5BgcH+fa3v82LL76IEILh4WEA7r77br7zne/Q09NTX3fo0CGuvvrq+mN7e3s5dOjQzF+UM8zJW4ZHy/n67Z2JIMpYa58et4NSUw2OOXtRwxVMoHGq0SGrDfnHDyJbPLJXLW4aa7XFahv3HIqJeR1hdFQbNNLvE5QVjitPKRqkQ8Ohl4fYs7Wf43vzACxc0cJFP7eUngvbT7u3j7UWFRhUoBGOoKUzRbZ9/hkkhBUfv1CgMDiAX8iDELiJxJw6p1lj6Nu/d0wEjY6ME0Hr8ZJzkyJdq4FSQQBSkOvsItfRRSqTjZ3iYmZEa2sr73//+9m8eTPp9FgE8ZlnnmHBggWsWLGC3t5e7rzzToaGhujo6KiPuemmm3jwwQd56qmn+NrXvta03WXLlrFx40YANm3axObNmycVRK2traRSKT74wQ/y7ne/mxtuuAGAjRs3cscdd3DLLbdw0003AUyIogDnjNifrl5pPv6fM/n16BdCrKKaSCiEuBk4Mqezipl1TKBRfaWm3kKlnxxHD/q03XA+clxuvfUV3sK451BMzOuBsKIpjPjk+32sAS918s1TrbUMHSmyZ+sAB14YJKxoMm0J1r9pKSsv6SLbfvqRBq0Moa+x1pLKJehckiWZnT8GCRNMEco+QhA5w7W2zdlBxGQiSLouPResY/kll9G77qI5E0EQCb/A9xFCkG1rp2vZClLZHPIM1FLEnD4zieTMJR//+Me5/PLL+cAHPlBft2XLFl588UVWrlwJwOjoKH/3d3/HBz/4wfqYW2+9lcsvv5zbb799QtR1/Hdvqu+i67o8/fTTfO973+PBBx/k3nvv5fvf/z5f/epXeeqpp/iHf/gHLrvsMp5//nl6e3s5cOBA/bEHDx5k6dKlk273XGI+iiGYmSD6CPCXwFohxCFgD7BpTmcVM6tYawmPFRGOqNcIqSGf4jPHSK5pJ7mytWm8CTQiFfcciok5l6mZJIz0l/ELYVSofwpOcX4xZN/2AfZu7We038dxJT0XRj2DFqxoOe0fx0hEaJQyuJ6kfVGGTOvZbZBgtK5eFEYbjIlqggqDA+ig2qMpnSbbNjfOcBCJoP4D+yJjhO0/pVQVQUsvWMuKS95Dz9qLSKTmTgSpICDwy1hrSbe0snDxUtItLTju6deKxby+6ezs5JZbbuH+++/nzjvvxBjDww8/zNatW+tGCY8//jh/9Ed/1CSIli9fzuc//3muv/76Cdvcv38/P/rRj7jmmmvYsmULb3rTmyZ97kKhQKlU4l3vehdXX301q1evBmD37t1cddVVXHXVVfz93/89Bw4c4D3veQ+/+qu/yic+8QkOHz7Mrl27uPLKK+fgFYmZDaYVRNbaV4HrhRBZQFpr83M/rZjZRI9UMMUQJxed8bXWkn/8AMKT5N7U7LIS9xyKiTm3qZsk9JfRocX1BKncyaXFGW04snuEvVsHOLJ7BGssnUuzvOGdK1i2tgNvFlLXVKgJfF2NKiTIdaRIpt0zsl+qCxyjMaq61BoVBOgwQKkQHYSoMEArBcZOyCSRUuKl0iTTc5eGXBdB255n/7bnIxHkOCy9cB0/c/Ev0rPu4jkVQVopKqUiWEsinaW7dznp2CEuZg747d/+be69914AnnzySXp6eppc46699lpeeOEFjhxpTmj68Ic/POn21q1bx9e//nU+/OEPs2bNGn7rt35r0nH5fJ73vve9+L6PtZavfOUrAPzO7/wOu3btwlrLddddx6WXXooQgltuuYX169fjui5//ud/fkYc5mJmhpgsx7FpgBC/P9l6a+3dczKjabjiiivss88+eyaeel5iQ42/ZxSZlHWnuPILA+S/f4CWty4jfVFX03hdDHE7Unhx7VBMzDlFpawoDPkUhipAZJJwssYDI31l9m7tZ9/2ASolRSrrseKSLlZe0kVr9+k7glljCXyF0eClHFq7U3NikDCVwNFhgApmJnAgEjlCSqTjREsZLYUQUY+P6u+rwSIRuHPg1tkkgrb/lNLIcCSCLqjWBM2xCIoc4kpobXATHm0LF5Jpacebw+eMee3ZuXMn69atO9PTiIk5IZN9ToUQP7bWXjHdY2dyGq/YcD0F3ADsPKkZxpwRrLUEx0sISV0MmVJI4YeH8ZZmSa3vbB4f9xyKOYcxWlMaHaGcH0FKB+k4SNdBSrd+QCuEqC5llGMuRXTQK2T9/vmE0YZyIWSkr0zoa6TDSZskGG04sHOIV549zuCRIkIKlq6JegYtOr9tVup3wopGBQYhiQwS2pIk0jOPMk0ncMIwQAUhYVBBhQpjDCCx1mABU3NMEhKq77OtXjfWi8YY0MZgLGgb9egw1mKsxhiFthZdtaQ1trkvvCAqwk25ktaURy7lknQdkq48JZFkrW1Oh6uKoCUXrOWyd9xA77qL5tSy2hgTiSClcFyXlgULybZ1kEin5913JCYmJgZmljL35cbbQoh7gEfnbEYxs4YuBJjRAKfBNjv/L4ewoaHlrcsm/HDFPYdizkVC3yc/OMBo3zGsMbiJRNSEzhiwtnpwDFSdcSL3GBh3BbAI6SDrEQEHx3URjkQ6LrJ6W0qJdN0xcSVlVVSNia1ovUDKuUmfCANNYdgnP+BjNXhJedINVCulkFef6+OVn/ThF0JaulJcdv0yll/USTJzenUg1oLWBr8UiZNExqNlSQYv7YKEolLkRypopVBKobVGK00YVAiDgLASEtSiOWGItpFQscagjcAYg8VikFgERsr6a4+USCGodWe3gBy1rYwAACAASURBVEBWr1ksumGiIEVkOltzVYquVy+I+tKTgoTTMGaSkFKoDUOlkOOFSn1d2pW0zEAkWWsZaIgEFYeHIhG0Zi2Xvf3d9K6/eE5FkDWGoOKjKhWk45Dr7CbX0Ukyk4kd4mLOSW688Ub27NnTtO5P/uRPeMc73nGGZhQzl5xKoncGOH+2JxIzu1hlUEebXeUqe0ep7Bome9Vi3I7mKFDccyjmXMIaQ7mQZ7TvGKXRPFLKqJ/LaeZvR43pTLUHg0GHAaZiwZpqH4Zo/XSpyA0brEaq3EhsOQ6OU41eOScXxcIKAt+QH/QpjQZIR56SScJof5ldzxxj7/YBjLIsXNnKhncsp3NZDougjKVUCsFatLH1aIm2JhI61VQxXY+ggFYhWmtCpdB+iAoVQlqclEB6BjFosPtCjAoxWiGqr9/41n9CSqSQSEfWxalwkjhyTIJ4gqrgGRMx8izpjOE5Em+c2DmRSMomHUrHDnF05zYO7mgWQZe+7Z30rruYxFzWJFlLWKmgKj4gyHZ0kFu2glQuN2diPibmbOHb3/72mZ5CzGvItIJICLGNsd8lB1gAnJH6oZiZo/rLWAuymntvAk3+BwdwOlNkLl/YNDbuORRzrqDCkOLwICPHjqLCAC+ZmlUnLyEEYpaLYk01UmWNwWpNqMJm4WVsPbVL2Foty9gBvtGWSimkOFLBhAaZcEgkPaTjViNRDkZEYsoKiUWCcLBSoC0oLVBYhg6W6duZp3jERziC3IosrWvbSLWn6AcGjhfGYmVGgzFYYxAYsNFtlMaaEKsDrNZgFEYrUBqjDEIIvLRLLuvhJKo1N0gQEpl0IZWYl6mJp8N4kWStZeTwAQ7s2s7wKztQhRGQktZlq7jwmutYftHF5HK5U063mwkqqBD4PgDplla6enpJZnM47vzq8xQTExMzU2ayd7uh4boCjllr48asZzG6GKKGfWR2LK2l+PRRTD6k/ZdXTEiJi3sOxcxnrLUE5RKj/ccpDA4AgmQmSzKTPdNTmxH1fhjTCK1akb6uRmYqvqI0GlIaraA14KYwKQiVQRUMSpVRxtQFV9RR3CKwGGsAi1ACv9+hdMhBlQUyYWk7z9Cy1OImh8EfRh8FIRyoztPqkHoATFCtvSHannCiyJWQIATGOgjp4WYliRYPL+Ui45TcCVhrKR47xMCu7Qzu2k5ldBghHdqWr6LrjdfRcf46rJck0IYDBQOFUQAynkMu6Z52TRKADkMqfhlrLMlshu7lK0m3tOJ6sU12TEzMuc8JBZEQQgL/YK29+DWaT8xpYrUhPFpAJscKp8PjJco/7SN9cReJJbmm8XHPoZj5Ss0kYeTYUSrlMq7rks61nvX1DOOFjammmWljMMYSaEuoDaG2KGMItUHpaDzGoiuaMB9iQoOQAuFJHCERGiRRbYuUAs/zSMrJKllA+ZbhvYqR/QoTQrJV0HWBS26JBFntsF4VUMZGospqhQWk40WpaohoHyOiZe22URqtonqsVIuLm4miQZPP5PWLtZbi8cMMvLytQQRJ2pavpueqn6dz1TrccTVB06XbCSB9EiJJK0VQLmONxk2m6FzaQ6a1bU6btMbExMScjZxQEFlrjRDip0KI5dba/a/VpGJOHTXgY7VFJqtnc03Uc0imXbLXLGkaG/ccipmPhL5PfmiA0eORScJcN7icipkKG6UtYVXYaG1R1fCKRGCwdZlgq+ukEEgRBWSkEHhS4mFRZUUwGiIsJBIuMjO18LM1MVNLx7MWi8UfMYzutZSOWbCQ7LZkexROq8ZgGClY6gGfxu1Nsm7885kQQOAlHRLZBIm0h3YsVht0pVr7VL803369MCaCapGgoQYR9NaqCJp56vKJapL6CpX6+9YokjwBjg4iEeR5tC1cRLa9HS8VO8TFxMS8fplJytwSYIcQ4mkaLLitte+Zs1nFnBKmrFADPjI39raWf9qH6ivT+gsroxz9xvElhduZQs5CE8WYmLnEGoNfLDBy/OismiRAdJA6Zg5g0TVjgKq4CbRFVSM2oTGoqsipCRuBwFaFTS2TbLywiVzIJElXzLjA32JRvqI8GhD4kdGATEQWZspaTMVgrcFYU683qkVzokdXPfKsIBiQlA8nUKMOwrGklyjSSxVumrEoDydnx22JzFuMAUeA2+5W64Ik1lpUqAiDyHxhzIR6orSqmURIKXGqDn6yZpgwz0WU0Rrll6iMDjO0+wUGdm2nMhKJoNZlq+i56i0nLYKmYzKRFChF3+AIh4MAIR0S7R20dy6is6ONVDZBRTg4NnofY2LOVoQQfOITn+DLX47Mj++55x4KhQJ33XVXfcyll17K+vXr2bJlS33dHXfcwTe/+U2OHTtGS0sLAB/72MfYvHkzfX19FAoFbrjhBrZv3z7rc/7CF77A/fffj+M4bN68eVKHujvuuIMf/OAHtFVP7P3N3/wNl1122azPJebEzORIOEdzHZEA/mRuphNzqlhjCY8WEMmxgmQ9WqHw1FES57WSXNV8Bt0qg3DjnkMxZzcqDCkNDzF8/Cg6DHATSTKtrSd1QKy0IdCGQBlKgaYc6AnCppbOZSPLgaoh8+TCxpWSxEkIGxiL2FitUbXrDVGc6KKxxqC0IvQVQSHA6GpanFtNOVMTfNeqr0W0lEJEZgpCYBSUjkhKhxy0L3BSltZVivQSg3Qh8sg5eayxGBVZVDsJh1TGRSacU06Jq78WxhJqha2JKDHOqa/h5mQiqua6J2vCSU4UUqeDUSHKLxOWiyi/hCo3Xi+h/BJhdVlbp4Mx57i6CLpy9kXQZFhr0UEFHVYQQtDe0UGyrQMvnUVISaAM/YWAwyOReYIQkE24tKU92jIemYRL2nOqDn4xMWeeZDLJt771LT7zmc/Q3d094f6dO3dijOHJJ5+kWCySzY7Vka5evZpHHnmETZs2YYzh8ccfp6enZ07n+8ILL/Dggw+yY8cODh8+zPXXX8/LL7+MM8mJvC996UvcfPPNczqfmBMzE0HkWmt/0LhCCDF3zQ5iTgk16GMqBicXFcBaa8k/cRAhoOXa3rjnUMy8olIqkh/oJz/QR90kYRp74ShNLRI+fqgpBIpiRVFRpj7GFRLXGRM2niNwTiYqchLCxhgzFrGJLOLAirEASfUAXxCtMzqqD1JlgxDgul499fVkUGUoHnQoH5VYLUi0GVpXKZLdllPVBI3RIOkIEi0ebtIZM4Q4DU5FrIwXUYRhPS2wKQhVD5ONiSghQBiDqVQwYQUbVNAVH10po/xyfan8ErougMqYMJhyPtJL4KQyOKkMIpnGzXXiJtPYRHQRySw9q1bT1d5yqi/TjKmJIAskcm3kFvfgpidGUxOuJOE2u9uF2tKXr3BouAzEIilmCh77NBzdNrvbXHwJvPOLJxziui4f+tCH+MpXvsLnP//5Cfc/8MADvO9972Pnzp08+uij3HbbbfX7brvtNh566CE2bdrEE088wcaNG3nsscfq9yuluP3223nuuee44IIL+MY3vkEmM/lvzqc//WkeffRRXNfl7W9/O/fccw8PP/wwn/vc53Ach7a2Np588kkeeeQRbr31VpLJJOeddx6rV6/m6aef5pprrjnFFylmLplSEAkhfgv4j8D5QoitDXe1AD+c64nFzBxTUaj+MjLT0HNo1zDB/jy5n+tpaswKYHyF05qIew7FnFWMmSQco1Iu4rrelCYJgdYEyhIoTcFXFCuaUjhmfikQeI7AcyTplEtQzNP3wk8YeGkbRoXRAayXQNYurle97iFcD+G4CNdFOi44LrhutM7xkJ6LdBMIzxs7kLdjwqYxrUuKavPWKQ74LRYdaIKCwoQahMBNuScda7EWghFB8aBDpT+aR3qhIdtr8Fpm2BNp0vmBCaP+Ql7KIZWJ+iKdaYOE2uupLIRBSKVcJvBLKN8n9Mtov4yq+JhKGROUoeJjgzIiKCNCH2H0lNtWTpLQTRI4aQI3ScVdhN+WxpdJfCdNSaQoOykKIkVBJCmIFEaMO+NrgHL1UuPgKO3JAivbPc5rS7CizWNlu0d32pmd6FWljLUWL50l172cRDaHdGfuECeEIOGKaUUSQC4Zi6SYM8NHPvIRNmzYwKc+9akJ9z300EN897vf5aWXXuLee+9tEkRr1qzhkUceYWhoiC1btrBp06YmQfTSSy9x//33s3HjRu68807uu+8+PvnJT054jsHBQb797W/z4osvIoRgeHgYgLvvvpvvfOc79PT01NcdOnSIq6++uv7Y3t5eDh06NOn/9dnPfpa7776b6667ji9+8Yskk5HR1Ux62k05Yoo7pt6infrWTFvrEZ2DcuT8SW2ucaII0QPAY8AXgE83rM9bawfndFYxMyZKlSshPFE3RjC+Iv8vh3AXZUhf0hxWjnoOgbcgDvLFnB2EFZ/84ACjfcexWldNEtqBarpboAiUoRxoCpUo6qNMFO2wEJkOOILWlNd0oG6NZmjPSxzf8WOG97wE1pJe1IObbYkOIFWI8csYFWBUiA2jxqDM4AeohnAjcSQ9b5KlN0Fs1e5DuljrYJRASA+ZTOAkEkjHOympYQ2Uj0uKByWqIBGuJbfckOnROKdhHGkBE0SRNS/j4KbdepqHtZbQWpSB0IAy467b6Ho4bn20rF63Dder60NtsGGlLlqc0McJyzjKxw3LeKpCQpdJKJ+k9kkan5Su4GCm/B98mcJ3UpRlCt/J4Xvd+KkkZZnGd5L4Mk3oJAm9FMpNYbw0jiPxJLhC4ElwJNXb4EpICUtOwBIZ3fYEuFLgSosro8d4jiDhSBJS4rlRyt7RMuzPG/aPKn56LF8/vsh5gpXtCVa2edGl3WNR1q03l50KoxWqUgZrcBJpsot6SORacbzZO9EVi6SYSZkmkjOXtLa28v73v5/NmzeTTo8dxzzzzDMsWLCAFStW0Nvby5133snQ0BAdHR31MTfeeCMPbNnCU089xX1/8VWAauq0YdmyZVx59TUESnPLrbfx5/fey0c++l8YrwS8VIZEMskdd97JL7zzXbzzXe+mFCiuuvoa3vf+27npl2/mPb90I15aEShNJdQUK9HJulAbKspQ8MOmbX72D+5m0eLFBEHARz/yW9z9+T/m07/7X+foFZw7op9Oi7XQkvJOOSPhTDGlILLWjgAjwG1TjYk58+iRShTxaeg5VPjhYWxF0frWVRPc4+KeQzFnA3WThL7jlEaGo8+pl0Y5goKvKY4WKFYUvjL1U05RupsgnXBPmOZWHuzn2PZn6X/xeVSpgJPK0L7uZ2hdvZ50e3fUDHSqiE01Hc6oABOGDcsQEwZjy4b77IT7KqhSvno7Gmf11BGJCUgZCSO3KqbcKGoVraveFh5hOYEqJLEmgZN0SXVHF5nw0BUPo8YeKxr+59BYyhrKGkrVZVnZ+u1SYCkbqAiBbwRlbSipCiVlCfWEMqZJEdaQqgqWtCmT0pXqbZ+U8Ulrn7TxaW1Yl9AV5BSnIY2QaLcqWhIpjNeJTqQoJFKQSCMSaWQyhUymcZJp3GQKJ5mi1ZF0SepCxZXgSYErqIud6YTHyVJL54sODCzWaqy1rEwbrumKGjcpEhyvuBwqwf6C4cCo5p9eLVDL7kw5ghXtHue1edVIUoKenIvEoHwfYxSOlyDTtYhESxvua2iTfSKRdHx0okhqz3i0pROkE04skmJOicYoiTGW//zRj/GzV7yB22+/A2MjN8//938/wIsvvsiKlSsBGB0d5YEHv8kdd/46oTaUA8Uv3ngzP/fGq/jVX3sfvooi336o8ZUGBH4Y7aeViX50tKnnNdcRjssT//ojfvD49/nbbz7EV++7j3/8znf5s3vv45mnn+KfHnuMN155Bf/29LP09PRy8ODB+mMPHzrE0iVLJuxzepYujX7j0inef/sd/NlX/tvZ+T2xjKUlM5YuPuZkGr1UxlgsLif2Jj37iO3F5jEm0ITHS00uccHBPP7OQTKXL8TtTk8YH/ccijmTqDBkeGCAvsOHKZd9AhzK1qUSGjQFIDIyqKW7tc/QATHwywy8vJ2+F35C6egBEILM0hUsvPKttC5fFaW+zQAhRDXq48IsHWMaawnLFYJRH12pgFFYFFZVxZSuLquX8etqSxX46CDEBCFWh8DYWUZVgsoQjOyaYg4IlPQIhEfYsAzrS7d+2zhRJCvrebR4Hq6XwPUSeFmXpAlJaJ+EKuMqH1eNRXJk6EfpaEEZwsrkEwGEdHBSkXBxkincVGt0vWGdk0rjNqyTXmLepF/MpCbKNYZeqViaNPxsR7VGS3j0By6HSoIDBcP+Uc3j+0pUdHRQ5klYlnM4vzvL6iWdrOlsZ2V7Dtc983WgJxJJx0YqHByKRdLrldqBcv04uhpBqK4aG1O9vzY+Os62E06RFANFKtfKL930y/z1X/81m26/nVIl5O/+9m/5t6d/XDVKEDz5gyf40y/+MXfc+esIot5sK1eu4K7P3c1bf/666DNX7dnmCMGBA/t59ul/56qrr+HvHn6IN27cyGQlkoVCgVKpxC+8851cedVVbFi/FiHg1d27ufKqq7jyqqt47B//Pw4dOsC7f/EGPvD+9/HRj3+cI4cPs/uVV7jiyisn6IQjR46wZMkSrLX8/aOPsP6ii2bp1T8JGqI7NbGDBWtN9a4pzoRV93VN+z2rZ5xidzYRC6J5irWW8HgpclKqeqVaZcg/fhCnLUH2ysUTxsc9h2JeS5Q2+FWDg+GhUY4dPcpQXz/aGGQqjXTcarob5FLuSdWlGGNQKmT0yH76dvyE/J6XMGGA19LGgsvfRPuai/Eyuek3NIdopVG+IixFZx2dRBI3FamswFj8pggNlLWlpGlery1lBe0lyZqiS690CFOWFxKaHydCRmWIZ0I8O7ZMmpCsCMkQkq5eUlaRsGF0MSFpG+LqEGlKSB0iVAgmEl8nlzLoRdGYVAYnk8JJtldFTKpJ0ESCJ1onXG/eiJu5QlYd8hoxxrA4qVmYMFzWajELA7QxDCuP47RwOPDYNxLyo4NF/vnVUWA/jhQs78xwfneWVQtyrFqY47yuLOnEmc8AiEXS/Ka5HUF0Ykcb0yRmbDViUA0S1K/XHj+jPUmDCUq9DrN6lxRigniofS4+9l8+wV9+9S+QQvCjH/4rS3uWsmxZb33cz137c9x5x06OHj3StI1f/40PTTqNtWvX8b//1//iP3/kP7J69Rp+48MfnnRcPp/nP9x8E77vY63li1+6B4DPfubTvPLKLqyFt7z1rWzYcClCCH755l/hDZduwHVd/tufba6nHt/4nl/kvq9+jSVLl3LnHe+nv68Pa2HDpRvYfO99M3nlZs4EsVNbjkV4JqUmdoBJ1eE5hphJwdbZxBVXXGGfffbZMz2NM44arRAeLuDkxvLFC/9+hNKzx2h/7yoSy5rdjHQxxO1I4S2cW6vXmNcf1lr8MBI+pUAx6itGyyHlSkBYzOMP9mODMsmERyqbxZUnf7BmjEFrRRgElPIjDL+yg9HdLxAM9SMch9aVF9K+5mIyi5e9JgfbxkZCpaQsZWUpVa+XQkuxosmXDaUwSj3zDfUUtdplurSzhIQWCesDh/Ull1YlqTiWY22K0Q5NIgkZF9KOIO3QdElKTvga1BzjrLHIhEMy6yK9yChhqpRBHQboIMBJJPHSYyJHuvE5tdlEqyBKsQS8dA4v24JwvaY0FYRkVDlRFGkoYO9gmd39JUbKUcRQAEvb05FAWpBl1cIcq7pz5M7SfnM1keSHkR1+jUaR5E3RIGnakygz2BVMt7uYyd5kun3OzLYxgzHTbGmybZha42hDQxPpKM0sVBZVbRodaltvIq20qaaNjc2/tXKc1RdcOMW8qn8b9IsYuyNmLqkL1FpEZyxdt5bKNinVNyhazO4bpbSmNRPVY77W7Ny5k3Xr1jWtE0L82Fp7xXSPPTv3kDEnxIYGdayETI+9fWqgTOknx0hd2DFBDMU9h2Jmi4rS+KGhEmpG/ZCRsqJUUZjawRoCx4RQGoGRARytaUulcVq6Tup5rLWRAApDKhWfMAwoHz1EfvcLFPa/gjWaVOdCFl99HW3nr8M5yRoKa6Ni/lJVzESixlIKG66Pv08RiZxqvc2JkDSIFDdadiQEKQcy4wRMxqmur45LKPAPu5QOS6wSeDlDdpkitcCwUta2fvJoa1B+iNIK4VqEZzHKMDqg0Cpar5VCKVW9HqKUQmuFbqiBklLiOC6u605cui6uEy2jdd6421G/oJgxtArRqoKw4KYzpNq7cFMZpDv5iQNjDB2OptU1XNTmwMociBaK2uNQwbB/JGDPoM8LR0Z4cldf/XELW5L1KNKqBVFEqSNz5p1Gp4okBdrUI0lNB9cnOJkgTnx3/bjvxOeBx3qSneo2ZjDVSESd7gnpaZ6o1jS6wX2+Pl7KqG+ZIwSyWksnhSDpSNKeM6HOxQQijtqdCWZYtzOBWnTndRDZmS3mVBAJIX4B+DOiDoB/Za2dYE0ihLgFuIvo7f6ptfZX53JO5wJhXwmg3kPIWsvo9w8gEg65N01sNGZ8jdcb9xyKmTmN6W5FXzHih+R9RajHzuB6Mupj0pb2wFrCcpHyYD9BYQQhJV4qg5hhNCgSQBqlQoJKhTAMsNagykUKr77EyO4dhPkRZCJJ+wWX0L7mEtLdi6bd5khgOVgwHCoaDhYMR4qGfBAJoemiNEkHMq6IhIor6EwKerKSjButT3uR41hSGxLaROImKcm6UYTnZCNVwaigeFCS75NgIdVtyfYqvLaqo16115HSCmM0WleFi9GR41j1um5caoU2kaCxdnI3thpSyrqgcV2PRDJFJtMscowxkWjSCqVCtFKRWC2XovkodcLnAJCOU9/etEvXaxJdjnP6FtVnA0arqFeQtTiJFJnORXiZzIxssmvpdq43NtYYQ6vWZNs0a1olLMsgRY6ydTlcNOwfUewdLPNqf5EfvTpQf1xnJsH5tSjSghyrurMsaEme8ddYCEHSdUhOIQpjToxt7Ilm7Vh9hxBjzZwb2gPETM6tv3Ize/fuaVr3h5//Am97+9tn5wmmqtthhqls8fs3q8yZIBJCOMCfA28DDgLPCCEetda+0DBmDfAZYKO1dkgIsXCu5nOuoPIBejRAZsfeuvL2AdSxEi3XL2+KGkFDz6HcmT8TGHP2MVW6m690vQjWEdHZ22zCnXCG0CiFPzxAeaAPHVZw3ASJbOuMdtJ1ARQEBBW/3lhTIigf3sfwru0UDu0Ba8ksXsbCn9lIy4o1kx40KmM5UjQcLBoOFUxdBBUa3E07k4KenOT8VkHaFWS8muARpN2x67XbU50NNTZqoBoUQ6y2iCQI15lRdkgkasZEi1IKf1hTGjCoisY6CmdxiEiH+EIxMKxRgwqjo8dMl5UvpYMjnap4cEm4KRzHwUsmSKQSUcRmnOCoXZ+NJqu1/68WWVJK1QXUpEsVElR8SpNEoqbiRFGp6QSVlPKMHUAYozFBBYPBcTzSHd246SxO4vT3zZOJJGsNUmlW5TTnZ4GlaYTIEuJwuCQ4MBqyd9Dn1f4SP9k/RC1DqiXpNkWRzu/OsaQ9NetufDGnRtSQOBI7Rpvq9y1qI6DDKKprjK5GhKIY0RiTvIfCIpDVpsUCKSRUo0fRumh91hqMjtzYmj8KYpLFuOeZpx+dBx/+21N/cFy3M++YywjRlcAr1tpXAYQQDwLvBV5oGPMbwJ9ba4cArLXH53A+8x6rDepYEZkaO0uqCwHFfzuMtyxH6sKOcePjnkMxYwTK4CuNH0yd7pZwJUlXkkmceNeg/BLl4UEqw4NYDF4yg5tsO+FjagfKYRhQqfhobaruPxLXdQlGhxl+eRvDu3egyyXcdJbuS66kfc3FJFrHPtujgeVgQXOoYDlY1BwqGI6UbP2AzpOwNCvZ0OXSk5P05iQ9WUnWO71fZa01qqwIilHUxQqDsRodKnQpOpiPojHjrjdFa6Y44E9WL4AjXZwwioY40iXtJSKBI6vr6tfdJvHjVK21jbaRUJPg5Ty8kzSsOB2EEPX5nAq1VMkmQTV+2SSsQsJyqX7bmBNHwWrzmzTdb1KB5TXdbhSNURpLVItlrQFjqgc70bLpJbeRWE20tZPI5JCJuY/CCCFxPQlNIskitWJFVrE8DRsXpUCksHIRR8twYESxZ9Bnz0CJR54/XK8jSXtOFElakKsbOCzrzMQpVHNAY3QnOhGiUSpAh9WorFZjB9tEaXFCikjsS4mX8BBi5k6ytRqTsdoTwBgUFtTY+kyiJohOEzFOMtVvjzdQOMuFV0Mq2ynV7cRi56xjLgVRD3Cg4fZB4KpxYy4AEEL8kCit7i5r7T/N4ZzmNaq/jNUgU2NfpMKTh7DG0vKWicXkcc+h1yfaRAXKfqgpzCDdbaYHZtYYKoVRyoPHUeVS5BKXyU5ZE1IzQogiQJWodoWGg9KEhwkDRve8xNCubZSPHQIhaFm2ivYLLiG9ZCXHfMFzBcOhviCK+hQMo+HYj017QtCbk1zcFYme3pxkYXrqXHdjFFapumOS1hqlo5QzXXWuG19HE4YhKowOuLVRmGlSz4QQTeLFdTySiRSOdBHWRY96qBEPoT0SGUl2oSTV5eA6zgl7JE2H0QajDcKRJNsSuEnnNRNCs4UQohrFmj51bDJqn7kTR6WaRVYkzqPb05kMCSFxnOi9chwnikC5Hm7VntxLJHATSTyvukwk8BIpvFSSRDJ9xvP5a68vbrNIMlqzNKVYkjBcuSBS58JdyPGy4EBesXfQZ09/mX/acZSg2iwp4UhWdmfqUaRVC7Ks6Mo21QLFNHOy0R2I0t1qYkc6EsdNzaqYFg3pVyce6M/C57fuvd1Qz1Q3465Z1U23hZnt1RqFV8P/VhNeNZc8Y6Oo//hlVePUo/L1fcMJ3PMmirqT45QqyubAF+10N2mtoXUe+nfNpSCa7GMx/nV2gTXAW4Be4F+EEBdba4ebNiTEh4APASxfvnz2ZzoPMKUQEPPJtgAAIABJREFUNegjc2M/ZJXdw1ReHSF7zRLccb2F4p5D5z7WWirVOp9SRTPih5G7W1j7QT1xuttM0UEFf3QYf/A4RmvcRIpkbmI0yFobCQkVGSEoFUZnpKsHkclEsj7O7z/K8K7tjLy6ExMGuC0diPVv4mjXWp4J0xw8Zjj6ql+v83EFLMlKLupy6MnKKPKTleQS0/9PQegz3N/PaH6YQiFPoELsNJEEKSWOdJBCIkV0AJxKJ6OUtPGRGcfFcbxqepaHM+6gwVoIRgTFgw6V/qgpaMtCQ7bX4LWc3k/PeMe4VOuYY9zrkejA0cN1HRImccLITV371JbSwUoZiSprMKZqO9wQ4atFqHT1IFaFIb5fQuej2ycqkk+kMmTbOmnr7Ka9q4u29i6cs8ClTwgRmV40zKUmkhYmQxZ4lss7PVidwPG66a8IDo5q9gxW2DtQ4smX+3hs+1GAug34qgXZSCSdRTbgrwUnE92JiKI7QkRi52SjO/MPMT7QM+X9J9gCMJmIiRqCTiVwGoVO7fq5ysnv/WdkcTjupkVikRichqWDqY49s20vToW53BsfBJY13O4FDk8y5t+ttSGwRwjxEpFAeqZxkLX2L4G/hMh2e85mfJZitSU42pwqZwJN/slDuN0pMpc1l17FPYfOTYyxFALFSCmkr1Ch6I+luwkRNTKdSbrbTLDWospFSgN9kUmCkLipDJ7jNI3RWqPCIIoCBZX6TtORDp7b3ExT+WWGd7/AwEvb0CP9GOlyrH0VP82uY5ezGMoCDkJrQtOblazv9eipprstzszc4UhrTT4/zPDQAKMjQ5T9qN+J63q0L1hEJtsSNRtNJHA9Lzqb7yVwXBdhHYwPuhxiAenWcvCrB9TaYK3GVk0KrNFYEy0xGhv61GwFrBFUBjzKR5KoooNwDZmeCqlFFZxkdCBqQgFCRmcw64XPctqfJwuYMOoJ4qUcvIyLcwYL0C2WusRsONBo6lNSHVlbNOqRhpOvDdukLmKiVJQxcSOsmfRMrQCsEEjpgOMiHAcpk+A40fXqEkS17iZaJ6spR1JEUrJaRhGNEwIZvT11sSugui66r/Y4azRBGBAGAWEYoKpLv1xmcGCA/v4+ho5VO9cLQTrXRratk9aOLjq6umltaz8riqSnFElG0+UpOto1l3S42PNbcN1ORkKHA3nN3qEKewbKPLN3iH/eGWXAC6CnIz2WbneW24BPxSnV7tSiO2JuojvzFdsoYsaLlgmiZnJhMx3Rd7T6/ZTR0pUy+h43fqdFlJonG77L0XKqrZ4cEx4xj97+2nfeGBO1Y6h9/o2Z9KRitD91OVUn1DPNXO6RngHWCCHOAw4BtwLjHeT+D3Ab8DdCiG6iFLpX53BO8xI1VMaGBpkdiw4Vf3QEUwxpe9d59casNUxZ4XamkPPsBydmIn6oyfuKvrzPQCFAW4sjBCnPoTXtzXqhs1GKSn54SpOE2lnyIKgQVCrVHyaLI108r1kAFUPLwbyi78A+2LedtsHdONZwLLGAHV3XsrtlNV25NL05yU3VdLeenKR1BlGfRqy1FIt5RkaGGBkepFAYrTsrtbZ3sXjlaroWLaWlvWPS9D5rLGFZUcmH6NAgHIGXPfUDF+VrRnb75F+toCsWr0XSucEl2yMRMgO26v5UFVcYjTEWjIqEljFRbcpkuSHWYkJb7VPj4mU9XNeCVWil6/+fkDVhNfF/0NXUlNrBRa1uwNhaCslYFKUWaaxtZTIBUluKahNFp7pC1MREw5GFsCCrtTeiVlhcTUEUDQcmdY2IQLpOvb5HepFJguM6SMdDOtGBphQyEjaOjFITGyZWFy+1qgNx8g6AJ0f2hPeWy2WOHTvG0WPHOX78OAPHDtB/MPrZk45Ltq2DbFsnLe3ddHR1k8lkml7DM8Vk9WE158NWN2Rdm2Fdq4QVOaTTRsl4HMhr9g1HImnH4RF+8PKYDfii1mQ9inQ22ICfVnTnFGp35it2CoHSuLQ26nlkbLR/nRClmcHzjBcorhSsWdzGr//mf+L3//ALSAl/ee9mSqUCn/rMf62PvfaNV7F27Vr+59e/Ud/Wb37oN/j2t/6OV/bsoyUXtSX51Cd/m6/+xX3s2XeAQrHILb98E089++NZf72+/KUv8Y1v/A2O4/CnX/oy17/tbRPG/OCJJ/ivv/sZguD/svfmYXKd9ZX/5+51a+/u6k3d2hdbso0XJNsyJl5YHRMcBwewCRMIDhjCJAME8swYJkOCZ2KGXzLJ2INJJpkk/CYMXliNSSDBG2GwLNsy3qSWZS0tqdV7Vdd293f+uFXVVb1I3a2WLNn3PE8/XXW3urXdes/7Pd9zHC66+GLu/uo9qKepetzyuQ/CPrE68Z8pIZZqRhuKoiJrtWtubWKpWU7pLUev2auAU/aKCyE8SZI+CfwT4W/k3wghXpAk6Y+AnUKI79XWvV2SpBcBH/isEGJ8/qO+/hBYHt5YtYUMuUNlqs+NYV6YQ+tuFWoKLxzQRZlDZyf8QFCyPCYrDsNTFpbrI4CYemoIUB2eVcEqTGJNjreYJASBj+s6uI6N7dizjBAkSSYQgpGq4EjJb7i7TUwWWDG+m82l3bR7RWzZ4EjuPNz+8+js6eZXkzI9cRl1CQM9IQS2VQ0JUGGSqal8OFgBTDNOb/8acr19tHWtOK4kKXADnLKLU3IRAhRNRjOXXmWxCx6Fly1KB21EAGa3RnZjDLN74X1azc+R2oy0QCA8H8/yQAI1oSDpYb5I4Ps1C+z6j5iH8IOwWhUEtRSSVshSWG0LSUQ4a6rKMoqmoMrhoFdWJGRJQVFq29VsxFtqVyKo/YEQIamrn+/0Vk0NA5KErKrINXIj1a20NS38UVXCH9V6H5VU+7F9rcE0TdasWcOaNWuA8L0uFAqMjIwwPDzM8MgowwcGOCb2AKDHTBKZ9sZfOpvDjGmoZ0CMQkiSwn6qZgS+TxyXjUmfDUkJqT+OomaoCoUjRcHBvF1zuJthA57Qp6tItWDZzuTJG1CcdHVHfm1Ud4JAUPUCKk5AxQ2oun743wkouwFVN6Di+lSc+u3af8fnS9fmODBpn7DPDmaTGUUGVZJR6hMe9cqM3FqRad5vLhiGwT//8Pt8/t//AW25HIYq4SoyphZ+F/bs3o0IAn72rz+lXC6TSExPTqxbt54fPPgg77/5ZoIg4PHHHmPFihXL88LOg90vvcQD99/Hjp1PMzQ0xLvf9cs88+xzLd+XIAi47aO38r0f/JCNGzfypT/+I/7hf////Jvf/NCynUdQUzHUP/tB03dh5jSXVKuwq5qGJCu1qo98Uv2tZwtOKQUVQjwEPDRj2X9sui2AT9f+IsyACATusTKSPv1BFH7A1MODyEmNxGW9s/YJLB99ZSrKHDqLUHE8ilWXkZLDZNmp9d1IJAx1WeRv80EEAU65SHV8BLdaRpZVlJhJ4AdUbRtnqhDm1yBqg2MFV1YbpOdIyeVwKeBoOcAJQBY+6yoHuKiym57SYDgYz62kbdOb6Vq3EUVbWqM8gOs6TNUIUKEwGcrzAE3TyWbaaOvqJrdiFWYqc9yLthAC3w6wiw5e1UeSJRRdXrK0VAhB5ZhLYa9FdcRFUiC1xiCzIYaenn7vgmBa5tGQfIhQZiYaLkVzHN8XYdVKlTHaEsQSYX+MqoAiyaiKHA42ZAlVlpEVCYWaRESWkIRAQrRUZsLqUCh5CHtFvMaMuPDD2fHGLKHvhRLBmnAwgCZyE8ojVE1FUs35yU29Ifw1SG6WA5Ikkc1myWazbNq0CQDP8xgbG2N0dLRGlEY4PHyksX08lcFMt5HMtBPPthNPZjBUFU2RzohqklyTJzYj8H1ivsfauMcaE67qjaGqSVxZ42ipmSS12oCbmoKmtDb+N57hHP0oIalp7twXs7YJj1XfXmq5PedxZ9xvXt6oPC5g29bzaH7c+c5t5vLmvVu3nWt5IGgQnoobZsudCLoiYWoycV0mrimYmkxHXEVXJNKGgizBX77w33hlaqD+LFpaf6S5TnwB2JjdxL+76DPH3UZVVT704Y9w913/nf/4n744a/29936T9998M3v27OGhHzzIr7/3fY11N/36e/nWA/fz/ptv5vHHHuPy7dv58Y/+qbHe8z0+9tu38otnn2XDxg187a/+mnh8bmeAP/zC53nooR+gKirXvuUt3PFf/oRvf+sB/uQ//2cURSGdSfOPP/pnfvDgg7znpl/HMAzWrFnDunXr2bnzSS677PLGsSbGx9ENg40bNwJw7bXX8v995SuLI0S1Su10pSdUINTJz0zUr82arrYSnlcxluBMQKSpOoPh5W0C20dpqg5VnhnFn7DIXL8WeUajaj1zqHn7CGceXD+gZHlMlB1GilbDtSmmKWROYRWoDt91wmrQxAi+5yEpKoGiUbUtvHIRCGdJJ12ZoYpSc3fzOVx2GbemB+4JFfqSMtdmp1g5/hLm0EsIu4oaT5K98LLQLjuVXdo5+j7FYoFCYYKpwiSVShkARVFIJVN0d3bT1tlNKteDZiaQTzAB0JDFTbkEXoCsSmjxE1eDRE3T3nAkqsnLfDegMuhQ3m/jlwJkQyJ5roG5SkfWZRwknFpFJ7RcDqsyiiShKbXbsowiSQ1yI8lhBUaSIfAChBugGgrp9hjxhHbC53iqUO/hqWvGI3Jz6qGqKj09PfT09DSWVatVRkZCmV1IlI4wdnh/bXuNZLYNM9VOPNNGItuOZphockgmVOXVD3CcJknTsrgg8FE9l37Do787tAFXlASBojNUFhwqOBydcsLvYO1zGDRXe4Kgti78bNarO6HMU0JIUpPzV10AOreZ2cw5iUaP24wV08tnL5vmYWKe5U3/Zy0Tc2478/xa9z3+4ygy9MQ04ppCXJObiI6MWVs2fT8kQKoy9+ckKVm0x8Mho64uvKdzufHbH/sYV1y2jd/71Ox59G89cD/f/f6D7B3Yy19+7Z4WQrR+w3p+8IPvMzk5yf333cv73n9zCyHaOzDA3f/jq1y+/Qo+cdvH+J9/+TV+9999atZjTExM8P3vf4+nnnkWSZLI50MPsDv/y3/h29/7HitW9DWWHR06wrZt0+bKfX19DB1tbaXvyOXwXJenn36KSy55I9/59rc5cvjwrMcNr8F1Wds08Tl+P4+CoulN/ZKhvHgWi44ARITojEXg+HijlZagVS9vU37yGMaGLMbaVpevKHPozIUQgorj18wQLCYrLhJhg3ZcV0gap57A1k0SyuOjVPPj+H5AIMthMKhvMVSBoarE0bIUVn/KPnZNBiwB3XGJNSmZN/WGvT4rdA95aID83uepjhwFSSa5aj3ZjReQ7FuzaHvWlj6gwiSlYqHRB5RMpVnR208ylSKVyhBLt6MlEnMGtM46biBwKy7WlIvvBQgZAkWqfV+8xnaSNHtAVF+u1KovigKyJZh6xSa/zyJwBGa7SveVadpXmyhqa6MuktRo2F3gi4BrBwROgBnXSPYaaLHTI1NokJ76oDMIZi2rDwzr6egNO+A5bkdYfpimyerVq1m9ejXQKrWrk6RjB/Y03iczHifdlsNMt2Ek24ins8iqiiRJ6IqMrsivejVJlpXaxF4zSQrAd+jRfXpyQC40wZivdyci6NMQQuDYFla5RLVSwrGt0Ba+Zg0fWsQrtbwtLazuzhObcDycqJJzKpFOp3n/LR/gnq/+D8zYdGvAU0/tJJfLsWrVavr6+vmdj3+MyclJ2tqmM+ze/e4beOD++9j55JP8+X+/q+W4/f39XL79CgDe9/6bueerd89JiNLpNDEjxic/8XHe8c538s7rfhmAy7dv5+Mf/Sg3vuc9/Mq7bwDm+02RZt3/m7/7e/79H3wO27a55pprURQZ26oet5+nLuk8UT9PhIUjIkRnIIQQuMNlJEVqSHmEEBQfHkRSJJJv7pu1TxBlDp1RcLyAku0xVrIZmbLxgrD3xtRU2uP6aRs0Bp5HZXKc0ugQlVKJETvgmKVytEL4VxaMNlV9TAX6kzLbe9RGrs+KhIyuSAghqI4Okd/9HKOv7CbwXPRMO11bryK7YQuqefxm8mYcrw8oHk/S3dNHKpkiHouhqhpaMoOeSKEYJ+4nEELgugHVokO5YIMQYX+MKmPqCrEmyVlzVUaWaLpd65epPdTUqM2RXSVGX6kggNwak/7zU6S7l+G9FALXCghEQDylE88YaMbivsdzEZmZpOZ4kBo/ruGPqq7rjfvNfxAOWMMMH7/lz3XdUHZ3nMeKyNTyYT6p3fj4eIMkjYyMMHzkUGP7TDZLpi2HmW5HS2bR4snGa65KMpoqo73K1aRwUKezxCiq1zw816VaKTVIj1UuU63UblfKiw5PVVQ1jAzQZhCnFhKlc+7aflzHafkOS7WJn9P9efnE73ySX3rTdj7wwX/TWHb/vfcyMDDA+ZvPAaBYLPK9736H3/zQhxvbvOfXf503v+kKbrnlA7NI9FxEZS6oqsrDjz3OIw8/zAP338df3nMPD/7wH/lvf/HfefLJHfzTP/4jV26/jJ/+3yfoW9HXUu05cuQI3d09+J7bMDAIgoDzt2zm/vvuBwSPPvooe3a/hGNV5+7nqUuSo2vlsiMiRGcg/IJNUHZRktOzZtbuCdwjJVJX98+SxAW2jxxlDr2qCAJB2fHIV1xGijZTVlgF0hWZpLH0DKClwPc9CpN59hw4yt6hCY5UJIYshaEKWL4MhOSs05RYmZK5vKeW65OUaTdm/7h5VoXx3S+SH3gOOz+OpKpk1p5LduMFmF0rFnxhnq8PSNcN2ttzZDLtJJMpJHwkAaqZxEhnUGPzB1oGgcD1Ba4f4IWNOrhlD8XyiWkq/R1xDENFUxZv4CACwdj+KoefLzI17KBoEivOS9J3XgozvQzW5kGAY4ekJZ7WMFMmshIaFNi210Jq5oMkhURVrs2Sh2GhaoPYNJOZOumY6/9yzrDXtez18595+3hkCubvpwJmnXtEplqhqird3d10d3c3llWr1UYv0sjICEOHD+I4e8PtNY2OjhzZjhzxdBsi0Yal6k1T22GOmSZLKFFf6mlBEPhYlQpWpUS1XKJaKU+Tn0oZt3bdrENRVcx4kngyTUfXCsxEglg8iZlIohtmmKHl1nOznDCc2HUaOVp+7X/9vue6WNVKY53vhRNV6/s6sSql45z53ERp5u3G/Xm2Xwja29u58dfew9f/7m/5jX/zmwRBwHe+/S3+7xM7WLEinDB+7NFH+a93/kkLIVq5chX/8Q//E1dfc+2sYw4ODvLEEz/nsssu5/777mV7rVo0E6VSiWqlwjve+U62XXopF73hfABeeeUVtm27lG1bt/HDh37AoQMHeNvb3spHP/rbfOS3PszQ0FFe3jvAuZs2UCkVp181WWZ8fILu7m5c1+Oee+7hM5/9HMlMW3RNO82ICNEZBuH6uCPVFqlcUHEp/fQoWm+C2HkdrdsLgXAD9L4oc+h0w3J9SrbHaNFmrGTjB6EZgqkp5BKnh5wKIRiZqrJveIqXhwu8MjzFobzNmFX3+lKJKdCXkLm0u2ZtnQirPjH1+OYD5aMHyQ/8gqlDL0MQYHb20nvF20mvPQdFP/Hzm78PSCWdybIivYpMtg1d1wkch0AEKKqKke5Ai8+WxHl+gOMLvHoWDSEhSBgqGV1Dsn28soeWMDA61KXbZjsBQ7tLHHmhhF3yiaUU1m/P0rMpgarPDF0NbcfDAb+oZe7MlJk1N3VLBH6A6wRIMiQyOmbSqDW30iAuqqq2EJz5iEzz/zMFJ0OwZpKnmfdDK2TvhJWpOlGceV4zSdTrgUyZpsmqVasaoeZzSe0GXny+8XolEglyuU6yHTlS2XY0LUvVF7jOtMRUkWR0VUZVpFPe8/haw0xZW7UcEp1q7b5drdLcQSRJMrF4nFg8SeeKdsx4klgigVkjPap2/Cq1hg4noaQXIsBzPQzdJ5HKNF3batEAjdvh9Y/m9cHCKtQtqJMkZpMpAdi1ysltH/84f/m1exCBz+OPPUpv7wp6e3obUus3XXklH/nwbo4NDbUc/rc+cuucD3vOuefyjf/9v/l3//bfsn7Dej7y2x+dc7tSscj73/frWJaFEIIv/fEdWJUy/+EPPssrr7yCEIIrr7yS9evWIEkS77r+et785itRVZU7v/xfiSdTyLLC+957E3fd/T/oXdHHn/zJnfzjP/6QIAj4yK2/zTXXvmXhr1eEZYO0qA/qGYCtW7eKnTt3vtqncUoghMA5WkJUvZYMocKPDmK/nKf9/eegtrfaafsVF7UthtY5txtKhOWDHwhKtkehZolddsIZbUNRMHXltFSBxko2zw7mGThWYP9YmUMTVcrudENlhyHoT8r0J9VGrk9HbOGDFqdUIL/3eQp7n8ctF1GMGJn155HddD6xts7j7nu8PqBUKkM600Ym00YikQIJAscm8D0kWUZPZdETSeQa0XJ9gesFeGL6uemqQtJQSeoqMV3GUBUkP6Ay5VCZcpAlGS22uIbRZuJSKTgcfbHMyF6LwBOkulR6Nptk+3XqMvuwQbuWzFO7dEqyjFIjAXVJg1K7PV2ZkQncANcRaIZCW1eCRMYI83Qivfey4HhVqTqZqhOqmZWqhUoK5yNUZzvmktoVi+EstiRJtLW1kevspL2jk3R7B7KRqLmX+bViUvid0BS5ZuLw+v5MH1fWVi4TBK2yNj1mYsanKzuxeAIzkcSMJzFMc0l9PsuNlGSxYeOmpR9AtE4YIWZMHM11f47tF4oWMjUHuWq53bS+Xr0SiEZGTz2Au3F7nn6eev9O/XcglLnNfX2Y6Wj4WoLn+6Tj5qtSVX7ppZfYvHlzyzJJkp4SQmw90b5RhegMgl9yCKYclNS0VM4+OIU9MEl8W/csMtTIHGqPModOFaqOT9FyGS3ajJcdgpoldlxX6DgNVaCS7fHckQLPHppk1+AkRwqhXMJQJFakFC7qkOg1gpAEZQwSS7DpDnyP0qF9TA48R/noAQASK9bQte0qUqs21JKnZ6OlD2hqkqlCax9QT08/6UwbqVSm0X/iey6uHVaKNDOJkcwQqDquACcQSJYLtde3PamTjKkYqoyhhiSjDsf2KY9bWCUHWZYwTPW4RCjMU3IJRNCUNQJIUBr2GXqpysQhC0mG7g1JVl+Upa07gSLLtQbuWhO3NH27PiA+EVzLw3MDjJhBz+o4sYQWVXNPAervxcxMnIXgeGRKCNEgT3Uy1Xx7LlvbZjTLEjVt8ZlUpwMLkdod2L+fgT1hNpKmaeRyObq6uqZJkhqj6LiUbZ+y4zSO81qsJtVlbdOkp9xS8fFcp2V7RdUw4wkSDVnbNOmJxRMtYbevWTSIyUkep06a6mQpaCVSLeSqqWIVBEGDZM3pdnDC05daXduaTAzmflJizodpcRWsCQjO5LLEvG/XHCsai87kJ3QcvA6+hWcHhBfgHWt1lROuT/GRwyhZg8TW7ln7RJlDyw/PD80QwmBUG8vxQQqDUU+HJbbrB+wemmLXYJ5dg5PsHS0jRJgNsanD4Irzsmxul8gFUwjPDR1m9OT0bNMiYE2Okh94nsK+F/HtKmoiRe6i7aFddjIz5z4n7gNqI51pQ9NarXVdq4znBQSqhhRvR43H8RUVSZZJGSqJmIqpKRiqMm+WihAC1/IpTdrYFRdFleclQkKIWmBpzdFPUUgmkpixOKqqIQI4sjvP3p3D5Ier6KbK5it6WX9JJ2bThMRSIYTAqfr4XoCZ0unoNzHiS5fxRTi1OBkydTyJXzOZchyHSqXSmF2uyyFPVyL9YrEQqd1zzz3XIISJRILOzk66urro7uwkle1ASDJl26PseJRrfXF1qIqCfoZWk+qytlDONruXZz5Zm5lIksqualR36qTnRLK21zVEk+U407biJ6jZUg8/kpXGzVo1qCnHSZr+ZZRqM2DT78JsItVsSAPwG7/xGxw8eLDlvbvjjjt4+9vffnLPeZEQ896Za9E8mXYLICnNlu7hzeMcWUyTuvr3ur5eVeSTJ76vAs7MK/HrEN5YFSFAVqd/HMo7hgmKDtkbN8wiPVHm0PJACEHV9ZmqhmYIkxUHIUCtWWInkqf2KxIIwf6xMs8O5tk1mOeFo1M4foAswdqszvUbU5zXm2BDu05QKWIX8uAGKFoM2Vx8ZdB3Hab27yY/8BzV0SGQZVKrNtC26QISvatnmRfU+4BCEjQxbx+QYZiNHw0fge15uLaN57pIioKaypDKpMmkkiR1BV1TMFQZbQGDoZBceCERqnqomowxx+c+nLWvV4EkYjGTTCqDoccafTh2xWXg5yPse3oUq+ySzsV443WrWX1eB4p28gMzEYREKAgCklmDVIeJbkaX2dcyJElqceE7HkIHRBfHcahWq1QqFcrlcuM4dYJ0JsooF+pqd+DAgcb2bW1tdHV10dXVxarOThKpDF4AtudTtLwaWXIaptqyJKEr80+KLCdmytoavTzHlbUlyXZ0TROeWi/PmSJre1WwJEIzjXqlvk5oZAC5leDADEIjHadysWCcuHfwgQceOOlHWQ5I896Za9E8z2lJL9i0y3Hz//qqhvX9DNOMs5X8R7/UZwD8souXt5CbBnnuaIXKrhFiWzrQ+5It2wtfIAKivqEloh6MOl62GS3a2G4AUpiI3mae+pm8YwWLXYN5nj0c/hWtUGbWm1K5cpXJlm6T83qTxHUV37ZwpvJUjxZBklCNGJK0eEvm6shR8nufo7B/D8JzMbIddF96NZn1W1Bj8ZZt631AU4VJijP6gPpXrm30AUmShC8CXD+g4vphaKnnIjyHmK7S2ZEl29FOMpkgpqmLHuCIQGBVXEqTNp4doOgSsabvSDj77uL7HgJQFY1UKk3MMNFrsoY6iuMWAzuOceC5cQJf0LMuzcZta+hem16W9zvwA+xqOIBKd8RItsfQ9MgCP0IrJElC13V0XSeZDK/r9eqRbdtUKhWq1WqjuqQoCpqmoZyhNrsLkdrt37+f3bvNibGSAAAgAElEQVR3A61Su66uLtZ0dWGaaWwvwPF8yk5oVFOxPfyacUqdKDXP7bcOkmtLZrRkCOFjVyvYlTJ2pYxVKWFXy1i123PJ2sKKTpr2zt6anK3+F0dR1abHPfPei6UiqBnCBDUlWVCrkvgilHzVyU7SFPjBbJqzOEJT78N8TbbOnPWYzwBjrp7Js5n4zIeIEL3KEH6Ae6yEbEzLaUQgKP5kENlUSV7RO2ufwPLQuuNIyzCj/XqAEIKy4zNVcRkuWuSroYxKO03BqIWqyy8O58Mq0OE8w1OhzKzNVDi/02BLLsXmnjid6RiSJCOCALdSpjg2ie9YKIqKaiYWLYvzqmUK+15kcuA5nMIEkqqFdtmbLsDs7G04cVnVygn7gBKpNAIJLwh/KEtuuI2uSJiqhCY8NFkQb0+R6ejATCbn7T06EYJAYJVdSpMWnhOg6TJGIjyW73u4nlvv4caMmcRjbRiGgTrDlU4IwdhgiT1PHGPo5QKyIrHmgg42busmnVueAGPfC3CqHpIi0dYdD40Sou9lhEVAURRM08Q0TbLZbENm11xFqlQqwHQ1StO0M7KKBCcntevq6mJtZyeapuH4AY4XYLs+rh9uGzR6LsLBuW1VqZTD6k6lXKJSCqs9lfJ8srYEsXiCVHYVsXgCwwyNDIx4AkUN+7uC8KSpGagBYPuCwHfDO6LlX9PxZ8uS6staqdzsAac47j6zIeZ7vJlHr10n6+uaN6hvp0ihpboqSahqWKFTZCk0x5BlFCUMmHYqU8Q0OSI0ZznmrPYwTXDqky9ne7VnKYgI0asMb9xC+ALZmP5xq/5iFG+0Svodq1vc5qApcygdZQ4dD7bn16pAThiM6gdIEsR1lY5THIxquT4vHp1iV60C9MpoKIkxNZlzcwbXrs6ypdOgr81E1aYH8YHn4ZQLWIVJAt9D0Qx0Mznfw8wJEQSUjh4gP/AcxUP7QASYnSvofdM7yKw9B1nTcV2HifGRefuAUpk24sk0yFpjdtDxIaZLJAyFuK6iyiB5LpLwkVWFRLaTWCqFtgA77vkQBAFWyaM0YeH7As2QMeJKKDGywnPUNI1MKkvMiKHNqAJNH0dwZPcke544xuSxCrqpsuXKXtZf0tVSYToZeI6PY/moukxHX5J4Wkc+A3shIpx9kCQJTdPQNI1EIgw7rtuL1/uQKpVKI7epbtNel4WeaThZqV02m6VarVIsFpmamqJYLDb+/BkhpPF4nFQqRa6/j1QqRSqVIp1Ok0qliMfjy0oipweWTcuY7qUQM4lT83ZievtZ2zUJ0BrHbqrUtDxeU+9G06atNyRQpdDQQq6HTksSSu32Qj8zE9XXjinG6wHHIz6vJZnbciIiRK8igqqHN24hN/Wp+FM2pZ8fQ1+dxtiQbdk+zBzyo8yhORAEgpLjUai4jEzZFO1wNu90BKP6gWDvSJFnDxd4djDPS0NTeIFAlSU25mL86uYMm3M6a9oNDEMPXWma97dt7FIBp1gABIoeQ9UX1x/kFPPk9z5Pfu8LeJUiimHSvuUS2jadj5pqo1gscPjo4Kw+oFQ6S2dPP2Yyg2bEwhkiWSKhqcR0hZgW9vnotfR6z3FxHQvJlzAzGeLpLHosNm9w6kIQ1KyzS3kbIQSyKkK5iyuQJRnTjBM3E+iaftwGdNf22f/sGHt3DlMpOCTbDC55xypWX9CBqi2PfM2xPHw3QIupdK9JR45xEU4L6j1KsViMdDoNgOu6uK7bqCJVq9XG4KdOkJZiEnE6sFipXR26rpNKpchms6xataqF9CSTydNqUDEtHWpZetoeP0IEmFvm1kxyXusyt+VERIheJYhA4B4rIxnTH1YhBMVHDyNJkLqqf9YHN6h6qB3mrKrR6xWWGzbmjpYsxosOvhAokkRMO7WW2EIIDuerDSOE544UqNQyida0x3jbxjSb2lU2tOvEDR11DqtdIQSeVcUuTOBWK8iSghozqSmwF4TA8ygeepn83ucoHz0IQKJvDd2XXo3c3s1UqcArRw9TLL7Q6AOKJ9J0rlhFMpXFjKeIaTKmrmBqCrqqoCuhPW4zfN/HrlQQgUCPx2nr7SeWSCCf5GDL9wLKUzalCQvXd1FUkGQJTTZIJdONKtCJLuDVosPenSO88sworu2TW5nkoreuZMXG7LJc/OumDr4vMJM6ucgxLsIZgHoVKR6P09HRQRAEs6pI1Wq1MQjSNO2MrSLB/FK7QqFAPB4nnU5jGJEy4ngQQuD7fsMavi5LnC8/62zL0TIMg9/7vd/jy1/+MgB/+qd/Srlc5gtf+EJjm61bt7J582a+/vWvN5bdeuut3H///QwODpJKpQD49Kc/zd13382RI0colUrceOONPPPMM8t6vuPj49x8883s3LmTD37wg/z5n//5ko4TVXtOD6KR9asEb9IisH2U5LSEx345j3OwSPLKFSjpVuvf6cyh5el9OBtRD0bNl8Ng1IpbC0ZVFVIx7ZRWgcZLdqMC9OzhPOPlsCG3O2Vw2aoUm9oUNnVopA0FVdNR5pmpDHwfr1LGyo/jey6Kqi1aFmdNjpLf8xyFV17Ety3UZJrshduho4eSXWXv2Cj+cJjOHTMTtHf2kkq30d7WRsrUG1UfTZHnfc1EIHBtC9/3UFSVVK4LM5lC1U/ektp1fKbGy0xNlkGSiMVU2tJpTDOOrhkLntXOj1QYeGKYQy9OIISg/9w2zrm0m/YVi3s954MIBHY1DORLZg1SORM9moyIcIZClmUMw8AwjMagr96L1GzYUJ9RVlW1YdhwJqJZahdhGs0hw3XzjTrqph2xWKxh3gG0hBLPzNSar5G+frx6hlZ9u1dzsG0YBt/5znf43Oc+Ry6Xm7X+pZdeIggCfvrTn1IulxuSU4D169fz/e9/n1tuuYUgCHj00Ufp6+s7pecbi8X4wz/8Q1544QVeeOGFE26/EFMDICI+pwjRr/urgMD28EaryPHplz+wPIqPHUHtMjHf0Dl7n0bm0OvrC1B1fKaqDqMlh4laMKoiSWEvUOLUfXwrjsfzRwphHtDhAoMTYVNzKqZyfm+Sc3NZNmUVcnEZSZZR5+lnqSNwHezSVGibTWibrZsLn+0UQUBxcB8TLz5N5dggQjPQVm1AzuYoeR6Tjg1Dg2i6Qaatg1x7O925HKm4iapKaPLCLp6e4+A5dhiOmskST2XQTPOkL7xBEFAuVSlPVqmWXUzDpLunm1gshqYuPKxSCMHw/ikGnhhm+MAUiiaz/pJONm3rJpFdntnjwA+wKz6SDKn2yDEuwtmLunQuHo/T1tbWqCK5rtsgSJZlAWe+7ffrBfNVeepQVRVd14nH4+i63iKPXIob4XwZWkEQtJCnYrHYOL+xO7+MUwvpnReLlBIa55xD7g8+d9xtVFXl1ltv5S/+4i/4oz/6o1nrv/nNb3LLLbewZ88eHnzwQd73vvc11r3vfe/jvvvu45ZbbuHRRx9l+/bt/OhHP2qs9zyPj3zkI+zatYuNGzfyN3/zN8Tjczv53n777Tz44IOoqspb3/pW7rzzTh544AG+9KUvoSgKmUyGf/mXfyGRSPCmN72Jffv2NfZdrKlBfV2EU4+IEJ1mhFK5CpImtfQelH52FGF5pN69blZPwuspc6gejDpechgt2lheWAUytVMbjOr6AXuOFUMjhME8A8NFAgG6KrOlJ8Uvre1hY1amNwGyJKOoSsOVaD4IIRq22Xa5GA44Fmmb7dsW+b3PM/7SM1i+T9DWSbBlG2493NG2yWbb6OrooLszRyaZQFMXN5jxfR/XshAiwDATZHs7T1oSV89bcV0X1/Gxiz5yoJOKt9PTHUddpAOd7wUMvjjBwI5hCqNVYkmNC67uY91FncuW8xM6xvlICrT1xElkDZRFvpYRIpzJaK4i1W2/Pc/Ddd1GFelsCo89W3GiKo+maS1VnjrZORVktV4BOhEmJycbkkVFUeboGxVz/Zted4Jgovl6YWbitttuY+vWrXzmM5+Zte6+++7joYceYmBggK9+9asthGjDhg18//vfZ3JyknvvvZebb765hRANDAzwta99jSuuuIKPfvSj3HPPPXz605+e9RgTExN897vf5bnnnkOSJPL5PBAGtj744IP09fWRz+dbiE9z4GskcztzEV3lTjP8gh0SnCZy4xwpYb04QfySrlnZQq/1zCEhBBWnHowaWmK3BKMap+YjGgjBwfFyWAEaLPDC0QK2FwaibuxKcuOFPZyb0+mPC1QpCDOAVG1eKVzLc6rZZluFadtsbZG22XZhgpEXn2Zi+CiemcDvW4+o/QC1ZTJ05XKs6MrRnl1an0xQk8SFbnYa6c5OYomTk8TV81TqM5qqrCPbJrqrkMro6Obi+xecqscru0bZu3MEq+SS7jTZdv0aVm5pXzay4jk+jl1zjOtPEE9FjnERXj+oE55m2+/5wmOBRi9SVEWaH/XBbzPpaYaiKOi6jmmatciAk6vynG703P4flrTfXNWRmcSh+fZcJCmZTHLLLbdw1113EYvFGtvs3LmTXC7H6tWr6e/v52Mf+xiTk5O0tbU19r3hhhu499572bFjB3fffXfLcVeuXMkVV1wBwM0338zdd989JyFKp9PEYjFuu+02rrvuOq677jqCIGD79u3ceuutvOc97+GGG25o6duqv6+GYZzx7+3rGREhOo0IHB93pNpiiiC8gOLDg8hpncS2ntn7vEYzh8q2x1ChyvCU3ciYONXBqMNTVhiGOpjn2cMFCtXQia6/zeQt53ZyXlecdVkJNXBACCRZnFAK14zA83DLRaz8BEHgL9o22wt8RvftYezIfiwhCGIJ6FmFpqr0d3WxoruL7s4cura0SqEQAs9x8TwbCYl4po14Oo0WW5okrrkKBOHAKpPJIAuNat7HqwbomoyWWvxlppy3GXhymP3PjuG7Ad1r0my7fvmCVGHaMU43VbpXR45xESLA/OGxrutiWRaVSgXLslpsv8/k8NhThWZJm+/7c1Z5DMNovJZ1wvN6JpNLkYDNJFG6rvOpT32Kbdu28Zu/+ZuNCte9997LwMAAGzduBGBqaopvfetbfPjDH24Q1JtuuokrrriCD3zgA40cvvpxZ55T8/3mc5Blmccff5yHH36Y++67j69+9av8+Mc/5p577mHHjh089NBDXH755ezatYuOjg6AlopQhDMXESE6TRBC4I5UkGRa+oDKTw3j520y7143i/S8FjOHqo7PoYkyR/MWmiKT0BXU2KmRAk5VXZ6r9QE9ezjPUCHUyrfHdS5ZleX83iSbcwamsPE8B3BRJBWlZj+9UNRts+1iHglC22z5xOYXAYKqbTM5NsLk0CGqto1QFDDimKrMypUrWdnfTzZ9ciTA9zxc2wIEupkk09WFHk8s6Ue53qTdcK2rOVwZuoFrCQrDVRzbRY8pmKnFV5smjpbY88Qwh/dMIkkSq7a0s+nSbrLdy1MhjRzjIkRYPJptv2eGx1qWRblcPqvCYxeCxVR5dF1vkMI68YmuKcuDmSRKlmU6Ozt573vfy//6X/+L3/qt30JRFL71rW/xi1/8omGU8JOf/IQ77riDj33sY42srvXr1/PHf/zHXHvttS0kRQjBoUOH+NnPfsbll1/ON7/5TbZv3954z5tNDUqlEtVqlRtuuIFf+qVfYsOGDaiqyr59+9i+fTvbt2/nwQcfZHBwsEGIIpwdiAjRaYJfdAhKDkpyepDoTVhUnhrBOKcNY1W6ZfvXWuaQ5foMTlQ4PFlFV2U6EstfCbK9MBA1rAIV2DdaQhBWni7oy3D9Bb2c123SqQdYVhkROOC5oGkY5uIG3HPZZmux+HFtswUiDIwtlShOTVKcHKVaLQMSkucS8136e/rYdMGFmObJuQkGgcC1LILAQ9V00p3dxJJJVG1xJKXehO15HhDOzrW3tzekHgioTDmMHC3V8nkU4unFPYYQgqN78wzsGGZssIRmKJxzWQ8b3ti16GPN+zz8sD9IIEhmIse4CBFOBjPDY+u2347jnFXhsXXzgDrpmSnPqld36pWeZlnbmerO93rBZz7zGe666y4AHnvsMfr6+lpc46666io+8IEPMDw83CJd+/jHP95ynPr7u3nzZr7xjW/wu7/7u2zYsIFPfvKTjZ6p5s9spVLhhhtuwLIshBD82Z/9GQCf/exn2bt3L0II3vKWt3DhhRcCsGbNGqampnAch+985zv86Ec/YsuWLaf0tYmwNEjz2S2eqdi6davYuXPnq30ai4LwAuz9BSRdRqr1JgghyH/rZbwJi47f2Iw8ozHcL7uo7bGzvnfIcn0OT1Y5PFlBkSXSseUzRvADwb7RUpgHdDgMRHX9MBD1nJ4UF63MckFvipUZFc+q4Nih5ayihIYIS5m9nMs2W9HmruAJBK4fYDkuxWKeUmGS8tQkrhtadsvVMmq5QFd7O5sufiNtfStParAQSuIcPNdBkmQS2TbMdLoRuLpQzKwCJZNJkskkhmGg1eR6vh9QztvkRyoIH3RTWXRPj+8GHHhujIEnhylN2MQzOhu3drP2whyasTyDDc/xce0ASYFMziSRNZYtpDVChAjHR11S2yy1O53hsc1Vnvr/Zsiy3EJ4oirP/HjppZfYvHnzq30aESIcF3N9TiVJekoIsfVE+0ZTpKcB7mhNStDUqG29MI47VCb1llWzyJDwAiT17M4csj2fo/kqB8crKJJEW1w/aSIkhOBo3mo4wf3iSJ6yHf7Arc0luP6CFVzYn2FTZwzZd7DKZVwvTyVPmPezSGLQjIXaZruBj+0GWFaF4tQk1eIkpeJUSMQkCc0qo4wPE/MdVp33BlZd9HZiqfTsB1wEPM/FtW0QglgiSaa7B92ML7z3qTazWx8sGIZBR0dHQwrSfBzfDSjlLQqjIbk0THXRBgRW2WXf0yO8/NQoTtWjrSfO5Teso+/cNuRlqIYKIXAtH6/WH5RbmcRM6cty7AgRIiwczeGx7e3tLeGx1WqVcrncYvu9lPDYhVZ56sSnmfBEVZ4IESLUERGiUwyv5OAXHOSmzBy/5FL62VG0/iSxc9tathdCnNWZQ44XMJSvcnAilIJlTf2kAlMnyw7PHs7X+oAKjJVsALpSBlesz3FRf5bzV6RIqAK7UqFaLVKZKISucJpObJFSuGYsxDbbCwIcP8xrKJUKVIt5ioVJbDv8kU8l4uR0GevAPkR+nFQux+rLttO7+XyUJZojQCgBc22LIPBRNYNsVw+xRHJBx2zW/0OohU8mkyQSiYbj0Ux4jk9xwmJqPHxeRlxdNMEojlsM7DjGgefHCTxB74YM51zWQ25lcllmYoNAhLK4ICCeMejsiC3J2S5ChAinBosJj4Vp229Jkk5Y5UkkEnPm8pzNfUwRXl3ceOON7N+/v2XZnXfeyTve8Y5X6YwinEpEhOgUQvgB3rEycqy19F56/DDCF6Suni2RErZ/VmYOuX6NCI1X8IVYMhEKA1GnGm5wB+uBqIbKG/ozvHdrPxetzJKLK7iOg1Uu4kwewyaUwi3GFW4+HM822xcBtuvhC4FjVamW8lSKeQqFPEEQoCgK3bkO0kYH1sF9TDz9NFYQ0Ll+E6vf/k7aV645qQG657q4joUkKSSzbcRSabQFWHnOrAKZpklnZ2ejCjTf/q7tUxy3KE5WkSSZWFxdVE+bEIKxwRJ7njjG0MsFZEVizQUdbLy0m3TH8lRAfTfAsTwkWSKVi5HMRkGqESKcLZgrPLZOkuq2377vN2RtUZUnwunCt7/97Vf7FCKcRkSE6BTCG6sifJBj0wN0e38Be1+BxOW9qNlWydXZmDnk+QHHpiz2j5UJAkFmkUTI8wP2DBdrfUAFBoaL+IFAV2S2rEhz9TldXLQyy5qOOMJ3sa0q1fI4Y1Nuzc1IRY8tXQrXjLlss5VYPKwAOV5IKipTWKU8+fxkw1UplUiwfvUqujs68MeHGXzmSY4MHUHVDVZdvI1VF28lnm1f8nkJEWYG+Z6HZsRo6+knlkwel/jNZYmdSqUaVaATDSIcy2NqrEpp0kZR5dCSelEyFsGR3ZPseeIYk8cq6KbKlit7WX9JF7FlIPvha1KTxekqHf3JKD8oQoTXAOoVn2bb7wgRIkQ41YgI0SlCUHHxJizk5PTgL3B8io8eRmmPEb+4a/Y+Z1HmkOcHjEzZvDJewvMFmZiGusDBqOsH/GT3CD9/ZZwXjk5RdX1kCdZ3Jvm1i/u4cGWWzT1pVFng2jZWtcL4sXGCIECWJJSTlMLNRLNtthDgyxq+oiIFEoFdwa4UKBYmmZicxPd9ZFmmq6ODTWvX0NOZQ5dg8BdPs/uxf8IuFYm3tXPute+k7/w3oOpLt0wP/ADHClPjzVSGZFvbcTODZgajJhIJ2tvbicViaNrCCI1dcSmMVqkUHRRFxkwtjgi5ts/+Z8fYu3OYSsEh2WZwyTtWsfqCjmUxMxA1WVwQCMyUFtlmR4gQIUKECBFOGhEhOgUQvsCZQypX/vkQQcml7aY1s/qDzpbMIT8QjE5Z7Bsr43gBGVNDiy2cCP3LSyPc+9Qgo0WbFZkY15zbxUX9GS7oy5KMqXiui2NblCaGcWp9OLKioOk6krR8RFEEAZ5tUZ0co1Iu4yMhazFkGXDLlKfyjI+PUaoltCdMkzX9/fR0ddLV0Y6iKBRHhznw+E8Yeuk5At+nY806znv79eTWbjhpWZxnWyArpDo6MdPpOe2y56oCZbPZhiX2QqUkQgjsikd+uIJVdlE1GTO5OCJULTrs3TnCK8+M4to+uZVJLnrrSlZszC4LWfG9miwOiVRHjGRbbNmc6CJEiBAhQoQIr29EhOgUwJusItwAuUka5A6Xqf5iDPOCHFpPomX7RuZQ/5mbORQEgrGSzb7RErYXkI5ppBcYqOr5Af+ye4R7dw4yUrQ5pzvFJ6/ZwMUrswC4jo1jFxmdLON7LiChaCr6caohS4XveZSnpihNjBF4HqquEzNjWKU8E6OHGZsYx/N8JEmis6OddatW0tvVSTKRCAPcgoCRfQMcfGoHk4cPoqgafedfxKpLtpHs6FzyeQkhcB0b33XRjBjZ3rllcfMGo9b09Yt6zEBglV0mhys4loemLz5DKD9SYeCJYQ69OIEQgv5z2th0aTcdfcsjdXFtH9fxUTWZ9t4k8YyOEsniIkSIECFChAjLiIgQLTMCy8Mbq7aQIeELij8ZRE5oJLb3zt6n4qHmTGTjzHs76kTolbEyVdcjbegkjYUToZ/sGeGbT4ZEaFN3kk9cvYGLV2bwXIepyXGsajmUwskyqqqhLqMUDiAQAscLqFYt3MoU3lQBU5OIKz5T5QJHjo5RmCoCYMZirFyxgt7OTjpzHWhNbmuuZXHkuWc49MxOqlN5YukMm656K/0XXIQWW7o5QCiLqwIBsWSaZE8fmjlNBGfK4AzDaAlGXVKWUiCoFh0Kw1Ucx0M3FOKphRMhIQTD+6cYeGKY4QNTKJrM+ks62bStm0T25CucQgicqofvC8yERvuKBLG4dsZOFkSIECFChNc+PvShD/Gud72Lm266adH7Xn311XzlK19h69bpOJxHHnmEa665hu9973v8yq/8CgDvete7+P3f/32uvvpqrr76akqlEvXszZ07d/L7v//7PPLII8vyfCK04swbgZ/FEIHAPVZG0lulcpVdI3jjFplfXos8w/1KuLXMobYzK3NICMFE2eHlkRIVxycVU8klYgva1w8ED+8e4Zs7Bzk2ZbGxK8nHr17PRStS2FaF8WNH8DwPRT0FUjghcDyB7Yd9JoFjYzhF9MoUTqVIcarIvvFxXDc0Zehoy3L+uZvo7ewinZpt/1yeGOPg009y9IVn8V2Xtv5VnHP1W+nccM5Judl5notrWUiSTLK9nXg6i6rrBEGAbdsNNzhN08hkMsTj8Yal7FIR+AGVgkN+pILvCfTY4ohQ4AccemGCgR3DFEarxJIaF1zdx7qLOtHNk7+UBH6AXfFBglRbjGS7gR6LLlERIkSIEOH0wPf90+pc2N/fzx133NEgRDMxMjLCD3/4Q6677rrTdk6vV0SjjWWEl7cJLB+lyUjBy9uUdxzDWJfBWJdp2V4IQWCfWZlDQggmKy6vjJQoOh5JXSWXXNisvx8IHtkTEqGhgsWGziRfuH4zF/bEqZSLjB07AoCm68QWKe863vm6vsDy/JqMDBKaQgqXwtggoyOjHMhPkq9VgQxDZ0V3F71dnXTlcuhz5PYIIRg7sI9DT+1g7MA+JEWh99zzWX3JNtLdsyt8izlXz7HxXBdVM2jr7UOPJ0IS5LrYrtvIBIrH4xiGgXYSWUV1+H5AOW+TH6kgfIFuqujmwsmcU/V4Zdcoe3eOYJVc0p0m265fw8ot7SjqyZNZz/FxrFAW19YbJ5E2UM4CY5EIESJEeD3i8XsHGBssLesxcyuTvPm9m+Zdf+DAAa677jquvPJKfvazn9HX18d3v/tdrrvuOi677DIefvhh8vk8f/3Xf82b3/zmeY/xwQ9+kHKtN/iuu+7iiiuu4JFHHuGLX/wivb297Nq1ixdffJG///u/5ytf+QqSJPGGN7yBr3/96wA89thj/Omf/inHjh3jy1/+8pKqRc248MILcV2XH//4x7ztbW+btf6zn/0sX/rSlyJCdBoQEaJlQuD4eKMV5Pj0SyqEoPjIIJIikfylvln7nEmZQ0IIClWXl0dLFKsuCV0jl1g4EXp0YJRvPnmIowWLdZ0J/sM7z+GCTo1KucjE6BSKunz22I4XYNcIkADiukpf1kTxbIYO7WffoYOMjE/g1MwG2rNZtmzaSG9XJ9l0et5z8ByHoy88y6FnnqQ8MY6eSLLhTVfR/4Y3YiQSc+6zEISBoVWE8DESSRIdXUiqigAcx2mkuC/GDW4h8N2A0qRFYbSKAAxTWZQtdTlvM/DkMPufHcN3A7rXpNl2/Rq6187/Gi4UoSzOJ/AFuqnQtTpNLKktOuw1QoQIESK8PrB3716+8Y1v8Fd/9SAXgOoAACAASURBVFe8973v5YEHHgDC3todO3bw0EMP8cUvfpF//ud/nnP/rq4ufvzjHxOLxdi7dy8333xzQ462Y8cOnn/+edauXcsLL7zAHXfcwb/+67+Sy+WYmJhoHGNoaIif/vSn7N69m3e/+93cdNNNFIvFeUnYP/zDP7Bly5bjPq/Pf/7zfP7zn5+TEG3fvp1vf/vbPPzww40w4winBhEhWgYIIXCHy0iK1NLnYO2ZxD1cInlVP0qytSJyJmUOFSou+8ZKFCoOcV0ll1y4NO6xvaN888lBjuSrrM0l+Nzb1nNeu4RjlShPSaiGjnaS1SDXC7C9AF8EIQHSVHrSMRKGQrVUYPDAPl46eJCx2kVL1zS6O3P0dnXS3dmJcYLHr+QnOfTMTo48/wyebZPpWcEF1/8qPZu2IJ9E6dz3PFyrih8EGMk0sWQKRdcxTZNkMkksFkPXTz5IdiY8x6c4YTE1biEBelxdFNGYOFpizxPDHN4ziSRJrNrSzqZLu8l2n/xnNfADnKqPQJDMGCQ7TIxlkNtFiBAhQoTTg+NVck4l1q5dy0UXXQTAG9/4Rg4cOADAr/3ar81aNhdc1+WTn/wku3btQlEUBgYGGusuvfRS1q5dC8BPfvITbrrpJnK5HADt7dM5gr/6q7+KLMts2bKF4eFhAFKpFLt27Vry86qTqccff3zO9Z///Of50pe+xJ133rnkx4hwYkQjkWWAX3AIym4L6QmqHqWfHkHrSWCe3zFrnzMhc6hQdTkwVma8bJNYJBF6fO8o/6dGhNZ0xPn01avY0gYiqOK52kk5xHl+gO0GeCJACDA1hc6UTiqmoeAzcmyIgYGDHBocpFqtApBJJTl3/Xp6uztpz57Y6lkIweTgQQ4+vYORfQNIkkT3ps2svuRSsiv6l3TeddjVKrZVBUUlmcmS6siRyWQwTRNd10+ZPtmxPIoTFqUJC1mWicXVBRsRCCEYernAnieOMTZYQjMUzrmshw1v7Fq089xcCGVxAbIKmS6TRNZYllyiCBEiRIjw+oBhTKtWFEVp/P7XlyuKgud58+7/Z3/2Z3R3d/Pss88SBAGx2PSYJ9GkAqm7uJ7oHIQQACddIQK4/fbbueOOO+bsE7722mv5whe+wM9//vMTHifC0hERopOEcH3ckQryjFnu0k+PIJyA1DX9s75Yr3bmUNEKidBoycbUVDoXQYT+9eUx/s+ThxicrLKqzeTfvqmX8zskFFmgahqyvPjn5PthBcgNAiRAUxTakzoZU8PQZCrFKQ4d2sszg4MMDQ0hhEBVFDrb2zh37Rr6enuJxRYo73Ndhna/wMGnn6A0OoJmmqy79ApWXrSVWCq96HMHCIIAx/Wwy2WCwCeeTrFq07m0dXZhGMZJGSEsBE7VozBepTxpo6gSsUVkCPluwIHnxxnYcYzShE08rXPhW1ay9sLcSef8CCFwLR/PDdBNlc5VScyUHsniIkSIECHCaUehUKC/vx9Zlvm7v/u7hnnRTLzlLW/hxhtv5FOf+hQdHR1MTEy0VIlm4mQrRABvf/vb+cIXvsDRo0fnXH/77bdz2223sW7dupN6nAjz45SO1CRJeifw54AC/E8hxJ/MWP8h4L8CR2qL7hJC/M9TeU7LDXe0iiSD1NSb4RwqYu2ZJL61G7Wj1T3u1cwcKtkeh8bLHJuyMVVlwUQoECER+saTgwxOVOjPGtx2aQcX94RN/4q6+L4XxwuouuFMjibLZBM66ZhKXFeRhM/Ro0f5xYuDHDp0iFIpbN7MpNOs6++jq72Nrq6uRUnxrOIUg7t2MviLZ3CrFZK5Ls57x7voPfd8lEUaFwgh8DwP1/MRvo/nOpgxg9Ub1tHW1UNiicRqsbDKLoXRKtWiE4apphb+Plhll31Pj/DyU6M4VY+2njiX37COvnPbTpqwhD1TPiIIiKcNOnMxdFNd9kypCBEiRIgQYaH4xCc+wXve8x7uu+8+rrnmmpaqUDPOO+88br/9dq666ioUReHiiy/mb//2b0/68a+//vqGUdL27dv5nd/5nZb1t99+OzfccMOc+/7yL/8ynZ1LzzqMcGJI9ZLfsh9YkhRgAHgbcBh4ErhZCPFi0zYfArYKIT650ONu3bpV1JvgzgRYeyZaM4fcgPFv7EaSJNpvPgdphguXX3ZRO2JoudPXO1S2PQ5NVDhWqKIrCqnYwgangRD8bN8439hxkEMTVVakdd61McEb++MYRmxJvS+OF1BxPAxNoS8TI2Fo6KrE1NQUg4MhARoaGsL3fVRVpbenh862LG0JEzNmosfMRRkD5I8e5uDTOxgeeAkRBP+vvTuPr6q+8z/++p7t7rlZbhIgYQmCFXABpNixLqi1lNaiVsaWzqi0Tp22488Zf2pLx6XD/KRifzzqTOuvM3WZkfZhbavVqq3W2ira2lFEi4orOwGykH256znn+/vj3oQACSQkYZHP8/HA3LPe770cjued70bFlI8wcfZcSsZPHPQDutYaz/PIuS4aUCgspbAMTTgSJTGummhJCaY1coNj+J6fHzbc02hf9772cj5ezieTypHudrEcY0hDU3c2p/lgTT1b1zfju5qxU+J85IwxJMbvP+T4UHk5n2zaRRmKWCJItDiI7UizOCGEONa9++67TJs27UgXQ4gD6u86VUq9prWeM8AhvUazhmgusFFrvblQoJ8BFwPvHPCoY1z3q/X4HVmKLzlhvzB0uOccSmU9trd0s6stjW0alEUCgw5C/1MIQttaUoyJWvzd6SV8bGIRziEOkJDJ5WuEQo7JCRVRIpaisbGB97Zvp7a2lvb2dgDi8TjTpk2jMpEgbBn4uSymbWM7gys7gO951H/wDttfW0N7/S6sQIAJs+YyYdYcwsUlgzpHTwDy/fxQ3o7jEI/FUJ6HoSAcixOvrCQUjaEOEgy1zgca7eVDTd+g4+Y8PNfHLQQdz/UL2wAF9P19hQKlQCmFaalB9+3RWtNU28X7r9RTt7Edw1RMOqWMqXMrKSob3rWotSaXKTSLcyzKqqOEY86QQqsQQgghxJE0moGoCqjts7wDOKOf/S5TSp1Dvjbpeq11bT/7HBNyTSmSf2kkOL0Up3rv4REP55xD6ZxHbUuSHa0pHMugLOIMKkxorfmfTU38dM12trWkqIxa/N3ppZxZU4xlHdpv+tM5j4zrEXIsplZESXW08NbaN9i0aRO5wrw748aNY8aMGVSNG4etNJ3Nzfi+i2kECUQHP8xkprubHW++Tu26tWS6uwiXlDLtgk8xbsZpWAcJcr7vk3NdvEI/JsuyiUVjhAIOhlLk0ilAE6usJFpShu2E8k3DMj66MAmsl/NwXR/P1fg5v/Dax3c1qEKyyVcx9b42TIVS+dEJDUNh2QYqoEakeZnva3a+18r7r9TTWp/ECVlMP2ssJ8yuIDjMod51oVmc72tCMZtEdYhAWJrFCSGEOLKeeeYZvvnNb+61rqamhscee+wIlUgcC0YzEPX3ZLRv+7wngYe01hml1FeBVcD5+51IqWuAawAmTJgw0uUcEdrXdD5XiwpaRM8ct//2wzDnUDrnsaM1xY7WJKahKI3kH+YPRmvNnzc28tCaWra1pqmMWHzlowk+XlN8yP1JUtl8EIoGLcoCirrtG/ntixtob2/Hsixqamo44YQTGDduHNpz6W5rI9lUTwqFHQxhmoOvuehorGfba2uof289vudRNukEZsz/LImaEwZ8QPd9H9fzcF0PfI0yDEJOACcUxDJMDMMg3Z2irbkVpSzC8QR2KE6yw6C7PQU6la+u6f0SC7U3Br3hRhkKJ2CiQoc3JOQyHlvfbOKDVxtItmeJlgSYPX8CE08pG/bIbp5baBaHIlYWJFoSHPbgC0IIIcRImT9/PvPnzz/SxRDHmNEMRDuA8X2Wq4G9hs/QWjf3WbwX6HeQda31PcA9kO9DNLLFHBmpt5pwG5MUfXIixj59OkZ7zqGM67GrLcW25iSmUpSEBxeEPM/jfzY28LO1O9jWmqUiYvGVuRWcOakI8xCCkNaaVNYn43lEHQXdjWx6exM7d+bHzBg7diwzZ86kpqYGy7LIppK07dpFJtWFYVgEQoMfaEL7Po0b32fb62to3bEd07KpOmUWE2bOIVSSyPf7yfn4Oh9WPc8nm3HJ5Vy054PO1wIFzACmYWGZJl4GunWGXCaF73kEwlGKysYTiEQxLKM35ByttSCpziwb1jay+S+7yWU8EtVRZn5iPOOmHnwY8oPJZTxyWQ/LNigdGyVc5GBa0ixOCCGEEMe+0QxErwJTlVI15EeR+wLwxb47KKXGaq3rCosLgXdHsTyjxuvM0v1yHc7EGIGpxfttH605h7KuT11bim0t3YCiOOQMKshkMxn+Z0M9D6+rZ1tbLh+EzqjkzImxQw5CyYxH1vNQqTba67ezfttWcrkcsViM008/nalTpxIJhcimU3Q1NZLu6swPn20HCB2gWZzva3Qh1Ghfk0klqXv7DXa+9RqZrg4C0TgT5pxLYvLJKNMhndak67oK/XZ8XN8HrUFBwHEIOSECIQfbslCmUeiTA77nki3MaVBcUU6kuAw7eHj6eg1XW2OSD15pYPs7LWitqf5ICSfOraSsKjqs82qtyaZcPE8TitiUjosQDNuHfXREIYQQQojRNGqBSGvtKqWuBZ4hP+z2f2mt31ZK/SuwVmv9BHCdUmoh4AItwJLRKs9o0VrT+cIOtIbYuYdnzqGcVwhCzUk8rQcVhHzfJ53q5uUNDTy2vpmtbTnKIxZ/N7eCjw+jRqg749Hd1UmqaQeNO7bS1dWJbdtMnjyZqVOmUFZaSi6dJNnSRFc2DRpM28EKhPC9fOBJJ3P4bj7AeF7fwQf83kaW6Y4WGj9YR/OWd/A9l2h5FVUzz6V0/GQM00Qphad9fO2jtQ+AE7ApCoRwLBvLsvqtNXOzGXLZDKZpE68cRyhWPKKjxY0WrTUNWzr44JUGGrZ2YNoGJ8wu58SPVhIpHt615ns+maQHCqIlAWKlwSGNZCeEEEIIcSwZ1accrfVTwFP7rLutz+tvAd8azTKMtuy2DrJbO4h+fNx+oWek5xxyPZ/6jjRbmrrxfU18EEEol82S6u7k1c27efy9dra05khELK4uBCHrEMrla01nd4qmuh10NGyntakRgKqqKk4/fTbjxlTipdOkOjtorm0HDCzHwbLD5LI+3R0ubia590kLo6flBxgoDDZgmrTv2kL9O6/TvmsryjBJTJ7GmGmziZRV9PYD8rwsKDANi0gwjOM42KY14LDgWvvk0ik81yUQjpKoriIQjh50tLjDTWuNm/XJplyyaZdsyiWT8kh3Zdn6ZjPtu1MEozanzKti8sxynNDw/jm7WY9cxsO0DErGhokUBTBHuFZTCCGEEOJoI7/2HQY/5dL1cj1WeYjQaftPmOUnXaxECCMwzAdVz6exI8Pm5i5cTxMP2lgHGNbY9z0yqRRdHW28sauTJ9/rZHNrlkTY4ssfreCsmkMLQp7nU19fx+6dW2hv2InnecTjcWbPmsXEqnEozyOb7KazYReGaWFaNp5nk0t7dLVnwM9X95iWgRWwGKhbi5fL0rhxPfXv/oV0Ryt2OMr4WWdRfuIpKNvJf75sBsMwCAUCBJwAtmVhGgfu3O97Lrl0Cq0hXFxKpLgMJ3h45oPyPZ9MyiWb8vIBJ+UWlgt/0t7ey6n8svb77zJXVB7io5+ZxPjppcPqy5NvFufhexonZFI+oYhg1B725KxCCCHEh8mSJUu46KKLWLRo0ZCPnTdvHl1dXfTMo7l27VpuvPFGVq9ezerVq1m5ciW//vWvh3TMeeedxxNPPMFnP/tZAC666CJuvPFG5s2b128ZJk2axNq1a0kkEgcsa9/9Jk2aRCwWwzRNLMvqLUtLSwuf//zn2bp1K5MmTeIXv/gFJSWDm9bkaCWBaBjaf7sFnXaJfXbyfjVAIzHnkOdrdnek2dTUTdb1iYds7ODAD7+5bIZUdxfJrk7eaUzx5AddbGzOUBa2+NKcCs6uKcI6hCG/uzo6qN26keZd28mmk9i2zQk1NUyoGkvIMtGuS66rA9NyMO0gbk6T7HBxs/k+OajCcNIHechOd7ZR/+5f2L3hLbxclkhiLDVnfYqiqskYhgmGwrFtAnYUx7YxDXNQgwW42Qy5TBrTsomVjyMci2PahzafkvY12bTXW2OzJ9j0CTrpPaGmZ7uX8wc8p2EqnJBFIGThhExiZcE+yxZOML++dzlkDXuIa9/zyaY8NJpoPEC0LERgmDVMQgghxLHM8zxMc3RGTm1sbOTpp59mwYIFI3JMdXU1y5cv7w1Eo+X555/fL0StWLGCCy64gKVLl7JixQpWrFjBnXf2Oy7aMUOegA6R1hplm4RmlGFXhPfbNpw5h3xf09SVYdPuLjKuT1HQpijYf78W3/dIp1IkO9vJZjN80Jzjyfc7+aApTWnIYsmccs6uKcIe4kSZbi5Lfe02dm3fTFdbM6AYM6aSCWNPpCwawTQMlGFgGBa+ZZNNuXS1ZwddC9RDa01HfS3177xOa+1GlDIonjCF8hNPI1I+hoDtEHACOLaNZQ4+BGityaVT+J6LHQxTVl1DIFLU24yuZxS6TGr/8LKnidq+tTb5mpwBKfYKL6GYTbw8VAg3Zm+Y2TvsmJi2cdhGrnOzHtm0j2FBvCJEpDgw7KG4hRBCHD+ef+AeGrdtHtFzVkyczHlLrhlw+9atW1mwYAFnnXUWf/7zn6mqquLxxx9nwYIFnHHGGTz//PO0tbVx//33c/bZZw94jiuuuILu7m4A7r77bs4880xWr17NsmXLGDt2LOvWreOdd97hxz/+MStXrkQpxamnnspPfvITAF588UW+973vUV9fz3e/+90h1RbddNNN3H777UMKRAc65rTTTiOXy/Hss89y4YUXDup8P/jBD3jyySfJ5XI8/PDDnHTSSTQ3N7N48WJ2797N3Llz0frggzk//vjjrF69GoCrrrqKefPmSSA6XimlKL5oMqn3mvfbptOHNudQTxDa3NRNKudSFHCIBvY/h9YaN5cl1dVFMtkJGja0ujz+bhvv705TErK48vRyzp08tCCktU/L7gZ2bdtEU90OtO8TiUQ5acoUqhIlBAMBTMtGKRM3p0l3ebjZdM8XMqhaoN7P6uZo2vwede++Rqq1CSsQpHLGHMZOm0VRSTmOZWFZ9qCGD/c9TS6ryWXytR7pzgy5nI9SISCC5yqyqSYyqfo94Sft4nsD/6O3HGNPeAlaROIBnEKo6Rtm+i7bwcHVWB1u+XDo4eZ8nJBF+YQooZgjzeKEEEIcMzZs2MBDDz3Evffey+WXX84vf/lLAFzXZc2aNTz11FMsW7aM3//+9/0eX1FRwbPPPkswGGTDhg0sXry4twnYmjVrWL9+PTU1Nbz99tssX76cl156iUQiQUtLS+856urq+NOf/sR7773HwoULWbRoEZ2dnQOGsJ/+9KdMnz4dgL/6q7/iscce4/nnnycWG9yk8wc75pZbbuGWW24ZdCBKJBK8/vrr/PCHP2TlypXcd999LFu2jLPOOovbbruN3/zmN9xzzz29+yul+OQnP4lSir//+7/nmmvyobWhoYGxY8cC+SlVGhsbB/X+RzMJRMO07wOw9vLDRA9lziGtNS3dWTY2dpHMesSCFolIcL/9fM8jnUqS7OzAzWVRpsHmds1j61t4b3eKkpDJFbPLOfeEIpwhBKHuznbqt2+hrnYL2XQK07QYU17BxLGVlMVjmHYA7Rtk0y7dHS74OWDwtUA9cqluWndsobV2I+27tuG7OUIlCaae/WmqPjKTQCCA7ypyGU2qS5PL5shlNG4mH3ZyGV344+Nm97z23AE/GYaZ3Cu8xEqDfWpq9m6G5gT3NFszhlijdjTy/Xz/IO37hIsClCfyn/1oDG1CCCGODQeqyRlNNTU1zJw5E4DTTz+drVu3AvC5z31uv3X9yeVyXHvttaxbtw7TNPnggw96t82dO5eamhoAnnvuORYtWtTbTKy0tLR3v0suuQTDMJg+fToNDQ0AxGIx1q1bN6jPcMstt3D77bcPqTblQMf0BLE//vGPgzpX3+/q0UcfBfK1Xj2vP/OZz+zVF+ill15i3LhxNDY2cuGFF3LSSSdxzjnnDLrsxxIJRCNsKHMOaa1pTebY3NhFZ8YlGrBIRPcfqa6nb1CquwsAy7HZ2qV4dH0T7zamKA6a/O3scuYNIQjlslkad25j17ZNdLblf/sRjRYxeUo1k8ZV4thBXFeTSbrkshkUoAyFZZmoQWYFrTXJ1ibaajfRUruJ7qb8lFNWIEq4ZDqByDQMq5qmbVC/IUOuMCz3QCxHYQfyf5yQQTiuMC0P09IEwjaxsmIiJTGCYac37BzO5mhHCy/nk027KEMRSwSJFgexHWkWJ4QQ4tgVCOx5PjJNk1Rh7sCe9aZp4roD/oaUu+66i8rKSt544w183ycY3POL50gk0vtaaz3gc0PfMvQ0LRtsDRHA+eefz6233srLL788YDn3dbBjbr75ZpYvX45lHfyRfqDvaqDPO27cOCBfu3bppZeyZs0azjnnHCorK6mrq2Ps2LHU1dVRUVEx6M9ztJJANIL8jIcROvicQ1pr2lM5Nu7uojOVI+LY+wUhz3PJpFJ0d7bjuTkM08QJBtnQlObR9fW805AiHjT5m1kJzjshjjOIkcZ836elYRd12zbR1FCH1j5OIEjlmComV1VTGovhZjzSHTnSOp0fyto0sIdQC+S7Lu3122nbsZnW2k1kuzsBcKKVRBJn4rmT0ZTj6/yw2patCEWN3qBjB4w+wWfPestWvc3xfN8jm0qC9gkVlRItSWAHw8dd8OlLa00uU2gW51iUVUcJx5wPRU2XEEIIMVzt7e1UV1djGAarVq3C8/rvE3zBBRdw6aWXcv3111NWVkZLS8tetUT7GkoNEeQDzFe/+lUmT548Isd88pOf5NZbb2XXrl2DPl9f55xzDg8++CC33HILTz/9NK2trQB0d3fj+z6xWIzu7m5+97vfcdtt+ZlzFi5cyKpVq1i6dCmrVq3i4osvPqT3PppIIBohg51zqD2ZY1NTF+3JLGHHIhEN7nWOPbVB+SBhOQ6BUJgNTSkee2sX6xuSxIMmX5yV4PxBBqGOlmbqtm2kcVctuVwW0zSJF5eRSIxhbEkJjg9uzqe7NZ2vBbKtQdcCAWST3fkAtGNTb1M4ZVoEYhMJlX4M35uMMiLYQYMx1TZlVTYllTamNbQA4+Wy5DJplGEQK6skHC/FOsTR4j4seka98z2fUMwhUR0a9gh0QgghxIfN17/+dS677DIefvhhzjvvvL1qhfqaMWMGN998M+eeey6maTJr1iweeOCBESvHpz/9acrL956q5Q9/+APV1dW9yw8//PBBj+nr5ptvPuRQ8u1vf5vFixcze/Zszj33XCZMmADk+wldeumlQL6f1he/+EU+9alPAbB06VIuv/xy7r//fiZMmLBfeY9FajCjSRxN5syZo3s6wR0N0u+3YERsvO4cVlkQO9F/36H2VI6tTd00d2eIOBZhZ08W7Vsb5Lq5/HjvtoNSio1NKR5d38L6+iSxgMlF00o4f0qcwAGCkNaaTFcn9ds3U79zO8lkF6CIxeLE4gnikVLitkXAMFBGvi/QUGoStNYkWxppLdQCdTfVA2AGotjhyWj/BFDjMQyLeIVFWZVNosohHB968zWtNW4mjedmsQIhYmWVBCNFGKM0LOaxwnMLzeJQxMqCREuC2IHj+zsRQggxOt59912mTZt2pIshxAH1d50qpV7TWs852LFSQzQCDjTnUGc6H4R2d2UI2RblhRqhfBOnDMnuDtLJ7sIobQ7BUD5QbWpO89j6Zt6sywehz5+W4BNTBw5CvueTSyfZvXMbjTu3097RhtaaUCjMmMqJBJ1igqZNcdgmGLCG1BcI8qPCtddtp7V2M207NpFN5vszOdExBIvPzNcCmeXYQYOycTaJaofSsRaWc2hNtnzfI5dK4WufUCxOSclEnFDkmK750Do/4Ib2NejCsl9Yp/f8RBc+494/9nSv0mA6itKxUcJFzrAmZhVCCCGEON5JIBoBftrFmVC015xDXRmX7c3d1HdkCFlmbxDyXJd0qjs/UpzrYloWTjDU+6C/uRCE3qhLEnUMPn9aGRdMKSbYzyANvpvDTadoa6ijsb6WltYWXNfFsmzKSsYQCZSgzCBhx6I05hAKDu2vO5vsorV2E207NuebwnkuhmljRycSKJoMajLKCBMtNUhUOSSqHWJlwxt62nNzZNMpDGUQLSsnXFSK5Ry4T9Zo6hti8mGF/UOMr0GpfGJRGlWIMBpdWJffpgwwDIVhGhhmvlOjYSgMq7DOUJhWfuhypfKDWPR9bSgFBhhKDXp4cyGEEOJ48swzz/DNb35zr3U1NTU89thjR6hEh9ell17Kli1b9lp35513Mn/+/CNUomODBKJhU5jFe+Yc6s64bG9JUt+ewjFNEpF8H5dsOk13VweZVBIA23EIOnv6v2xpSfPY+hbW7eom4hj89allXDh17yCkfR8vm8VNJ+lubaJpdwMtLU2k0imUUsQixcQjCRwnhjYU0ZBNccQmYA2uKZXWmu7mht4Q1N2cH1LSChThRE/G8ydjmNWYtkXJGJPE+ADlVQ5OaHg1FFpr3GwaL5vDCgQoGTuBUDR+yM3i9qt58QHdX4gBhcoHl0KM6Q0xhVCjDDBMhWEY+Z+m0Rto8j8VplkIMUZ+pJZ9Q0zf9UIIIYQYPfPnzz+uH/6Pl+A30iQQDZMRsbATYVJZj+0t3exqS2ObBmWRAL7nkezsINnVtzYouFcNytZCEPpLIQgtOqWMC08sJlQIQr7r4WXT5JJdpDvaaG9vo6W1mfaOdkATDEQYUzaReLQU3zTRKKIBi+KIPahJWb1clva67bTVbqJ1x2ZyqW5A4UTGEig6C81klFFGIAal42wqJgQoqRyZXjmPDAAAHrRJREFUST2175NNp/B9l2AkTrxiPHYw38nRc8HNuX2alhWO2Su8FP6jAF1Yr/LLe4UXW2FYBoaRDzGmmV9Wav8QYxhqz/rCayGEEEII8eElgWiYvIoQ21q62dGawrEMSsM2uWyGtuYWMqkkCoW1T20QwLbWDI+tb+b1nd2EbYPLTinjkyfGCVoGfi5HpiNJtruTXDpJMpmkpaWZ1rYWPM/FMm3K4pWUFCUIhaNkPR/P18RCFvHQwYNQprujty9Qe10t2nMxTAc7PAknOhll1mBYQSJlUDbOomJiiFh8ZEZzc12PTHcSN5NDGQaR4gShWClOKFgIWfuEF0OhLIVp7B9iDEPlw88+TcskxAghhBBCiMGSQDRM67a34WpNPGCQSXXT1NJZ6Guzd9+gHtvb8kHotR35IPS5k0v5xJQiguTIdbbS2d2B77lkUlla29tobtlNJtvTJK6E0ng5sWgxKEXG9Um5HvGQRSzoYJv9BwGtNV1N9flaoNpNJFt3A2AF4jjhU/H1ZAyrCjtkECv3Ka2yqagOEQw6IxIusqkMmVQK7WpMx6J4bDll48qJFhdhOvk5jiTECCGEEEKII0GGpxqmrmQSv6uV5voddLe3YVomgVAY29k7TNS2ZfjBn+q45bfbeachxSXTi1lxfhmfKM/g1m+lY9cOupua2N3YzAcfbOTt999kV/12DGUwrrKGaVNOZ1L1icRiJaRdn3TOoyhoMb4kTGkksF8Y8nJZWrZtYNOffsvrP/8P3v7Ng+x88xXcrIMdORunaAlm+EuEy89hzIxxnHSeyUcXRjjtnDImTi0mFAocckjxPE2qM0lHUyttu1tQSlM1dRIz5p3O7AUfZ8rskygZU4YdtHubqAkhhBBCHK2WLFnCI488ckjH5nI5li5dytSpUzn55JOZO3cuTz/9NACTJk3isssu6933kUceYcmSJQA88MADGIbBm2++2bv95JNPZuvWrUMuw6RJk2hqahrSfl/+8pepqKjg5JNP3muflpYWLrzwQqZOncqFF17YO5mr1prrrruOKVOmcOqpp/L6668f8L1uuukmZsyYwU033cQDDzxAeXk5M2fOZObMmdx33329+61atYqpU6cydepUVq1aNdSPPihSQzRMHS2NlESC/dYGAexoy/Crt1tYU9tFyFJcdEKIc8pdAroVv1mT0YrurhTNLbtp727G9z1sy6G8bBwlReUEA/mhvH0NqZyHUorikEMsZGHu048n09VOa+0mWms301Ffi/Y9DDOAFZqEHZmMYU3CCoaIlvtEEj7xSojHwwTsAOYw5/Vxsy6ZZAovmwNDEa8ooaxqMrGyOMHI/sORCyGEEEIcTTzPG/bzUH9uvfVW6urqWL9+PYFAgIaGBl544YXe7WvXruXtt99mxowZ+x1bXV3N8uXL+fnPfz7i5TqYJUuWcO2113LllVfutX7FihVccMEFLF26lBUrVrBixQruvPNOnn76aTZs2MCGDRt45ZVX+NrXvsYrr7wy4Pl/9KMfsXv3bgKBAA888ACf//znufvuu/fap6WlhWXLlrF27VqUUpx++uksXLiQkpKSEf2sEoiGS4Nl79+/Zmd7hsfeaubVHd0ETJhfBedWeoSNbnTWJJnyaG3fTVtnE9lcGqUM4rFSSuIJouF4b7jyNaRdD1MpSiMOkYBNTxch7ft0NdXRWpufIDXVlk/0VqAEKzQT1GQMaxzhYpNouU844REpcYmEwgQDAWzLPvSP7UM2nSGbSuH7PoGQTaK6nJIx5URKirCcQz+3EEIIIUSPrVu3smDBAs466yz+/Oc/U1VVxeOPP86CBQs444wzeP7552lra+P+++/n7LPPHvAcV1xxBd3d3QDcfffdnHnmmaxevZply5YxduxY1q1bxzvvvMOPf/xjVq5ciVKKU089lZ/85CcAvPjii3zve9+jvr6e7373uyxatOigZU8mk9x7771s2bKFQCA/jUhlZSWXX3557z433ngj3/nOd3jwwQf3O/6iiy7ixRdf5P333+cjH/nIXtu+9rWv8eqrr5JKpVi0aBHLli07YFl+8IMf8OSTT5LL5Xj44Yc56aSTaG5uZvHixezevZu5c+fmpxgpOOecc/qtjXr88cdZvXo1AFdddRXz5s3jzjvv5PHHH+fKK69EKcXHPvYx2traqKurY+zYsfudY+HChXR3d3PGGWfwrW99a8AyP/PMM1x44YWUlpYCcOGFF/Lb3/6WxYsXH/CzDpUEohGktWZHc5Jfvd3M2roMjqH5xBg4twJCysRN+uxOttLW2UR3qgOAcChGRdk44rFSTHPPX0ffIJSIBog4FoYBbjZD866thaGxt+BmUoDCDlVhhc/FsCZjOSXEKiBS7hMudbFDPsFAkHCwCMeyD70pnOuTTWbIZdJgQCQepnLSJIrKSwkXRVGGtMAUQgghPszantxEdlf3iJ7TGReh+LMnHHCfDRs28NBDD3Hvvfdy+eWX88tf/hIA13VZs2YNTz31FMuWLeP3v/99v8dXVFTw7LPPEgwG2bBhA4sXL2bt2rUArFmzhvXr11NTU8Pbb7/N8uXLeemll0gkErS0tPSeo66ujj/96U+89957LFy4kEWLFtHZ2TlgCPvpT3+K67pMmDCBoqKiAT/b5Zdfzg9/+EM2bty43zbDMPjGN77Bd77znf2aiy1fvpzS0lI8z+OCCy7gzTff5NRTTx3wfRKJBK+//jo//OEPWblyJffddx/Lli3jrLPO4rbbbuM3v/kN99xzz4DH92hoaOgNOWPHjqWxsRGAnTt3Mn78+N79qqur2blzZ7+B6IknniAajbJu3Tog3zzwl7/8JS+++CInnngid911F+PHjx/wnCNNAtEwae3jplPUNnXw5HudvNbkYxtwXoXi3FJFUEG6q4sdXU20d7X0NomrKKuiJF5OwAnudT5PazKuj2Xkg1DUsch0t9GweRNttZvpaKhF+z6GGcAM1PQ2hQsWBSmqhGi5JhDPgaEJ2A7hQJyAE8A4hLCifchlc+TSGdxsFitgEU/EKR03iWhpHCfUfzNBIYQQQoiRVFNTw8yZMwE4/fTTe2suPve5z+23rj+5XI5rr72WdevWYZomH3zwQe+2uXPnUlNTA8Bzzz3HokWLSCQSAL01EwCXXHIJhmEwffp0GhryczXGYrHeh/r+9O3/MxDTNLnpppu44447WLBgwX7bv/jFL7J8+fL9Jlz9xS9+wT333IPrutTV1fHOO+8cMBD1/a4effRRIF/r1fP6M5/5zLCaovWtXeox2OfEz372syxevJhAIMB//ud/ctVVV/Hcc88N65xDIYFomHbU7uJnDRavtYBtKOaVKc4pA4csHV3N7GzPN4kzepvElRMJF+33l+n6mqzrY5mK8oiN395Iy+ZNbN6xmVRbMwCmU4oZmI1hTsZwxhFLGBRVKqIVGjPoon2NaZqEQzGCTgDrENrB+q4mm8mRy6TQ2icYsamYWE7xmATheBGWLU3hhBBCiOPVwWpyRktPczPIB4hUKrXXetM0cV13wOPvuusuKisreeONN/B9n2Bwzy+kI5FI72ut9YAP3H3L0POgfrAaoilTprB9+3Y6OzuJxWIDlu+KK67gjjvu6LcfkWVZ3HDDDdx5552967Zs2cLKlSt59dVXKSkpYcmSJaTT6QHP37f8+35XQw0YlZWVvU3h6urqqKioAPK1N7W1tb377dixg3Hjxg3qnGVlZb2vv/KVr/DNb36z95w9zfN6zjlv3rwhlXcwJBAdIq0133r0LX7+roWl8iHo3ISHn22nuWk3Xcl8k7hIuIiKRFW+SZyxf0BxPU3W87F0FqdtF8n6bby3czNuJg3KwApUY4VOwbAnE4gUU1QJRZWKSEKjlYfveyhlEA6GCAWCWKY1pAtb+/m5gXLpLG42jWkbhOMhxp4wkaLyUoLRCEY/5RZCCCGEOFa0t7dTXV2NYRisWrUKz/P63e+CCy7g0ksv5frrr6esrIyWlpa9aon2dbAaIoCrr76a6667jh/96Ec4jkNdXR1/+MMf+Nu//dvefWzb5vrrr2fFihWcf/75+51jyZIlfPe736WzsxOAjo4OIpEI8XichoYGnn766UMKCueccw4PPvggt9xyC08//XTviHEHsnDhQlatWsXSpUtZtWoVF198ce/6u+++my984Qu88sorxOPxfpvL9advX6MnnniCadOmATB//nz++Z//ubdcv/vd77jjjjuG/DkPRgLRIVJKURSyOSOSZl6lR6a7iR21zfi+j2MHqExUU1KUwNmnSVyPnOeT6mjBa6rF3b2drsadoH2UGcS0J+ebwtkTiZYFKKpUFFVCsAh83yfn5fA0BJ0A4UAc27YxhhCCfFeTy7q42Qy+l8MJWcQrYpSMnUispBh7gBHzhBBCCCGORV//+te57LLLePjhhznvvPP2qhXqa8aMGdx8882ce+65mKbJrFmzeOCBB4b13rfffju33HIL06dPJxgMEolE+Nd//df99rv66qu5/fbb+z2H4zhcd911/OM//iMAp512GrNmzWLGjBlMnjyZj3/844dUtm9/+9ssXryY2bNnc+655zJhwoTebYsXL2b16tU0NTVRXV3NsmXLuPrqq1m6dCmXX345999/PxMmTODhhx8G4NOf/jRPPfUUU6ZMIRwO89///d+DLsf3v/99nnjiCSzLorS0tPc7Ly0t5dZbb+WjH/0oALfddtsBA+qhUv21zTuazZkzR/d0gjvS/vjHP7L6+RfwfBfDMInHSimNlxMOxfoNFNr36dq9k2TdVrK7t+F2tQFgOmVgTMa0T8AKjiE+Jt8ULlYBlqPyIcjNgQbbtggHwwScAOYg+wVpDW7Ow826eNkMytQEIxbx8jKKK8sJxqLYTuDgJxJCCCHEcefdd9/t/Y29EEer/q5TpdRrWus5BztWaoiGoa6uDsu0GVc5iXispN+mZV42TbJhG911W0k3bEO7WVAmplONFZqFYU8mUhqnqAKKxijCJfnaJ601OTdHOutjGiaxSIyg42CZg/sr8z2Nm/XwXBc3k8YJm0TjQYoqqilKlBEIRzAt+esXQgghhBDHN3kiHoZFixbxXz/8KSXxRO86rTW5rjZS9VvorttKpqUOtEaZYQxrKkZgMlZgIrFKh3ilIlYJTkj1Hut6Hp7vYQChUIiQE8QexFDZWoOX83BzPp6bBe0RDJvESsPEx4wnWlycnzxWhsYWQgghxIfUM88809shv0dNTQ2PPfbYESrR4XXppZfuNxrdnXfeyfz5849Ied566y2uuOKKvdYFAoEDTth6JEggGoaeoay175FuriNZt4Vk/Vbc7nYAlJXADMzFtCcTKBpDfIwiXqmIlIFh7gk4nufhejlAEXACxIMxHMs+6FDZPbVAvu/jZTNYjiYYtomWllBcUU4wGsMO9t+HSQghhBDiw2b+/PlH7OH/aHC0Bb9TTjnloINOHA0kEA3Dey+9QPLdl+hoa+htCmdY47FCp2M6NUQr4sTHFAZEiO5dw9PTL0ijcUybeLSo0C9o4BHdemqBPFfj+x54OeyQIlTkEE9UESsrJRCJYFoyNLYQQgghhBCDIYFoGP78yJPkWpoxrRMxIpMxw+OJVNiUjjUorlSY9t4hKN8vyC1MrGoQDUUIBoLYB+jL01MLpDX4bhZlegTCFqFIgHhlFeGiYpxwSIbGFkIIIYQQ4hBIIBqG8ppFpHQrwQqDkjGK0nIL29q7mZvWGs/z8DwXlCIUCBEODtwvKF8L5OO5fn7SL53DDPgEAzbh4mKKEmWEojEZGlsIIYQQQogRIIFoGD5z7Rk8+sAvqKiswDT2Diee7xVmAdY4tkNRtGTAfkG+p3FzHtrP90cyTA8npLCDFkWlFURKSglGoliOc5g+mRBCCCGEEMcHGXJsGAxDEbTM3jDka59sLksmk0H7mqJIjPKScsripQSdwJ5BGDS4WZ9M0iWTdMlmMhhWllDUo7jSpuoj1dScNoMTZs2mcvIUoiWlEoaEEEIIcdxSSnHDDTf0Lq9cuZJ/+Zd/OeAxW7du5eSTTwZg9erVXHTRRaNZRHEMkxqiEZBzc3ieh2EYRIJhgoEAlmnt1aTN9wt9gXxAa0zbxwl52EGbYDhKrCxBKBaTobGFEEIIIfYRCAR49NFH+da3vkUikTj4AUIMgTx5D5NlWDi2TVm8lMrScmKRKLZlA2qvWiA362I5PqGYRyyhSIwvYfy0E5l0yimMn34yxZVjCIQjEoaEEEIIIfZhWRbXXHMNd911137blixZwiOPPNK7HI1GD2fRxIeA1BANU3GkiHisGMjXAuUyLr6fT5qWA1bYw7IVVsAiWlxCpKSUQDgsQ2MLIYQQ4pjz9NNPU19fP6LnHDNmDAsWLDjofv/wD//Aqaeeyje+8Y0RfX8hJBANk1KKTNIFwLAUTlBhmm4+BAWDREvLCMfiMjS2EEIIIcQwFBUVceWVV/L973+fUCh0pIsjPkRGNRAppT4F/DtgAvdprVcMsN8i4GHgo1rrtaNZppEWjtsEQqAMH9NSBKJRYiVlBGMx7EBQhsYWQgghxIfGYGpyRtM//dM/MXv2bL70pS/1rrMsC9/3gfx0J9ls9kgVTxyjRq3DilLKBP4fsACYDixWSk3vZ78YcB3wymiVZTSVjislXlnMuBOnMuHk06g6cRpF5RX5wREkDAkhhBBCjJjS0lIuv/xy7r///t51kyZN4rXXXgPg8ccfJ5fLHaniiWPUaPbgnwts1Fpv1lpngZ8BF/ez3/8BvgukR7Eso6bqI9OprJlCpLhEhsYWQgghhBhlN9xwA01NTb3LX/nKV3jhhReYO3cur7zyCpFI5AiWThyLRrPJXBVQ22d5B3BG3x2UUrOA8VrrXyulbhzFsgghhBBCiGNUV1dX7+vKykqSyeReyy+//HLv8h133AHka47Wr18PwLx585g3b97hKaw45oxmDVF/7cV070alDOAu4IZ+9tv7REpdo5Raq5Rau3v37hEsohBCCCGEEOJ4NpqBaAcwvs9yNbCrz3IMOBlYrZTaCnwMeEIpNWffE2mt79Faz9FazykvLx/FIgshhBBCCCGOJ6MZiF4FpiqlapRSDvAF4ImejVrrdq11Qms9SWs9CXgZWHisjTInhBBCCPFhp7U++E5CHCHDvT5HLRBprV3gWuAZ4F3gF1rrt5VS/6qUWjha7yuEEEIIIUZOMBikublZQpE4KmmtaW5uJhgMHvI51LF2cc+ZM0evXSuVSEIIIYQQh0Mul2PHjh2k08fkgMDiOBAMBqmursa27b3WK6Ve01rv1x1nX6M6MasQQgghhDi22bZNTU3NkS6GEKNmNPsQCSGEEEIIIcRRTQKREEIIIYQQ4rglgUgIIYQQQghx3DrmBlVQSu0Gth3pcohhSwBNR7oQ4rgj1504EuS6E0eCXHficDsar7mJWuuDTmJ6zAUi8eGglFo7mFE/hBhJct2JI0GuO3EkyHUnDrdj+ZqTJnNCCCGEEEKI45YEIiGEEEIIIcRxSwKROFLuOdIFEMclue7EkSDXnTgS5LoTh9sxe81JHyIhhBBCCCHEcUtqiIQQQgghhBDHLQlEQgghhBBCiOOWBCIx4pRS45VSzyul3lVKva2U+sfC+lKl1LNKqQ2FnyWF9Uop9X2l1Eal1JtKqdlH9hOIY5lSylRK/UUp9evCco1S6pXCdfdzpZRTWB8oLG8sbJ90JMstjl1KqWKl1CNKqfcK972/kvudGG1KqesL/49dr5R6SCkVlPudGGlKqf9SSjUqpdb3WTfk+5tS6qrC/huUUlcdic9yIBKIxGhwgRu01tOAjwH/oJSaDiwF/qC1ngr8obAMsACYWvhzDfAfh7/I4kPkH4F3+yzfCdxVuO5agasL668GWrXWU4C7CvsJcSj+Hfit1vok4DTy15/c78SoUUpVAdcBc7TWJwMm8AXkfidG3gPAp/ZZN6T7m1KqFPg2cAYwF/h2T4g6WkggEiNOa12ntX698LqT/MNBFXAxsKqw2yrgksLri4Ef67yXgWKl1NjDXGzxIaCUqgY+A9xXWFbA+cAjhV32ve56rsdHgAsK+wsxaEqpIuAc4H4ArXVWa92G3O/E6LOAkFLKAsJAHXK/EyNMa/0i0LLP6qHe3+YDz2qtW7TWrcCz7B+yjigJRGJUFarlZwGvAJVa6zrIhyagorBbFVDb57AdhXVCDNW/Ad8A/MJyGdCmtXYLy32vrd7rrrC9vbC/EEMxGdgN/HehqeZ9SqkIcr8To0hrvRNYCWwnH4TagdeQ+504PIZ6fzvq73sSiMSoUUpFgV8C/6S17jjQrv2sk/HgxZAopS4CGrXWr/Vd3c+uehDbhBgsC5gN/IfWehbQzZ7mI/2R604MW6G50cVADTAOiJBvrrQvud+Jw2mg6+yov/4kEIlRoZSyyYehB7XWjxZWN/Q0DSn8bCys3wGM73N4NbDrcJVVfGh8HFiolNoK/Ix805F/I19lbxX26Xtt9V53he1x9m8WIMTB7AB2aK1fKSw/Qj4gyf1OjKZPAFu01ru11jngUeBM5H4nDo+h3t+O+vueBCIx4grtku8H3tVaf6/PpieAnpFFrgIe77P+ysLoJB8D2nuqYoUYLK31t7TW1VrrSeQ7Fz+ntf4b4HlgUWG3fa+7nutxUWH/o+o3VuLop7WuB2qVUh8prLoAeAe534nRtR34mFIqXPh/bs91J/c7cTgM9f72DPBJpVRJoXbzk4V1Rw0l/x7ESFNKnQX8EXiLPX05/pl8P6JfABPI38z/WmvdUriZ302+g10S+JLWeu1hL7j40FBKzQNu1FpfpJSaTL7GqBT4C/C3WuuMUioI/IR8H7cW4Ata681Hqszi2KWUmkl+IA8H2Ax8ifwvHOV+J0aNUmoZ8HnyI7v+Bfg78v0y5H4nRoxS6iFgHpAAGsiPFvcrhnh/U0p9mfyzIMByrfV/H87PcTASiIQQQgghhBDHLWkyJ4QQQgghhDhuSSASQgghhBBCHLckEAkhhBBCCCGOWxKIhBBCCCGEEMctCURCCCFEgVJqklLqi4fhfS5RSk0f7fcRQghxcBKIhBBCHJX6TDB5OE0CRj0QAZcAEoiEEOIoIIFICCEE0Fs78p5S6j6l1Hql1INKqU8opV5SSm1QSs1VSkWUUv+llHpVKfUXpdTFfY79o1Lq9cKfMwvrxyqlXlRKrSuc8+zC+q4+77tIKfVA4fUDSqnvKaWeB+48wPstUUr9Sin1pFJqi1LqWqXU/y7s87JSqrSw3wlKqd8qpV4rlO+kPu/zfaXUn5VSm5VSPZNZrgDOLpT3+gG+J1MptVIp9ZZS6k2l1P8qrL+g8P5vFcocKKxfoZR6p7DvysJ3sxD4v4X3OWFk/yaFEEIMxZH47ZsQQoij1xTgr4FrgFfJ15acRf4B/p+Bd8jPcv9lpVQxsEYp9XugEbhQa51WSk0FHgLmFI5/Rmu9XCllAuFBlOFE4BNaa08p9Z0B3g/gZPITTQaBjcA3tdazlFJ3AVcC/wbcA3xVa71BKXUG8EPg/MLxYwuf7STyM6w/AiylMKnvAcp3DVADzNJau0qp0sLElw8AF2itP1BK/Rj4WuHnpcBJWmutlCrWWrcppZ4Afq21fmQQ34cQQohRJIFICCFEX1u01m8BKKXeBv5QeJB/i3xzsmpgoVLqxsL+QfKzle8C7lZKzQQ88qEG8qHqv5RSNvArrfW6QZThYa21V3j9yQHeD+B5rXUn0KmUageeLKx/CzhVKRUFzgQezk+gDkCgz/v8SmvtA+8opSoHUa4enwD+U2vtAhRmaD+N/Hf3QWGfVcA/kJ+1PQ3cp5T6DfDrIbyPEEKIw0ACkRBCiL4yfV77fZZ98v/P8IDLtNbv9z1IKfUvQANwGvnm2GkArfWLSqlzgM8AP1FK/V+t9Y8B3efw4D5l6O576gHe74xBlNUA2rTWMwfxWdUA+/RHsXf5Bzy+UIM0F7gA+AJwLXtqqIQQQhwFpA+REEKIoXgG+F+qUOWilJpVWB8H6go1LlcAZmH7RKBRa30vcD8wu7B/g1JqmlLKIN+kbKjvd1Ba6w5gi1LqrwvHqkJNzoF0ArGD7PM74Ks9gz4U+iu9B0xSSk0p7HMF8EKhliqutX4K+CegJ5wN5n2EEEIcBhKIhBBCDMX/AWzgTaXU+sIy5PvmXKWUepl8c7meWp55wDql1F+Ay4B/L6xfSr752HNA3SG832D9DXC1UuoN4G3g4oPs/ybgKqXeGGhQBeA+YHuhTG8AX9Rap4EvkW+e9xb5Wqr/JB96fq2UehN4Aeg558+AmwqDMMigCkIIcQQprfet9RdCCCGEEEKI44PUEAkhhBBCCCGOWzKoghBCCNEPpdR84M59Vm/RWh+oz5MQQohjjDSZE0IIIYQQQhy3pMmcEEIIIYQQ4rglgUgIIYQQQghx3JJAJIQQQgghhDhuSSASQgghhBBCHLckEAkhhBBCCCGOWxKIhBBCCCGEEMet/w9YrRhRArH3tQAAAABJRU5ErkJggg==\n",
      "text/plain": [
       "<Figure size 1008x360 with 1 Axes>"
      ]
     },
     "metadata": {
      "needs_background": "light"
     },
     "output_type": "display_data"
    }
   ],
   "source": [
    "plt.figure(figsize=(14,5))\n",
    "sns.lineplot(x=\"measurement_cost\",y=\"true_score\",hue=\"model_type\",data=sub_data)"
   ]
  },
  {
   "cell_type": "code",
   "execution_count": 82,
   "metadata": {},
   "outputs": [
    {
     "data": {
      "text/plain": [
       "array(['startRNAL14_0', 'startRNAL14_1', 'startRNAL14_2'], dtype=object)"
      ]
     },
     "execution_count": 82,
     "metadata": {},
     "output_type": "execute_result"
    }
   ],
   "source": [
    "data[\"start_id\"].unique()"
   ]
  },
  {
   "cell_type": "code",
   "execution_count": 83,
   "metadata": {},
   "outputs": [],
   "source": [
    "import timeit"
   ]
  },
  {
   "cell_type": "code",
   "execution_count": null,
   "metadata": {},
   "outputs": [],
   "source": [
    "def get_top_sequence_per_batch(data):\n",
    "    top_per_batch=[]\n",
    "    for i in data.batch.unique():\n",
    "        sub_data=data[data.batch==i] #must also group by model type and landscape id\n",
    "        #print (sub_data.true_score.max())\n",
    "        top_per_batch.append(sub_data.true_score.max())\n",
    "    return (top_per_batch)"
   ]
  },
  {
   "cell_type": "code",
   "execution_count": 163,
   "metadata": {},
   "outputs": [
    {
     "data": {
      "text/plain": [
       "True"
      ]
     },
     "execution_count": 163,
     "metadata": {},
     "output_type": "execute_result"
    }
   ],
   "source": [
    "type(\"st\")==str"
   ]
  },
  {
   "cell_type": "code",
   "execution_count": 281,
   "metadata": {},
   "outputs": [
    {
     "name": "stderr",
     "output_type": "stream",
     "text": [
      "/anaconda3/envs/tf3/lib/python3.6/site-packages/sklearn/ensemble/weight_boosting.py:29: DeprecationWarning: numpy.core.umath_tests is an internal NumPy module and should not be imported. It will be removed in a future NumPy release.\n",
      "  from numpy.core.umath_tests import inner1d\n"
     ]
    }
   ],
   "source": [
    "from sklearn.metrics import explained_variance_score, r2_score\n"
   ]
  },
  {
   "cell_type": "code",
   "execution_count": 292,
   "metadata": {},
   "outputs": [
    {
     "data": {
      "text/plain": [
       "1.0"
      ]
     },
     "execution_count": 292,
     "metadata": {},
     "output_type": "execute_result"
    }
   ],
   "source": [
    "explained_variance_score([1],[1])"
   ]
  },
  {
   "cell_type": "code",
   "execution_count": null,
   "metadata": {},
   "outputs": [],
   "source": [
    "[]==True"
   ]
  },
  {
   "cell_type": "code",
   "execution_count": null,
   "metadata": {},
   "outputs": [],
   "source": [
    "print 1"
   ]
  },
  {
   "cell_type": "code",
   "execution_count": null,
   "metadata": {},
   "outputs": [],
   "source": []
  }
 ],
 "metadata": {
  "kernelspec": {
   "display_name": "Python 3",
   "language": "python",
   "name": "python3"
  },
  "language_info": {
   "codemirror_mode": {
    "name": "ipython",
    "version": 3
   },
   "file_extension": ".py",
   "mimetype": "text/x-python",
   "name": "python",
   "nbconvert_exporter": "python",
   "pygments_lexer": "ipython3",
<<<<<<< HEAD
   "version": "3.7.4"
=======
   "version": "3.6.6"
>>>>>>> 88ad78a5
  }
 },
 "nbformat": 4,
 "nbformat_minor": 2
}<|MERGE_RESOLUTION|>--- conflicted
+++ resolved
@@ -779,11 +779,7 @@
    "name": "python",
    "nbconvert_exporter": "python",
    "pygments_lexer": "ipython3",
-<<<<<<< HEAD
-   "version": "3.7.4"
-=======
    "version": "3.6.6"
->>>>>>> 88ad78a5
   }
  },
  "nbformat": 4,
