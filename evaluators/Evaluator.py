--- conflicted
+++ resolved
@@ -256,19 +256,11 @@
         landscape_idents={"landscape_id":landscape_id,\
                                       "start_id":start_seq_id}
         self.ML_ensemble = self.load_ensemble(["Linear","RF","CNNa"])
-<<<<<<< HEAD
-        #for num_batches in [1, 10, 100, 1000]:
-        for num_batches in [100, 1000]
-            self.explorer.batch_size = int(1000/num_batches)
-            self.explorer.virtual_screen = 20
-            self.run_on_NNmodel(oracle,landscape_idents, start_seq, num_batches=num_batches, verbose=True)
-=======
         for num_batches in [1, 10, 100, 1000]:
             print(f"Evaluating for num_batches: {num_batches}")
             self.explorer.batch_size = int(1000/num_batches)
             self.explorer.virtual_screen = 20
             self.run_on_NNmodel(oracle,landscape_idents, start_seq, num_batches=num_batches,  verbose=True)
->>>>>>> 30cc7fec
 
     def scalability(self, oracle, start_seq, landscape_id, start_seq_id):
         import time
