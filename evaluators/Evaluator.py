import time
import uuid
from pathlib import Path

from models.Ground_truth_oracles.GFP_landscape_models import \
    GFP_landscape_constructor
from models.Ground_truth_oracles.Protein_landscape_models import \
    Protein_landscape_constructor
from models.Ground_truth_oracles.RNA_landscape_models import \
    RNA_landscape_constructor
from models.Ground_truth_oracles.TF_binding_landscape_models import \
    TF_binding_landscape_constructor
from models.Noisy_models.Ensemble import Ensemble_models
from models.Noisy_models.Neural_network_models import NN_model
from models.Noisy_models.Noisy_abstract_model import (Noisy_abstract_model,
                                                      Null_model)
from utils.model_architectures import (NLNN, SKBR, SKGB, SKGP, SKRF, CNNa,
                                       Linear, SKExtraTrees, SKLasso, SKLinear,
                                       SKNeighbors)

LANDSCAPE_TYPES = {
    "RNA": [2],
    "TF": [],
    "Protein": [2],
    "GFP": [],
}  # ["RNA","TF","GFP","ADDITIVE"]
LANDSCAPE_ALPHABET = {
    "RNA": "UCGA",
    "TF": "TCGA",
    "Protein": "ILVAGMFYWEDQNHCRKSTP",
    "GFP": "ILVAGMFYWEDQNHCRKSTP",
}


class Evaluator:
<<<<<<< HEAD
    '''
    Evaluator for explorers 

    Currently, the evaluator supports transcription factor (TF), RNA, Protein, 
    and Green Fluorescent Protein (GFP) landscapes. 
    '''
    def __init__(
=======
    def __init__(  # pylint: disable=W0102
>>>>>>> 88b21a82
        self,
        explorer,
        landscape_types=LANDSCAPE_TYPES,
        path="./simulations/property_evaluation/",
        ML_ensemble=["CNNa", "CNNa", "CNNa"],
        adaptive_ensemble=True,
    ):
        self.explorer = explorer
        self.path = path
        self.verbose = False
        Path(self.path).mkdir(exist_ok=True)

        self.landscape_types = landscape_types
        self.landscape_generator = {}
        self.ML_ensemble = []
        if ML_ensemble:
            self.ML_ensemble = self.load_ensemble(ML_ensemble)
        self.adaptive = adaptive_ensemble
        self.load_landscapes()

    def load_landscapes(self):
        print(
<<<<<<< HEAD
            f'loading landscapes RNA: {self.landscape_types.get("RNA")}, TF: {self.landscape_types.get("TF")}, '
            f'Protein: {self.landscape_types.get("Protein")}, GFP: {self.landscape_types.get("GFP")}'
=======
            f'Loading landscapes; RNA: {self.landscape_types["RNA"]}, '
            f'TF: {self.landscape_types["TF"]}, '
            f'Protein: {self.landscape_types["Protein"]}, '
            f'GFP: {self.landscape_types["GFP"]}'
>>>>>>> 88b21a82
        )
        if "RNA" in self.landscape_types:
            RNALconstructor = RNA_landscape_constructor()
            RNALconstructor.load_landscapes(
                "../data/RNA_landscapes/RNA_landscape_config.yaml",
                landscapes_to_test=self.landscape_types["RNA"],
            )
            self.landscape_generator[
                "RNA"
            ] = RNALconstructor.generate_from_loaded_landscapes()

        if "TF" in self.landscape_types:
            TFconstructor = TF_binding_landscape_constructor()
            TFconstructor.load_landscapes(landscapes_to_test=self.landscape_types["TF"])
            self.landscape_generator[
                "TF"
            ] = TFconstructor.generate_from_loaded_landscapes()

        if "Protein" in self.landscape_types:
            Protein_constructor = Protein_landscape_constructor()
            Protein_constructor.load_landscapes(
                landscapes_to_test=self.landscape_types["Protein"]
            )
            self.landscape_generator[
                "Protein"
            ] = Protein_constructor.generate_from_loaded_landscapes()

        if "GFP" in self.landscape_types:
            GFP_constructor = GFP_landscape_constructor()
            GFP_constructor.load_landscapes(
                landscapes_to_test=self.landscape_types["GFP"]
            )
            self.landscape_generator[
                "GFP"
            ] = GFP_constructor.generate_from_loaded_landscapes()

        self.explorer.run_id = str(uuid.uuid1())
        print("Loading complete.")

    @staticmethod
    def load_ensemble(ML_ensemble):
        ensemble = []
        for key in ML_ensemble:
            if key == "LNN":
                ensemble.append(Linear)

            elif key == "NLNN":
                ensemble.append(NLNN)

            elif key == "CNNa":
                ensemble.append(CNNa)

            elif key == "Linear":
                ensemble.append(SKLinear)

            elif key == "Lasso":
                ensemble.append(SKLasso)

            elif key == "RF":
                ensemble.append(SKRF)

            elif key == "GB":
                ensemble.append(SKGB)

            elif key == "NE":
                ensemble.append(SKNeighbors)

            elif key == "BR":
                ensemble.append(SKBR)

            elif key == "ExtraTrees":
                ensemble.append(SKExtraTrees)

            elif key == "GP":
                ensemble.append(SKGP)

        return ensemble

    def run_on_null_model(
        self,
        landscape_oracle,
        Null_args,
        start_seq,
        num_batches=10,
        hot_start=False,
        verbose=False,
        overwrite=False,
    ):

        print("Running null ", Null_args)

        if not self.ML_ensemble:
            noisy_landscape = Null_model(landscape_oracle, **Null_args)
            if hot_start:
                pass
            else:
                noisy_landscape.reset([start_seq])
            self.explorer.set_model(noisy_landscape)
            self.explorer.run(num_batches, overwrite, verbose)

        else:
            nnlandscapes = []
            for _ in range(len(self.ML_ensemble)):
                noisy_landscape = Null_model(landscape_oracle, **Null_args)
                nnlandscapes.append(noisy_landscape)

            nam_ensemble_landscape = Ensemble_models(
                nnlandscapes, adaptive=self.adaptive
            )
            nam_ensemble_landscape.reset()
            if hot_start:
                pass
            else:
                nam_ensemble_landscape.update_model([start_seq])
            self.explorer.set_model(nam_ensemble_landscape)
            self.explorer.run(num_batches, overwrite=overwrite, verbose=verbose)

    def run_on_NAM(
        self,
        landscape_oracle,
        NAM_args,
        start_seq,
        num_batches=10,
        hot_start=False,
        verbose=False,
        overwrite=False,
    ):

        print("Running  NAM", NAM_args)

        if not self.ML_ensemble:
            noisy_landscape = Noisy_abstract_model(landscape_oracle, **NAM_args)
            if hot_start:
                pass
            else:
                noisy_landscape.reset([start_seq])
            self.explorer.set_model(noisy_landscape)
            self.explorer.run(num_batches, overwrite=overwrite, verbose=verbose)
        else:
            nnlandscapes = []
            for _ in range(len(self.ML_ensemble)):
                noisy_landscape = Noisy_abstract_model(landscape_oracle, **NAM_args)
                nnlandscapes.append(noisy_landscape)

            nam_ensemble_landscape = Ensemble_models(
                nnlandscapes, adaptive=self.adaptive
            )
            nam_ensemble_landscape.reset()
            if hot_start:
                pass
            else:
                nam_ensemble_landscape.update_model([start_seq])
            self.explorer.set_model(nam_ensemble_landscape)
            self.explorer.run(num_batches, overwrite=overwrite, verbose=verbose)

    def run_on_NNmodel(
        self,
        landscape_oracle,
        NNM_args,
        start_seq,
        num_batches=10,
        hot_start=False,
        verbose=False,
        overwrite=False,
    ):

        print("Running NN", NNM_args)

        if not self.ML_ensemble:
            nnlandscapes = []

            for arch in [SKLinear, SKRF, NLNN, CNNa]:
                nn_model = arch(len(start_seq), alphabet=self.explorer.alphabet)
                nnlandscape = NN_model(landscape_oracle, nn_model, **NNM_args)

                if hot_start:
                    pass
                else:
                    nnlandscape.update_model([start_seq])

                self.explorer.set_model(nnlandscape)
                self.explorer.run(num_batches, overwrite, verbose)

        else:
            nnlandscapes = []
            for arch in self.ML_ensemble:
                nn_model = arch(len(start_seq), alphabet=self.explorer.alphabet)
                nnlandscape = NN_model(landscape_oracle, nn_model, **NNM_args)
                nnlandscapes.append(nnlandscape)

            nn_ensemble_landscape = Ensemble_models(
                nnlandscapes, adaptive=self.adaptive
            )
            nn_ensemble_landscape.reset()
            if hot_start:
                pass
            else:
                nn_ensemble_landscape.update_model([start_seq])

            self.explorer.set_model(nn_ensemble_landscape)
            self.explorer.run(num_batches, overwrite, verbose)

    def evaluate_for_landscapes(self, property_of_interest_evaluator, num_starts=100):
        for landscape_type in self.landscape_types:
            self.explorer.alphabet = LANDSCAPE_ALPHABET[landscape_type]
            for landscape in self.landscape_generator[landscape_type]:
                oracle = landscape["landscape_oracle"]
                landscape_id = landscape["landscape_id"]
                print(f"Running on {landscape_id}")
                starts_per_landscape = 0
                for starting_seq in landscape["starting_seqs"]:
                    start_seq_id = starting_seq
                    start_seq = landscape["starting_seqs"][starting_seq]
                    property_of_interest_evaluator(
                        oracle, start_seq, landscape_id, start_seq_id
                    )
                    starts_per_landscape += 1
                    if starts_per_landscape >= num_starts:
                        break

    def consistency_robustness_independence(
        self, oracle, start_seq, landscape_id, start_seq_id
    ):
        '''
        Evaluate explorer on NAM model using a variety of noise levels. 
        '''
        Path(self.path + "consistency_robustness_independence/").mkdir(exist_ok=True)
        self.explorer.path = self.path + "consistency_robustness_independence/"

        print(f"start seq {start_seq_id}")

        for ss in [0, 0.5, 0.9, 1]:
            print(f"Evaluating for signal_strength: {ss}")
            landscape_idents = {
                "landscape_id": landscape_id,
                "start_id": start_seq_id,
                "signal_strength": ss,
            }
            self.run_on_NAM(oracle, landscape_idents, start_seq, verbose=True)
        landscape_idents = {"landscape_id": landscape_id, "start_id": start_seq_id}
        self.run_on_NNmodel(oracle, landscape_idents, start_seq, verbose=True)
        self.run_on_null_model(oracle, landscape_idents, start_seq, verbose=True)

    def efficiency(self, oracle, start_seq, landscape_id, start_seq_id):
        Path(self.path + "efficiency/").mkdir(exist_ok=True)
        self.explorer.path = self.path + "efficiency/"

        print(f"start seq {start_seq_id}")

        landscape_idents = {
            "landscape_id": landscape_id,
            "start_id": start_seq_id,
            "signal_strength": 1,
        }
        self.explorer.batch_size = 100
        for virtual_screen in [1, 10, 100, 1000]:
            print(f"Evaluating for virtual_screen: {virtual_screen}")
            self.explorer.virtual_screen = virtual_screen
            self.run_on_NAM(oracle, landscape_idents, start_seq)

    def adaptivity(self, oracle, start_seq, landscape_id, start_seq_id):
        Path(self.path + "adaptivity/").mkdir(exist_ok=True)
        self.explorer.path = self.path + "adaptivity/"

        print(f"start seq {start_seq_id}")
        landscape_idents = {"landscape_id": landscape_id, "start_id": start_seq_id}
        self.ML_ensemble = self.load_ensemble(["Linear", "RF", "CNNa"])
        for num_batches in [1, 10, 100, 1000]:
            print(f"Evaluating for num_batches: {num_batches}")
            self.explorer.batch_size = int(1000 / num_batches)
            self.explorer.virtual_screen = 20
            self.run_on_NNmodel(
                oracle,
                landscape_idents,
                start_seq,
                num_batches=num_batches,
                verbose=True,
            )

    def scalability(self, oracle, start_seq, landscape_id, start_seq_id):
        Path(self.path + "scalability/").mkdir(exist_ok=True)
        self.explorer.path = self.path + "scalability/"

        self.explorer.debug = True
        print(f"start seq {start_seq_id}")
        landscape_idents = {
            "landscape_id": landscape_id,
            "start_id": start_seq_id,
            "signal_strength": 1,
        }
        with open(
            self.explorer.path + f"times{landscape_id}_{self.explorer.run_id}.csv", "a"
        ) as outfile:
            out_string = "landscape_id,batch_size,virtual_screen,time_3xrounds\n"
            outfile.write(out_string)
            for batch_size in [100, 1000]:
                for virtual_screen in [1, 10, 100]:
                    print(
                        f"Evaluating for virtual_screen: {virtual_screen}, batch_size: {batch_size}"
                    )
                    self.explorer.batch_size = batch_size
                    self.explorer.virtual_screen = virtual_screen
                    start = time.time()
                    self.run_on_NAM(oracle, landscape_idents, start_seq, num_batches=3)
                    end = time.time()
                    time_needed = end - start
                    out_string = (
                        f"{landscape_id},{batch_size},{virtual_screen},{time_needed}\n"
                    )
                    print(out_string)
                    outfile.write(out_string)<|MERGE_RESOLUTION|>--- conflicted
+++ resolved
@@ -33,7 +33,6 @@
 
 
 class Evaluator:
-<<<<<<< HEAD
     '''
     Evaluator for explorers 
 
@@ -41,9 +40,6 @@
     and Green Fluorescent Protein (GFP) landscapes. 
     '''
     def __init__(
-=======
-    def __init__(  # pylint: disable=W0102
->>>>>>> 88b21a82
         self,
         explorer,
         landscape_types=LANDSCAPE_TYPES,
@@ -66,15 +62,8 @@
 
     def load_landscapes(self):
         print(
-<<<<<<< HEAD
             f'loading landscapes RNA: {self.landscape_types.get("RNA")}, TF: {self.landscape_types.get("TF")}, '
             f'Protein: {self.landscape_types.get("Protein")}, GFP: {self.landscape_types.get("GFP")}'
-=======
-            f'Loading landscapes; RNA: {self.landscape_types["RNA"]}, '
-            f'TF: {self.landscape_types["TF"]}, '
-            f'Protein: {self.landscape_types["Protein"]}, '
-            f'GFP: {self.landscape_types["GFP"]}'
->>>>>>> 88b21a82
         )
         if "RNA" in self.landscape_types:
             RNALconstructor = RNA_landscape_constructor()
