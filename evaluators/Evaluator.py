
import yaml 
from models.Noisy_models.Noisy_abstract_model import Noisy_abstract_model, Null_model
from models.Noisy_models.Neural_network_models import NN_model
from models.Noisy_models.Ensemble import Ensemble_models
from pathlib import Path
import uuid

LANDSCAPE_TYPES ={"RNA": [2],"TF": []}#["RNA","TF","GFP","ADDITIVE"]
LANDSCAPE_ALPHABET={"RNA": "UCGA", "TF": "TCGA"}


class Evaluator():
    def __init__(self, explorer,
     landscape_types = LANDSCAPE_TYPES, 
      path="./simulations/property_evaluation/", 
      ML_ensemble=["CNNa","CNNa","CNNa"],
      adaptive_ensemble=True):
        self.explorer = explorer
        self.path =  path
        self.verbose = False
        Path(self.path).mkdir(exist_ok=True)   

        self.landscape_types = landscape_types
        self.landscape_generator = {}
        self.ML_ensemble=[]
        if ML_ensemble:
           self.ML_ensemble = self.load_ensemble(ML_ensemble)           
        self.adaptive = adaptive_ensemble 
        self.load_landscapes()

    def load_landscapes(self):
        print (f'loading landscapes RNA: {self.landscape_types["RNA"]}, TF:{self.landscape_types["TF"]}')
        if "RNA" in self.landscape_types:
            from models.Ground_truth_oracles.RNA_landscape_models import RNA_landscape_constructor
            RNALconstructor = RNA_landscape_constructor()
            RNALconstructor.load_landscapes("../data/RNA_landscapes/RNA_landscape_config.yaml", landscapes_to_test=self.landscape_types["RNA"])
            self.landscape_generator["RNA"] = RNALconstructor.generate_from_loaded_landscapes()

        if "TF" in self.landscape_types:
            from models.Ground_truth_oracles.TF_binding_landscape_models import TF_binding_landscape_constructor
            TFconstructor = TF_binding_landscape_constructor()
            TFconstructor.load_landscapes(landscapes_to_test=self.landscape_types["TF"])
            self.landscape_generator["TF"] = TFconstructor.generate_from_loaded_landscapes()


        self.explorer.run_id = str(uuid.uuid1())
        print (f'loading complete')


    def load_ensemble(self, ML_ensemble):
        ensemble = []
        for key in ML_ensemble:
            if key == "LNN":
               from utils.model_architectures import Linear
               ensemble.append(Linear)

            elif key == "NLNN":
               from utils.model_architectures import NLNN
               ensemble.append(NLNN)

            elif key == "CNNa":
               from utils.model_architectures import CNNa
               ensemble.append(CNNa)

            elif key == "Linear":
               from utils.model_architectures import SKLinear
               ensemble.append(SKLinear)

            elif key == "Lasso":
               from utils.model_architectures import SKLasso
               ensemble.append(SKLasso)

            elif key == "RF":
               from utils.model_architectures import SKRF
               ensemble.append(SKRF)  

            elif key == "GB":
               from utils.model_architectures import SKGB
               ensemble.append(SKGB)  
            
            elif key == "NE":
               from utils.model_architectures import SKNeighbors
               ensemble.append(SKNeighbors)  

        return ensemble

    def run_on_null_model(self, landscape_oracle, Null_args, start_seq, num_batches = 10, hot_start = False, verbose = False, overwrite = False):

<<<<<<< HEAD
        noisy_landscape = Null_model(landscape_oracle,**Null_args)
        start_seq = start_seq
        if hot_start:
           pass
        else: 
           noisy_landscape.reset([start_seq])
        self.explorer.set_model(noisy_landscape)
        self.explorer.run(num_batches, overwrite, verbose=self.verbose)
=======
      print ("Running null ", Null_args)

      if not self.ML_ensemble:

          noisy_landscape = Null_model(landscape_oracle,**Null_args)
          start_seq = start_seq
          if hot_start:
             pass
          else: 
             noisy_landscape.reset([start_seq])
          self.explorer.set_model(noisy_landscape)
          self.explorer.run(num_batches, overwrite, verbose)

      else:
          nnlandscapes=[]
          for k in range(len(self.ML_ensemble)):
              noisy_landscape = Null_model(landscape_oracle,**Null_args)
              nnlandscapes.append(noisy_landscape)


          nam_ensemble_landscape = Ensemble_models(nnlandscapes,adaptive=self.adaptive)
          nam_ensemble_landscape.reset()
          if hot_start:
             pass
          else: 
             nam_ensemble_landscape.update_model([start_seq])
          self.explorer.set_model(nam_ensemble_landscape)
          self.explorer.run(num_batches, overwrite= overwrite, verbose=verbose)   
>>>>>>> dad4ff72


    def run_on_NAM(self, landscape_oracle, NAM_args, start_seq , num_batches = 10, hot_start = False, verbose = False, overwrite = False):

<<<<<<< HEAD
        noisy_landscape = Noisy_abstract_model(landscape_oracle,**NAM_args)
        start_seq = start_seq
        if hot_start:
           pass
        else: 
           noisy_landscape.reset([start_seq])
        self.explorer.set_model(noisy_landscape)
        self.explorer.run(num_batches, overwrite= overwrite, verbose=self.verbose)
=======
      print ("Running  NAM", NAM_args)

      if not self.ML_ensemble:
            noisy_landscape = Noisy_abstract_model(landscape_oracle,**NAM_args)
            if hot_start:
               pass
            else: 
               noisy_landscape.reset([start_seq])
            self.explorer.set_model(noisy_landscape)
            self.explorer.run(num_batches, overwrite= overwrite, verbose=verbose)
      else:
            nnlandscapes=[]
            for k in range(len(self.ML_ensemble)):
                noisy_landscape = Noisy_abstract_model(landscape_oracle,**NAM_args)
                nnlandscapes.append(noisy_landscape)


            nam_ensemble_landscape = Ensemble_models(nnlandscapes,adaptive = self.adaptive)
            nam_ensemble_landscape.reset()
            if hot_start:
               pass
            else: 
               nam_ensemble_landscape.update_model([start_seq])
            self.explorer.set_model(nam_ensemble_landscape)
            self.explorer.run(num_batches, overwrite= overwrite, verbose=verbose)

>>>>>>> dad4ff72

    def run_on_NNmodel(self, landscape_oracle, NNM_args, start_seq , num_batches = 10, hot_start = False, verbose = False, overwrite = False, ):
        
        print ("Running NN", NNM_args)

        if not self.ML_ensemble:
            nnlandscapes = []
            from utils.model_architectures import SKLinear,SKRF, NLNN, CNNa

            for arch in [SKLinear, SKRF, NLNN, CNNa]:
                nn_model = arch(len(start_seq), alphabet = self.explorer.alphabet)
                nnlandscape = NN_model(landscape_oracle,nn_model, **NNM_args)

                if hot_start:
                   pass
                else: 
                   nnlandscape.update_model([start_seq])

<<<<<<< HEAD
        self.explorer.set_model(nn_ensemble_landscape)
        self.explorer.run(num_batches, overwrite, verbose=self.verbose) 
=======
                self.explorer.set_model(nnlandscape)
                self.explorer.run(num_batches, overwrite, verbose) 

        else:  
            nnlandscapes = []
            for arch in self.ML_ensemble:
                nn_model = arch(len(start_seq), alphabet = self.explorer.alphabet)
                nnlandscape = NN_model(landscape_oracle,nn_model, **NNM_args)
                nnlandscapes.append(nnlandscape)

            nn_ensemble_landscape = Ensemble_models(nnlandscapes,adaptive=self.adaptive)
            nn_ensemble_landscape.reset()
            if hot_start:
               pass
            else: 
               nn_ensemble_landscape.update_model([start_seq])

            self.explorer.set_model(nn_ensemble_landscape)
            self.explorer.run(num_batches, overwrite, verbose) 
>>>>>>> dad4ff72


    def evaluate_for_landscapes(self, property_of_interest_evaluator, num_starts=100):
        for landscape_type in self.landscape_types:
              self.explorer.alphabet = LANDSCAPE_ALPHABET[landscape_type]
              for landscape in self.landscape_generator[landscape_type]:
                  oracle = landscape["landscape_oracle"]
                  landscape_id = landscape["landscape_id"]
                  print (f'Running on {landscape_id}')
                  starts_per_landscape = 0
                  for starting_seq in landscape["starting_seqs"]:
                      start_seq_id = starting_seq 
                      start_seq = landscape["starting_seqs"][starting_seq]
                      property_of_interest_evaluator(oracle, start_seq, landscape_id, start_seq_id)
                      starts_per_landscape += 1
                      if starts_per_landscape >= num_starts:
                         break

    def consistency_robustness_independence(self, oracle, start_seq, landscape_id, start_seq_id):
              Path(self.path+ "consistency_robustness_independence/").mkdir(exist_ok=True)
              self.explorer.path = self.path+"consistency_robustness_independence/" 

              print (f'start seq {start_seq_id}')

              for ss in [0,0.5,0.9,1]:
                  print(f"Evaluating for signal_strength: {ss}")
                  landscape_idents={"landscape_id":landscape_id,\
                                      "start_id":start_seq_id,\
                                      "signal_strength": ss , \
                                       }
                  self.run_on_NAM(oracle,landscape_idents, start_seq, verbose=True)
              landscape_idents={"landscape_id":landscape_id,\
                                      "start_id":start_seq_id}
              self.run_on_NNmodel(oracle,landscape_idents, start_seq, verbose=True)
              self.run_on_null_model(oracle,landscape_idents,start_seq, verbose= True)


    def efficiency(self, oracle, start_seq, landscape_id, start_seq_id):
        Path(self.path+ "efficiency/").mkdir(exist_ok=True)
        self.explorer.path = self.path+"efficiency/" 

        print (f'start seq {start_seq_id}')

        landscape_idents={"landscape_id":landscape_id,\
                                  "start_id":start_seq_id,\
                                  "signal_strength": 1 , \
                                   }
        self.explorer.batch_size = 100
        for virtual_screen in [1, 10, 100, 1000]:
            print(f"Evaluating for virtual_screen: {virtual_screen}")
            self.explorer.virtual_screen = virtual_screen
            self.run_on_NAM(oracle,landscape_idents, start_seq)


    def adaptivity(self, oracle, start_seq, landscape_id, start_seq_id):
        Path(self.path+ "adaptivity/").mkdir(exist_ok=True)
        self.explorer.path =  self.path+ "adaptivity/"

        print (f'start seq {start_seq_id}')
        landscape_idents={"landscape_id":landscape_id,\
                                      "start_id":start_seq_id}
        self.ML_ensemble = self.load_ensemble(["Linear","RF","CNNa"])
        for num_batches in [1, 10, 100, 1000]:
            print(f"Evaluating for num_batches: {num_batches}")
            self.explorer.batch_size = int(1000/num_batches)
            self.explorer.virtual_screen = 20
            self.run_on_NNmodel(oracle,landscape_idents, start_seq, verbose=True)

    def scalability(self, oracle, start_seq, landscape_id, start_seq_id):
        import time
        Path(self.path+ "scalability/").mkdir(exist_ok=True)
        self.explorer.path =  self.path+ "scalability/"

        self.explorer.debug = True
        print (f'start seq {start_seq_id}')
        landscape_idents={"landscape_id":landscape_id,\
                                  "start_id":start_seq_id,\
                                  "signal_strength": 1 , \
                                   }
        with open(self.explorer.path+f'times{landscape_id}.csv', 'a') as outfile:
            out_string = "landscape_id,batch_size,virtual_screen,time_3xrounds\n"
            outfile.write(out_string)
            for batch_size in [100, 1000]:
                for virtual_screen in [1, 10, 100]:
                    print(f"Evaluating for virtual_screen: {virtual_screen}, batch_size: {batch_size}")
                    self.explorer.batch_size = batch_size
                    self.explorer.virtual_screen = virtual_screen
                    start = time.time()
                    self.run_on_NAM(oracle,landscape_idents, start_seq, num_batches=3)
                    end = time.time()
                    time_needed = end-start
                    out_string = f'{landscape_id},{batch_size},{virtual_screen},{time_needed}\n'
                    print (out_string)
                    outfile.write(out_string)





<|MERGE_RESOLUTION|>--- conflicted
+++ resolved
@@ -87,16 +87,6 @@
 
     def run_on_null_model(self, landscape_oracle, Null_args, start_seq, num_batches = 10, hot_start = False, verbose = False, overwrite = False):
 
-<<<<<<< HEAD
-        noisy_landscape = Null_model(landscape_oracle,**Null_args)
-        start_seq = start_seq
-        if hot_start:
-           pass
-        else: 
-           noisy_landscape.reset([start_seq])
-        self.explorer.set_model(noisy_landscape)
-        self.explorer.run(num_batches, overwrite, verbose=self.verbose)
-=======
       print ("Running null ", Null_args)
 
       if not self.ML_ensemble:
@@ -125,21 +115,10 @@
              nam_ensemble_landscape.update_model([start_seq])
           self.explorer.set_model(nam_ensemble_landscape)
           self.explorer.run(num_batches, overwrite= overwrite, verbose=verbose)   
->>>>>>> dad4ff72
 
 
     def run_on_NAM(self, landscape_oracle, NAM_args, start_seq , num_batches = 10, hot_start = False, verbose = False, overwrite = False):
 
-<<<<<<< HEAD
-        noisy_landscape = Noisy_abstract_model(landscape_oracle,**NAM_args)
-        start_seq = start_seq
-        if hot_start:
-           pass
-        else: 
-           noisy_landscape.reset([start_seq])
-        self.explorer.set_model(noisy_landscape)
-        self.explorer.run(num_batches, overwrite= overwrite, verbose=self.verbose)
-=======
       print ("Running  NAM", NAM_args)
 
       if not self.ML_ensemble:
@@ -166,7 +145,6 @@
             self.explorer.set_model(nam_ensemble_landscape)
             self.explorer.run(num_batches, overwrite= overwrite, verbose=verbose)
 
->>>>>>> dad4ff72
 
     def run_on_NNmodel(self, landscape_oracle, NNM_args, start_seq , num_batches = 10, hot_start = False, verbose = False, overwrite = False, ):
         
@@ -185,10 +163,6 @@
                 else: 
                    nnlandscape.update_model([start_seq])
 
-<<<<<<< HEAD
-        self.explorer.set_model(nn_ensemble_landscape)
-        self.explorer.run(num_batches, overwrite, verbose=self.verbose) 
-=======
                 self.explorer.set_model(nnlandscape)
                 self.explorer.run(num_batches, overwrite, verbose) 
 
@@ -208,7 +182,6 @@
 
             self.explorer.set_model(nn_ensemble_landscape)
             self.explorer.run(num_batches, overwrite, verbose) 
->>>>>>> dad4ff72
 
 
     def evaluate_for_landscapes(self, property_of_interest_evaluator, num_starts=100):
