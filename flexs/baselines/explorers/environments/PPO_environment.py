"""PPO environment module."""
import os
import sys

import numpy as np
from tf_agents.environments import py_environment
from tf_agents.specs import array_spec
from tf_agents.trajectories import time_step as ts
from flexs.utils.sequence_utils import (
    construct_mutant_from_sample,
<<<<<<< HEAD
    string_to_one_hot,
    one_hot_to_string,
=======
    one_hot_to_string,
    translate_string_to_one_hot,
>>>>>>> 65b8dcdb
)

module_path = os.path.abspath(os.path.join(".."))
if module_path not in sys.path:
    sys.path.append(module_path)


class PPOEnvironment(py_environment.PyEnvironment):  # pylint: disable=W0223
    """PPO environment based on TF-Agents."""

    def __init__(
        self, alphabet, starting_seq, landscape, max_num_steps
    ):  # pylint: disable=W0231
        """Initialize PPO agent environment.

        Based on this tutorial:
        https://www.mikulskibartosz.name/how-to-create-an-environment-for-a-tensorflow-agent

        Args:
            alphabet: Usually UCGA.
            starting_seq: When initializing the environment,
                the sequence which is initially mutated.
            landscape: Landscape or model which evaluates
                each sequence.
            max_num_steps: Maximum number of steps before
                episode is forced to terminate. Usually the
                virtual screening ratio.
        """
        # alphabet
        self.alphabet = alphabet
        self.alphabet_len = len(self.alphabet)

        # landscape/model/measurements
        self.landscape = landscape
        self.previous_fitness = -float("inf")

        # sequence
        self.seq = starting_seq
        self.seq_len = len(self.seq)
        self._state = string_to_one_hot(self.seq, self.alphabet)
        self.episode_seqs = {}  # the sequences seen this episode

        # tf_agents environment
        self._action_spec = array_spec.BoundedArraySpec(
            shape=(1, 2), dtype=np.float32, minimum=0, maximum=1, name="action_x"
        )
        self._observation_spec = array_spec.BoundedArraySpec(
            shape=(self.seq_len, self.alphabet_len),
            dtype=np.float32,
            minimum=0,
            maximum=1,
            name="observation",
        )
        self._time_step_spec = ts.time_step_spec(self._observation_spec)
        self._episode_ended = False

        self.max_num_steps = max_num_steps
        self.num_steps = 0

    def _reset(self):
        self.previous_fitness = -float("inf")
        self._state = string_to_one_hot(self.seq, self.alphabet)
        self.episode_seqs = {}
        self.num_steps = 0
        return ts.restart(np.array(self._state, dtype=np.float32))

    def time_step_spec(self):
        """Define time steps."""
        return self._time_step_spec

    def action_spec(self):
        """Define agent actions."""
        return self._action_spec

    def observation_spec(self):
        """Define environment observations."""
        return self._observation_spec

    def get_state_string(self):
        """Get sequence representing current state."""
        return one_hot_to_string(self._state, self.alphabet)

    def _step(self, action):
        """Progress the agent one step in the environment.

        The agent moves until the reward is decreasing. The number of sequences that
        can be evaluated at each episode is capped to `self.max_num_steps`.
        """
        if self.num_steps < self.max_num_steps:
            self.num_steps += 1
            action_one_hot = np.zeros((self.seq_len, self.alphabet_len))

            # if action is invalid,
            # terminate episode and punish
            if np.amax(action) >= 1 or np.amin(action) < 0:
                return ts.termination(np.array(self._state, dtype=np.float32), -1)

            x, y = action[0]
            x, y = int(self.seq_len * x), int(self.alphabet_len * y)
            action_one_hot[x, y] = 1

            # if we are trying to modify the sequence with a no-op, then stop
            if self._state[x, y] == 1:
                self._episode_ended = True

                # if the next best move is to stay at the current state,
                # then give it a small reward
                return ts.termination(np.array(self._state, dtype=np.float32), 1)

            self._state = construct_mutant_from_sample(action_one_hot, self._state)
            state_string = one_hot_to_string(self._state, self.alphabet)

            # if we have seen the sequence this episode,
            # terminate episode and punish
            # (to prevent going in loops)
            if state_string in self.episode_seqs:
                return ts.termination(np.array(self._state, dtype=np.float32), -1)
            self.episode_seqs[state_string] = 1

            reward = self.landscape.get_fitness([state_string]).item()

            # if my reward is not increasing, then terminate
            if reward < self.previous_fitness:
                return ts.termination(
                    np.array(self._state, dtype=np.float32), reward=reward
                )

            self.previous_fitness = reward
            return ts.transition(np.array(self._state, dtype=np.float32), reward=reward)

        # if we've exceeded the maximum number of steps, terminate
        self._episode_ended = True
        return ts.termination(np.array(self._state, dtype=np.float32), 0)<|MERGE_RESOLUTION|>--- conflicted
+++ resolved
@@ -8,13 +8,8 @@
 from tf_agents.trajectories import time_step as ts
 from flexs.utils.sequence_utils import (
     construct_mutant_from_sample,
-<<<<<<< HEAD
-    string_to_one_hot,
-    one_hot_to_string,
-=======
     one_hot_to_string,
     translate_string_to_one_hot,
->>>>>>> 65b8dcdb
 )
 
 module_path = os.path.abspath(os.path.join(".."))
