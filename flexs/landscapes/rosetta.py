--- conflicted
+++ resolved
@@ -1,12 +1,9 @@
 import flexs
 import numpy as np
-<<<<<<< HEAD
 import pyrosetta as prs
-#prs = None
 # Initialize pyrosetta and suppress output messages
 prs.init("-mute all")
-=======
->>>>>>> 40e45006
+
 
 # Some pyrosetta methods take three letter aa representations
 # so we need to convert our single letter representations
