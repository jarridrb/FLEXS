import collections
from functools import partial

import numpy as np
import tensorflow as tf
from sklearn.metrics import r2_score
from sklearn.model_selection import train_test_split
from tf_agents.agents.ppo import ppo_agent
from tf_agents.drivers import dynamic_episode_driver
from tf_agents.environments import tf_py_environment
from tf_agents.networks import actor_distribution_network, value_network
from tf_agents.replay_buffers import tf_uniform_replay_buffer

from environments.DynaPPO_environment import DynaPPOEnvironment as DynaPPOEnv
from explorers.base_explorer import Base_explorer
from utils.model_architectures import (NLNN, SKBR, SKGB, SKGP, SKRF, CNNa,
                                       Linear, SKExtraTrees, SKLasso, SKLinear,
                                       SKNeighbors)
from utils.sequence_utils import (translate_one_hot_to_string,
                                  translate_string_to_one_hot)


class DynaPPO_explorer(Base_explorer):
<<<<<<< HEAD
    """
    DynaPPO implementation.

    The algorithm is:
        for N experiment rounds
            collect samples with policy
            train policy on samples
            fit candidate models on samples and compute R^2
            select models which pass threshold
            if model subset is not empty then
                for M model-based training rounds
                    sample batch of sequences from policy and observe ensemble reward
                    update policy on observed data
    """
=======
>>>>>>> 88b21a82
    def __init__(
        self,
        batch_size=100,
        alphabet="UCGA",
        virtual_screen=10,
        threshold=0.5,
        num_experiment_rounds=10,
        num_model_rounds=20,
        path="./simulations/",
        debug=False,
    ):
<<<<<<< HEAD
=======
        """
        Explorer which implements DynaPPO.

        Paper: https://openreview.net/pdf?id=HklxbgBKvr

        Attributes:
            explorer_type: Name for data collected by this explorer.
            threshold: Threshold of R2 scores with which to filter out models in
                the ensemble (default: 0.5).
            num_experiment_rounds: Number of experiment-based policy training rounds.
            num_model_rounds: Number of model-based policy training rounds.
            internal_ensemble: All models currently included in the ensemble.
            internal_ensemble_archs: Corresponding architectures of `internal_ensemble`.
            internal_ensemble_uncertainty: Uncertainty of ensemble predictions.
            internal_ensemble_calls: Number of calls made to the ensemble.
            model_exit_early: Whether or not we should stop model-based training, in
                the event that the model uncertainty is too high.
            ens: All possible models to include in the ensemble.
            ens_archs: Corresponding architectures of `ens`.
            original_horizon:
            has_learned_policy: Whether or not we have learned a good policy (we need
                to do so before we can propose samples).
            meas_seqs: All measured sequences.
            meas_seqs_it: Iterator through `meas_seqs`.
            top_seqs: Top measured sequences by fitness score.
            top_seqs_it: Iterator through `top_seqs`.
            agent: PPO TF Agent.
            tf_env: Environment in which `agent` operates.
        """
>>>>>>> 88b21a82
        super().__init__(batch_size, alphabet, virtual_screen, path, debug)

        self.explorer_type = (
            f"DynaPPO_Agent_{threshold}_{num_experiment_rounds}_{num_model_rounds}"
        )
        self.threshold = threshold
        self.num_experiment_rounds = num_experiment_rounds
        self.num_model_rounds = num_model_rounds

        self.model_exit_early = None

        self.internal_ensemble = None
        self.internal_ensemble_archs = None
        self.internal_ensemble_uncertainty = None
        self.internal_ensemble_calls = None

        self.ens = None
        self.ens_archs = None
        self.original_horizon = None
        self.has_learned_policy = None

        self.meas_seqs = []
        self.meas_seqs_it = 0
        self.top_seqs = collections.deque(maxlen=self.batch_size)
        self.top_seqs_it = 0

        self.agent = None
        self.tf_env = None

    def reset(self):
        self.batches = {-1: ""}

    def reset_measured_seqs(self):
        self.meas_seqs = [
            (self.model.get_fitness(seq), seq, self.model.cost)
            for seq in self.model.measured_sequences
        ]
        self.meas_seqs = sorted(self.meas_seqs, key=lambda x: x[0], reverse=True)

    def initialize_env(self):
        env = DynaPPOEnv(
            alphabet=self.alphabet,
            starting_seq=self.meas_seqs[0][1],
            landscape=self.model,
            max_num_steps=self.virtual_screen,
            ensemble_fitness=self.get_internal_ensemble_fitness,
            oracle_reward=False,
        )

        self.tf_env = tf_py_environment.TFPyEnvironment(env)

    def initialize_internal_ensemble(self):
        ens = [
            Linear,
            CNNa,
            SKLinear,
            SKLasso,
            SKRF,
            SKGB,
            SKNeighbors,
            SKBR,
            SKGP,
            SKExtraTrees,
        ]
        ens_archs = [
            Linear,
            CNNa,
            SKLinear,
            SKLasso,
            SKRF,
            SKGB,
            SKNeighbors,
            SKBR,
            SKGP,
            SKExtraTrees,
        ]

        ens_archs = [
            arch(len(self.meas_seqs[0][1]), alphabet=self.alphabet)
            for arch in ens_archs
        ]
        ens = [arch.get_model() for arch in ens_archs]
        self.ens = ens
        self.ens_archs = ens_archs

        self.internal_ensemble = ens
        self.internal_ensemble_archs = ens_archs
        self.internal_ensemble_calls = 0
        self.internal_ensemble_uncertainty = None

    def set_tf_env_reward(self, is_oracle):
        self.tf_env.pyenv.envs[0].oracle_reward = is_oracle

    def initialize_agent(self):
        actor_fc_layers = [128]
        value_fc_layers = [128]

        actor_net = actor_distribution_network.ActorDistributionNetwork(
            self.tf_env.observation_spec(),
            self.tf_env.action_spec(),
            fc_layer_params=actor_fc_layers,
        )
        value_net = value_network.ValueNetwork(
            self.tf_env.observation_spec(), fc_layer_params=value_fc_layers
        )

        num_epochs = 10
        agent = ppo_agent.PPOAgent(
            self.tf_env.time_step_spec(),
            self.tf_env.action_spec(),
            optimizer=tf.compat.v1.train.AdamOptimizer(learning_rate=1e-5),
            actor_net=actor_net,
            value_net=value_net,
            num_epochs=num_epochs,
            summarize_grads_and_vars=False,
        )
        agent.initialize()

        self.agent = agent

    def add_last_seq_in_trajectory(self, experience, new_seqs):
        """
        Given a trajectory object, checks if
        the object is the last in the trajectory,
        then adds the sequence corresponding
        to the state to batch.

        TODO: Update docstring
        If the episode is ending, it changes the
        "current sequence" of the environment
        to the next one in `last_batch`,
        so that when the environment resets, mutants
        are generated from that new sequence.
        """

        if experience.is_boundary():
            seq = translate_one_hot_to_string(
                experience.observation.numpy()[0], self.alphabet
            )
            new_seqs.add(seq)

            self.meas_seqs_it = (self.meas_seqs_it + 1) % len(self.meas_seqs)
            self.tf_env.pyenv.envs[0].seq = self.meas_seqs[self.meas_seqs_it][1]

    def get_oracle_sequences_and_fitness(self, sequences):
        X = []
        Y = []

        for sequence in sequences:
            x = translate_string_to_one_hot(sequence, self.alphabet)
            y = self.model.get_fitness(sequence)

            X.append(x)
            Y.append(y)

        return np.array(X), np.array(Y)

    def get_internal_ensemble_fitness(self, sequence):
        reward = []

        for (model, arch) in zip(self.internal_ensemble, self.internal_ensemble_archs):
            x = np.array(translate_string_to_one_hot(sequence, self.alphabet))
            if type(arch) in [Linear, NLNN, CNNa]:
                reward.append(max(min(200, model.predict(x[np.newaxis])[0]), -200))
            elif type(arch) in [
                SKLinear,
                SKLasso,
                SKRF,
                SKGB,
                SKNeighbors,
                SKBR,
                SKGP,
                SKExtraTrees,
            ]:
                x = x.reshape(1, np.prod(x.shape))
                reward.append(max(min(200, model.predict(x)[0]), -200))
            else:
                raise ValueError(type(arch))
        self.internal_ensemble_calls += 1
        if self.internal_ensemble_uncertainty is None:
            self.internal_ensemble_uncertainty = np.std(reward)
        else:
            if np.std(reward) > 2 * self.internal_ensemble_uncertainty:
                self.model_exit_early = True
        return np.sum(reward) / len(reward)

    def fit_internal_ensemble(self, sequences):
        X, Y = self.get_oracle_sequences_and_fitness(sequences)
        X_train, X_test, Y_train, Y_test = train_test_split(
            X, Y, test_size=0.2, random_state=0
        )

        internal_r2s = []

        for (model, arch) in zip(self.ens, self.ens_archs):
            try:
                if type(arch) in [Linear, NLNN, CNNa]:
                    model.fit(
                        X_train,
                        Y_train,
                        epochs=arch.epochs,
                        validation_split=arch.validation_split,
                        batch_size=arch.batch_size,
                        verbose=0,
                    )
                    y_pred = model.predict(X_test)
                    internal_r2s.append(r2_score(Y_test, y_pred))
                elif type(arch) in [
                    SKLinear,
                    SKLasso,
                    SKRF,
                    SKGB,
                    SKNeighbors,
                    SKBR,
                    SKExtraTrees,
                    SKGP,
                ]:
                    _X = X_train.reshape(X_train.shape[0], np.prod(X_train.shape[1:]))
                    _X_test = X_test.reshape(X_test.shape[0], np.prod(X_test.shape[1:]))
                    model.fit(_X, Y_train)
                    y_pred = model.predict(_X_test)
                    internal_r2s.append(r2_score(Y_test, y_pred))
                else:
                    raise ValueError(type(arch))
            except:  # pylint: disable=bare-except
                # Catch-all for errors; for example, if a KNN fails to fit.
                internal_r2s.append(-1)

        self.filter_models(np.array(internal_r2s))

    def filter_models(self, r2s):
        # Filter out models by threshold.
        good = r2s > self.threshold
        print(f"Allowing {np.sum(good)}/{len(good)} models.")
        self.internal_ensemble_archs = np.array(self.ens_archs)[good]
        self.internal_ensemble = np.array(self.ens)[good]

    def perform_model_based_training_step(self):
        # Change reward to ensemble based.
        self.set_tf_env_reward(is_oracle=False)

        all_seqs = set(self.model.measured_sequences)
        new_seqs = set()

        num_parallel_environments = 1

        replay_buffer_capacity = 10001
        replay_buffer = tf_uniform_replay_buffer.TFUniformReplayBuffer(
            self.agent.collect_data_spec,
            batch_size=num_parallel_environments,
            max_length=replay_buffer_capacity,
        )

        collect_driver = dynamic_episode_driver.DynamicEpisodeDriver(
            self.tf_env,
            self.agent.collect_policy,
            observers=[
                replay_buffer.add_batch,
                partial(self.add_last_seq_in_trajectory, new_seqs=new_seqs),
            ],
            num_episodes=1,
        )

        effective_budget = self.batch_size
        self.internal_ensemble_calls = 0
        while self.internal_ensemble_calls < effective_budget:
            collect_driver.run()
            if self.model_exit_early:
                return -1

        new_seqs = new_seqs.difference(all_seqs)

        # Train policy on samples collected.
        trajectories = replay_buffer.gather_all()
        self.agent.train(experience=trajectories)
        replay_buffer.clear()

        return 1

    def perform_experiment_based_training_step(self):
        # Change reward to oracle-based function.
        self.set_tf_env_reward(is_oracle=True)

        all_seqs = set(self.model.measured_sequences)
        new_seqs = set()

        num_parallel_environments = 1

        replay_buffer_capacity = 10001
        replay_buffer = tf_uniform_replay_buffer.TFUniformReplayBuffer(
            self.agent.collect_data_spec,
            batch_size=num_parallel_environments,
            max_length=replay_buffer_capacity,
        )

        collect_driver = dynamic_episode_driver.DynamicEpisodeDriver(
            self.tf_env,
            self.agent.collect_policy,
            observers=[
                replay_buffer.add_batch,
                partial(self.add_last_seq_in_trajectory, new_seqs=new_seqs),
            ],
            num_episodes=1,
        )

        effective_budget = (
            self.original_horizon * self.batch_size * self.virtual_screen / 2
        ) / (self.num_experiment_rounds)

        self.meas_seqs_it = 0

        previous_evals = self.model.evals
        iterations = 0
        while (self.model.evals - previous_evals) < effective_budget:
            collect_driver.run()
            iterations += 1
            # We've looped over, found nothing new.
            if iterations >= effective_budget and self.meas_seqs_it == 0:
                break

        new_seqs = new_seqs.difference(all_seqs)

        # Train policy on samples collected.
        trajectories = replay_buffer.gather_all()
        self.agent.train(experience=trajectories)
        replay_buffer.clear()

        self.meas_seqs += [
            (self.model.get_fitness(seq), seq, self.model.cost) for seq in new_seqs
        ]
        self.meas_seqs = sorted(self.meas_seqs, key=lambda x: x[0], reverse=True)

        # fit candidate models
        self.fit_internal_ensemble([s[1] for s in self.meas_seqs])
        if len(self.internal_ensemble) == 0:
            print("No ensembles passed. Skipping model-based training.")
            return

        self.internal_ensemble_uncertainty = None
        for m in range(self.num_model_rounds):
            print(f"Model based round {m}/{self.num_model_rounds}.")
            v = self.perform_model_based_training_step()
            # Early exit because of model uncertainty.
            if v == -1:
                print(
                    f"Exiting early at round {m}/{self.num_model_rounds} due to uncertainty."
                )
                break

    def learn_policy(self):
        self.meas_seqs = [
            (self.model.get_fitness(seq), seq, self.model.cost)
            for seq in self.model.measured_sequences
        ]
        self.meas_seqs = sorted(self.meas_seqs, key=lambda x: x[0], reverse=True)

        if self.tf_env is None:
            self.initialize_env()
        if self.agent is None:
            self.initialize_agent()
        if self.internal_ensemble is None:
            self.initialize_internal_ensemble()

        for n in range(self.num_experiment_rounds):
            print(f"Experiment based round {n}/{self.num_experiment_rounds}")
            self.perform_experiment_based_training_step()

        self.has_learned_policy = True

    def propose_samples(self):
        if self.original_horizon is None:
            self.original_horizon = self.horizon

        if not self.has_learned_policy:
            self.learn_policy()

        if len(self.meas_seqs) == 0:
            self.reset_measured_seqs()

        # Need to switch back to using the model.
        self.set_tf_env_reward(is_oracle=True)
        all_seqs = set(self.model.measured_sequences)
        new_seqs = set()

        num_parallel_environments = 1

        replay_buffer_capacity = 10001
        replay_buffer = tf_uniform_replay_buffer.TFUniformReplayBuffer(
            self.agent.collect_data_spec,
            batch_size=num_parallel_environments,
            max_length=replay_buffer_capacity,
        )

        collect_driver = dynamic_episode_driver.DynamicEpisodeDriver(
            self.tf_env,
            self.agent.collect_policy,
            observers=[
                replay_buffer.add_batch,
                partial(self.add_last_seq_in_trajectory, new_seqs=new_seqs),
            ],
            num_episodes=1,
        )

        # Reset counter.
        self.meas_seqs_it = 0

        # Since we used part of the total budget for pretraining, amortize this cost.
        effective_budget = (
            self.original_horizon * self.batch_size * self.virtual_screen / 2
        ) / self.original_horizon

        print("Effective budget:", effective_budget)
        previous_evals = self.model.evals
        while (self.model.evals - previous_evals) < effective_budget:
            collect_driver.run()
            # We've looped over, found nothing new.
            if self.meas_seqs_it == 0:
                break
        print("Total evals:", self.model.evals - previous_evals)

        new_seqs = new_seqs.difference(all_seqs)

        # Add new sequences to `measured_sequences` and sort.
        new_meas_seqs = [
            (self.model.get_fitness(seq), seq, self.model.cost) for seq in new_seqs
        ]
        new_meas_seqs = sorted(new_meas_seqs, key=lambda x: x[0], reverse=True)
        self.meas_seqs += new_meas_seqs
        self.meas_seqs = sorted(self.meas_seqs, key=lambda x: x[0], reverse=True)

        trajectories = replay_buffer.gather_all()
        self.agent.train(experience=trajectories)
        replay_buffer.clear()

        return [s[1] for s in new_meas_seqs[: self.batch_size]]<|MERGE_RESOLUTION|>--- conflicted
+++ resolved
@@ -21,23 +21,6 @@
 
 
 class DynaPPO_explorer(Base_explorer):
-<<<<<<< HEAD
-    """
-    DynaPPO implementation.
-
-    The algorithm is:
-        for N experiment rounds
-            collect samples with policy
-            train policy on samples
-            fit candidate models on samples and compute R^2
-            select models which pass threshold
-            if model subset is not empty then
-                for M model-based training rounds
-                    sample batch of sequences from policy and observe ensemble reward
-                    update policy on observed data
-    """
-=======
->>>>>>> 88b21a82
     def __init__(
         self,
         batch_size=100,
@@ -49,8 +32,6 @@
         path="./simulations/",
         debug=False,
     ):
-<<<<<<< HEAD
-=======
         """
         Explorer which implements DynaPPO.
 
@@ -80,7 +61,6 @@
             agent: PPO TF Agent.
             tf_env: Environment in which `agent` operates.
         """
->>>>>>> 88b21a82
         super().__init__(batch_size, alphabet, virtual_screen, path, debug)
 
         self.explorer_type = (
