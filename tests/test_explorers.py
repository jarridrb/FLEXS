<<<<<<< HEAD
import flexs 
from flexs.model import Model
from flexs.landscape import Landscape
import numpy as np

from flexs.baselines.explorers.adalead import Adalead
from flexs.baselines.explorers.bo_explorer import BO_Explorer, GPR_BO_Explorer 
from flexs.baselines.explorers.dqn_explorer import DQN_Explorer
from flexs.baselines.explorers.DynaPPO_explorer import DynaPPO
=======
import numpy as np

import flexs
from flexs import baselines
>>>>>>> c13b4511

rng = np.random.default_rng()


class FakeModel(flexs.Model):
    def _fitness_function(self, sequences):
        return rng.random(size=len(sequences))

    def train(self, *args, **kwargs):
        pass


class FakeLandscape(flexs.Landscape):
    def _fitness_function(self, sequences):
        return rng.random(size=len(sequences))


fakeModel = FakeModel(name="FakeModel")
fakeLandscape = FakeLandscape(name="FakeLandscape")


def test_adalead():
    explorer = baselines.explorers.Adalead(
        model=fakeModel,
        landscape=fakeLandscape,
        rounds=3,
        sequences_batch_size=5,
        model_queries_per_batch=20,
        starting_sequence="ATC",
        alphabet="ATCG",
    )

    sequences, _ = explorer.run()
    print(sequences)

    # See @TODOs in adalead.py

def test_bo():
    explorer = BO_Explorer(
        model=fakeModel,
        landscape=fakeLandscape,
        rounds=1,
        ground_truth_measurements_per_round=2,
        model_queries_per_round=1,
        starting_sequence="A",
        alphabet="ATCG",
    )

    sequences, _ = explorer.run()
    print(sequences)

def test_dqn():
    explorer = DQN_Explorer(
        model=fakeModel,
        landscape=fakeLandscape,
        rounds=1,
        ground_truth_measurements_per_round=2,
        model_queries_per_round=1,
        starting_sequence="A",
        alphabet="ATCG",
    )

    sequences, _ = explorer.run()
    print(sequences)

def test_dynappo():
    explorer = baselines.explorers.DynaPPO(
        model=fakeModel,
        landscape=fakeLandscape,
        rounds=3,
        sequences_batch_size=5,
        model_queries_per_batch=20,
        starting_sequence="ATC",
        alphabet="ATCG",
        threshold=0.5,
        num_experiment_rounds=1,
        num_model_rounds=1,
    )

    sequences, _ = explorer.run()
    print(sequences)


def test_cmaes():
    explorer = baselines.explorers.CMAES(
        fakeModel,
        fakeLandscape,
        population_size=15,
        max_iter=200,
        initial_variance=0.3,
        rounds=3,
        starting_sequence="ATC",
        sequences_batch_size=5,
        model_queries_per_batch=20,
        alphabet="ATCG",
    )

    sequences, _ = explorer.run()
    print(sequences)<|MERGE_RESOLUTION|>--- conflicted
+++ resolved
@@ -1,19 +1,7 @@
-<<<<<<< HEAD
-import flexs 
-from flexs.model import Model
-from flexs.landscape import Landscape
-import numpy as np
-
-from flexs.baselines.explorers.adalead import Adalead
-from flexs.baselines.explorers.bo_explorer import BO_Explorer, GPR_BO_Explorer 
-from flexs.baselines.explorers.dqn_explorer import DQN_Explorer
-from flexs.baselines.explorers.DynaPPO_explorer import DynaPPO
-=======
 import numpy as np
 
 import flexs
 from flexs import baselines
->>>>>>> c13b4511
 
 rng = np.random.default_rng()
 
@@ -52,7 +40,7 @@
     # See @TODOs in adalead.py
 
 def test_bo():
-    explorer = BO_Explorer(
+    explorer = baselines.explorers.BO_Explorer(
         model=fakeModel,
         landscape=fakeLandscape,
         rounds=1,
@@ -66,7 +54,7 @@
     print(sequences)
 
 def test_dqn():
-    explorer = DQN_Explorer(
+    explorer = baselines.explorers.DQN_Explorer(
         model=fakeModel,
         landscape=fakeLandscape,
         rounds=1,
